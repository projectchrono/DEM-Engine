# Copyright (c) 2021, SBEL GPU Development Team
# Copyright (c) 2021, University of Wisconsin - Madison
#
#	SPDX-License-Identifier: BSD-3-Clause

# ---------------------------------------------------------------------------- #
# CMake Project Settings
# ---------------------------------------------------------------------------- #

cmake_minimum_required(VERSION 3.18)

# Version information
set(DEME_VERSION_MAJOR   0)
set(DEME_VERSION_MINOR   0)
set(DEME_VERSION_PATCH   0)

project(
<<<<<<< HEAD
	Simulator-MUlti-Gpu
	VERSION ${VERSION_MAJOR}.${VERSION_MINOR}.${VERSION_PATCH}
=======
	Simulator-MUlti-Gpu 
	VERSION ${DEME_VERSION_MAJOR}.${DEME_VERSION_MINOR}.${DEME_VERSION_PATCH}
>>>>>>> 31ef5721
	LANGUAGES CXX CUDA
)

add_compile_options(-fno-lto)

set(CMAKE_CXX_STANDARD 14)
set(CMAKE_THREAD_LIBS_INIT "-lpthread")
set(CMAKE_HAVE_THREADS_LIBRARY 1)
set(CMAKE_USE_WIN32_THREADS_INIT 0)
set(CMAKE_USE_PTHREADS_INIT 1)
set(THREADS_PREFER_PTHREAD_FLAG ON)

# ---------------------------------------------------------------------------- #
# Additional Packages
# ---------------------------------------------------------------------------- #

include(GNUInstallDirs)
include(CMakePackageConfigHelpers)
include(FetchContent)


find_package(CUDAToolkit REQUIRED)
find_package(Python COMPONENTS Interpreter Development)

add_subdirectory(thirdparty/pybind11)

set(CMAKE_SKIP_BUILD_RPATH FALSE)
set(CMAKE_BUILD_WITH_INSTALL_RPATH FALSE)

set(CMAKE_INSTALL_RPATH "$ENV{CONDA_PREFIX}/lib/python3.10/site-packages/lib")
set(CMAKE_INSTALL_RPATH_USE_LINK_PATH TRUE)

# Find CUB library (this might need to be done in source-level config)
find_package(
	CUB REQUIRED
	HINTS ${CUDAToolkit_ROOT}/lib64/cmake/cub
)

# Find NVIDIA's Jitify library
find_path(
	NVIDIAJitifyPath
	NAMES jitify.hpp
	PATHS "${CMAKE_CURRENT_LIST_DIR}/thirdparty/jitify"
)

set(NVIDIAJitifyPath "${CMAKE_CURRENT_LIST_DIR}/thirdparty/jitify")

# Include pyBind11 library
include_directories(${PYTHON_INCLUDE_DIRS})

# nvidia_helper_math doesn't require any extra configuration, so just set the path
set(NVIDIAMathDir ${CMAKE_CURRENT_LIST_DIR}/thirdparty/nvidia_helper_math)

FetchContent_Declare(
	ChPF
	GIT_REPOSITORY	https://gitlab.com/uwsbel/chpf.git
	GIT_TAG			0699f01e720cecf58719a1651ab797c6a62a1897
)

FetchContent_MakeAvailable(ChPF)
set(ChPF_IMPORTED_NAME "ChPF")

# ---------------------------------------------------------------------------- #
# Global Configuration
# ---------------------------------------------------------------------------- #

include(cmake/CxxStdAutodetect.cmake)

# The compiler will build against this C++ standard, if available.
set(TargetCXXStandard "STD_AUTODETECT" CACHE STRING "The C++ standard used by the compiler")
set_property(
	CACHE TargetCXXStandard
	PROPERTY
	STRINGS STD_AUTODETECT STD_CXX11 STD_CXX14 STD_CXX17 STD_CXX20
)

# Defining option to build PyDEME wrapper

option(PYTHON_BUILD "Sets the build process for Python wrapper around DEME" OFF)
mark_as_advanced(PYTHON_BUILD)

# Convert the standard into something CMake will understand
if(TargetCXXStandard STREQUAL STD_CXX11)
	set(CXXSTD_MAX 11)
elseif(TargetCXXStandard STREQUAL STD_CXX14)
	set(CXXSTD_MAX 14)
elseif(TargetCXXStandard STREQUAL STD_CXX17)
	set(CXXSTD_MAX 17)
elseif(TargetCXXStandard STREQUAL STD_CXX20)
	set(CXXSTD_MAX 20)
else()
	set(CXXSTD_MAX 17)
endif()
cxx_std_autodetect()

# Allow the use of #include <> for project headers (allowing cleaner better relative pathing)
set(ProjectIncludeSource "${CMAKE_CURRENT_SOURCE_DIR}/src")
set(ProjectIncludeGenerated "${CMAKE_BINARY_DIR}/src")

# Global fix for CUDA language bug
include_directories(${CMAKE_CUDA_TOOLKIT_INCLUDE_DIRECTORIES})


#------------------------------------------------------------
# Install destinations for data and demo programs
#------------------------------------------------------------

set(DEME_INSTALL_DEMO "bin")

# ---------------------------------------------------------------------------- #
# Source-level configuration
# ---------------------------------------------------------------------------- #

add_subdirectory(src/core)
add_subdirectory(src/DEM)
add_subdirectory(src/algorithms)

# ---------------------------------------------------------------------------- #
# Final Library Generation
# ---------------------------------------------------------------------------- #

add_library(
	simulator_multi_gpu
	STATIC
	$<TARGET_OBJECTS:core>
	$<TARGET_OBJECTS:DEM>
	$<TARGET_OBJECTS:algorithms>
)

# Extract include directories from the object bundles
get_target_property(CORE_INTERFACE core INTERFACE_INCLUDE_DIRECTORIES)
get_target_property(DEM_INTERFACE DEM INTERFACE_INCLUDE_DIRECTORIES)
get_target_property(ALGORITHMS_INTERFACE algorithms INTERFACE_INCLUDE_DIRECTORIES)

# All targets use the same include directories, so we can cheat and just export one of them
target_include_directories(simulator_multi_gpu
	PUBLIC ${CORE_INTERFACE}
)

if(NOT PYTHON_BUILD)
	target_link_libraries(simulator_multi_gpu
		PUBLIC CUDA::cudart
		PUBLIC CUDA::nvrtc
		PUBLIC CUDA::cuda_driver
		PUBLIC ${ChPF_IMPORTED_NAME}
		PUBLIC DEMERuntimeDataHelper_install
		PUBLIC ${PYTHON_LIBRARIES}
	)
else()
	target_link_libraries(simulator_multi_gpu
	PUBLIC CUDA::cudart
	PUBLIC CUDA::nvrtc
	PUBLIC CUDA::cuda_driver
	PUBLIC ${ChPF_IMPORTED_NAME}
<<<<<<< HEAD
	PUBLIC DEMERuntimeDataHelper_python
	PUBLIC ${PYTHON_LIBRARIES}
	)
endif()
=======
	PUBLIC DEMERuntimeDataHelper
)

if(WIN32)
	target_link_libraries(simulator_multi_gpu 
		PUBLIC dbghelp)
endif()

>>>>>>> 31ef5721
# Attach include directories to the top-level library target
set_target_properties(simulator_multi_gpu
	PROPERTIES
	LINKER_LANGUAGE CUDA
)

# ---------------------------------------------------------------------------- #
# Export and Install The Generated Targets
# ---------------------------------------------------------------------------- #

set(config_directory ${CMAKE_INSTALL_LIBDIR}/cmake/DEME)


# Install the library, creating an export target for it as well
if(NOT PYTHON_BUILD)
	install(
		TARGETS simulator_multi_gpu DEMERuntimeDataHelper
		EXPORT DEMETargets
		LIBRARY
			DESTINATION ${CMAKE_INSTALL_LIBDIR}
	)
else()
	install(
		TARGETS simulator_multi_gpu DEMERuntimeDataHelper_python
		EXPORT DEMETargets
		LIBRARY
			DESTINATION ${CMAKE_INSTALL_LIBDIR}
	)
endif()

install(CODE "message(\"Removing build-tree libraries from installation target...\")")
install(CODE "file(REMOVE \"$ENV{DESTDIR}${CMAKE_INSTALL_PREFIX}/${CMAKE_INSTALL_LIBDIR}/libDEMERuntimeDataHelper.*\")")

if(NOT PYTHON_BUILD)
	install(
		TARGETS DEMERuntimeDataHelper_install
		EXPORT DEMETargets
		LIBRARY
			DESTINATION ${CMAKE_INSTALL_LIBDIR}
	)
endif()

# Export the generated library target
export(EXPORT DEMETargets
	FILE "${CMAKE_CURRENT_BINARY_DIR}/DEME/DEMETargets.cmake"
	NAMESPACE DEME::
)

# Set the install location for the exported target file
install(
	EXPORT DEMETargets
	DESTINATION
		${config_directory}
	NAMESPACE DEME::
)


# These macros aid in the generation of the installable config files


# Generate the **Build Tree** version of DEMEConfig.cmake from the base file
set(CONF_INCLUDE_DIRS "${ProjectIncludeSource}" "${ProjectIncludeGenerated}")

configure_file(cmake/DEMEConfig.cmake.in
	"${CMAKE_CURRENT_BINARY_DIR}/DEME/DEMEConfig.cmake"
	@ONLY
)


# Generate the _Install Tree_ version of DEMEConfig.cmake from the base file
file(RELATIVE_PATH REL_INCLUDE_DIR ${CMAKE_INSTALL_PREFIX}/${config_directory} ${CMAKE_INSTALL_PREFIX}/${CMAKE_INSTALL_INCLUDEDIR})
set(CONF_INCLUDE_DIRS "\${DEMECMakeDir}/${REL_INCLUDE_DIR}")
set(CONF_SHARE_DATA_DIRS "\${DEMECMakeDir}/${REL_INCLUDE_DIR}/../share/DEME/data")

# NOTE: This is placed in CMAKE_FILES_DIRECTORY to keep it out of the build tree
configure_file(cmake/DEMEConfig.cmake.in
	"${CMAKE_CURRENT_BINARY_DIR}${CMAKE_FILES_DIRECTORY}/DEMEConfig.cmake"
	@ONLY
)


# Automatically generate a DEMEConfigVersion.cmake file

write_basic_package_version_file(
	${CMAKE_CURRENT_BINARY_DIR}/DEME/DEMEConfigVersion.cmake
	VERSION ${DEME_VERSION_MAJOR}.${DEME_VERSION_MINOR}.${DEME_VERSION_PATCH}
	COMPATIBILITY AnyNewerVersion
)

# Install the generated config files
install(
	FILES
		"${CMAKE_CURRENT_BINARY_DIR}${CMAKE_FILES_DIRECTORY}/DEMEConfig.cmake"
		"${CMAKE_CURRENT_BINARY_DIR}/DEME/DEMEConfigVersion.cmake"
	DESTINATION
		${config_directory}
)

# ---------------------------------------------------------------------------- #
# Copy data directory over
# ---------------------------------------------------------------------------- #
file(COPY ${CMAKE_CURRENT_LIST_DIR}/data/ DESTINATION ${CMAKE_BINARY_DIR}/data/)
install(DIRECTORY ${CMAKE_CURRENT_LIST_DIR}/data/ DESTINATION ${CMAKE_INSTALL_DATADIR}/DEME/data/)

# ---------------------------------------------------------------------------- #
# Copy kernels over
# ---------------------------------------------------------------------------- #
file(COPY ${CMAKE_CURRENT_LIST_DIR}/src/kernel/ DESTINATION ${CMAKE_BINARY_DIR}/kernel/)
file(COPY ${CMAKE_CURRENT_LIST_DIR}/src/DEM/Defines.h DESTINATION ${CMAKE_BINARY_DIR}/DEM)
file(COPY ${CMAKE_CURRENT_LIST_DIR}/src/DEM/VariableTypes.h DESTINATION ${CMAKE_BINARY_DIR}/DEM)
install(DIRECTORY ${CMAKE_CURRENT_LIST_DIR}/src/kernel/ DESTINATION ${CMAKE_INSTALL_DATADIR}/DEME/kernel/)

# ---------------------------------------------------------------------------- #
# Build embedded demos
# ---------------------------------------------------------------------------- #
add_subdirectory(src/demo)
<|MERGE_RESOLUTION|>--- conflicted
+++ resolved
@@ -15,13 +15,8 @@
 set(DEME_VERSION_PATCH   0)
 
 project(
-<<<<<<< HEAD
-	Simulator-MUlti-Gpu
-	VERSION ${VERSION_MAJOR}.${VERSION_MINOR}.${VERSION_PATCH}
-=======
 	Simulator-MUlti-Gpu 
 	VERSION ${DEME_VERSION_MAJOR}.${DEME_VERSION_MINOR}.${DEME_VERSION_PATCH}
->>>>>>> 31ef5721
 	LANGUAGES CXX CUDA
 )
 
@@ -167,8 +162,7 @@
 		PUBLIC CUDA::nvrtc
 		PUBLIC CUDA::cuda_driver
 		PUBLIC ${ChPF_IMPORTED_NAME}
-		PUBLIC DEMERuntimeDataHelper_install
-		PUBLIC ${PYTHON_LIBRARIES}
+		PUBLIC DEMERuntimeDataHelper
 	)
 else()
 	target_link_libraries(simulator_multi_gpu
@@ -176,21 +170,16 @@
 	PUBLIC CUDA::nvrtc
 	PUBLIC CUDA::cuda_driver
 	PUBLIC ${ChPF_IMPORTED_NAME}
-<<<<<<< HEAD
 	PUBLIC DEMERuntimeDataHelper_python
 	PUBLIC ${PYTHON_LIBRARIES}
 	)
 endif()
-=======
-	PUBLIC DEMERuntimeDataHelper
-)
 
 if(WIN32)
 	target_link_libraries(simulator_multi_gpu 
 		PUBLIC dbghelp)
 endif()
 
->>>>>>> 31ef5721
 # Attach include directories to the top-level library target
 set_target_properties(simulator_multi_gpu
 	PROPERTIES
