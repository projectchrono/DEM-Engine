--- conflicted
+++ resolved
@@ -20,7 +20,12 @@
 	LANGUAGES CXX CUDA
 )
 
-<<<<<<< HEAD
+if(NOT CMAKE_BUILD_TYPE AND NOT CMAKE_CONFIGURATION_TYPES)
+  message(STATUS "Setting CMAKE_BUILD_TYPE to 'Release' (default)")
+  set(CMAKE_BUILD_TYPE "Release" CACHE STRING "Choose the type of build." FORCE)
+  set_property(CACHE CMAKE_BUILD_TYPE PROPERTY STRINGS "Debug" "Release" "RelWithDebInfo" "MinSizeRel")
+endif()
+
 add_compile_options(-fno-lto)
 
 set(CMAKE_CXX_STANDARD 14)
@@ -29,13 +34,7 @@
 set(CMAKE_USE_WIN32_THREADS_INIT 0)
 set(CMAKE_USE_PTHREADS_INIT 1)
 set(THREADS_PREFER_PTHREAD_FLAG ON)
-=======
-if(NOT CMAKE_BUILD_TYPE AND NOT CMAKE_CONFIGURATION_TYPES)
-  message(STATUS "Setting CMAKE_BUILD_TYPE to 'Release' (default)")
-  set(CMAKE_BUILD_TYPE "Release" CACHE STRING "Choose the type of build." FORCE)
-  set_property(CACHE CMAKE_BUILD_TYPE PROPERTY STRINGS "Debug" "Release" "RelWithDebInfo" "MinSizeRel")
-endif()
->>>>>>> 5904497b
+
 
 # ---------------------------------------------------------------------------- #
 # Additional Packages
@@ -70,17 +69,11 @@
 	PATHS "${CMAKE_CURRENT_LIST_DIR}/thirdparty/jitify"
 )
 
-<<<<<<< HEAD
 set(NVIDIAJitifyPath "${CMAKE_CURRENT_LIST_DIR}/thirdparty/jitify")
 
 # Include pyBind11 library
 include_directories(${PYTHON_INCLUDE_DIRS})
 
-# nvidia_helper_math doesn't require any extra configuration, so just set the path
-set(NVIDIAMathDir ${CMAKE_CURRENT_LIST_DIR}/thirdparty/nvidia_helper_math)
-
-=======
->>>>>>> 5904497b
 # Let the user decide if they want to use ChPF
 option(USE_CHPF "Toggle the use of ChPF for outputting" OFF)
 
@@ -104,8 +97,6 @@
     endif()
 endif()
 
-<<<<<<< HEAD
-=======
 # Let the user decide if they want to use managed arrays, rather than default cudaMalloc and cudaMallocHost memory.
 # Note that turning this on gives no performance benefits, and it's considered legacy.
 set(USE_MANAGED_ARRAYS_DESC
@@ -114,7 +105,6 @@
 )
 option(USE_MANAGED_ARRAYS "${USE_MANAGED_ARRAYS_DESC}" OFF)
 
->>>>>>> 5904497b
 # ---------------------------------------------------------------------------- #
 # Global Configuration
 # ---------------------------------------------------------------------------- #
@@ -228,13 +218,10 @@
 	)
 endif()
 
-<<<<<<< HEAD
-=======
 # If use managed arrays, define a macro
 if(USE_MANAGED_ARRAYS)
 	target_compile_definitions(simulator_multi_gpu PUBLIC DEME_USE_MANAGED_ARRAYS)
 endif()
->>>>>>> 5904497b
 
 # Specific to Windows...
 if(WIN32)
