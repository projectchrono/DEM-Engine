[submodule "thirdparty/jitify"]
	path = thirdparty/jitify
<<<<<<< HEAD
	url = https://github.com/NVIDIA/jitify.git
[submodule "thirdparty/pybind11"]
	path = thirdparty/pybind11
	url = https://github.com/pybind/pybind11.git
	branch = stable
=======
	url = https://github.com/Ruochun/jitify.git
>>>>>>> 5904497b
<|MERGE_RESOLUTION|>--- conflicted
+++ resolved
@@ -1,11 +1,8 @@
 [submodule "thirdparty/jitify"]
 	path = thirdparty/jitify
-<<<<<<< HEAD
-	url = https://github.com/NVIDIA/jitify.git
+	url = https://github.com/Ruochun/jitify.git
 [submodule "thirdparty/pybind11"]
 	path = thirdparty/pybind11
 	url = https://github.com/pybind/pybind11.git
 	branch = stable
-=======
-	url = https://github.com/Ruochun/jitify.git
->>>>>>> 5904497b
+	