--- conflicted
+++ resolved
@@ -18,24 +18,19 @@
 // -----------------------------------------------------------------------------
 
 // Build or installation data path
-<<<<<<< HEAD
-static std::filesystem::path DEME_data_path(RuntimeDataHelper::data_path / "data");
-=======
 const std::filesystem::path BUILD_DATA_PATH = DEMERuntimeDataHelper::data_path / "data";
 static std::filesystem::path DEME_data_path(BUILD_DATA_PATH);
->>>>>>> 65a58e27
 
 // Set the path to the DEME data directory (ATTENTION: not thread safe)
-void SetDEMEDataPath(const std::string& path);
+void SetDEMEDataPath();
+// Obtain the current path to the DEME data directory (thread safe)
+std::filesystem::path& GetDEMEDataPath();
 
 // Set the path to the DEME data kernel directory
-void SetDEMEKernelPath(const std::filesystem::path& kernel_path);
+void SetDEMEKernelPath();
 
 // Set the path to the DEME include directory
-void SetDEMEIncludePath(const std::filesystem::path& include_path);
-
-// Obtain the current path to the DEME data directory (thread safe)
-std::filesystem::path& GetDEMEDataPath();
+void SetDEMEIncludePath();
 
 // Obtain the complete path to the specified filename, given relative to the
 // DEME data directory (thread safe)
