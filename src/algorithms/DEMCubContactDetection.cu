--- conflicted
+++ resolved
@@ -514,7 +514,6 @@
             }
         }  // End of bin-wise contact detection subroutine
 
-<<<<<<< HEAD
         // The following vectors are used till the end
         scratchPad.finishUsingTempVector("sphereIDsEachBinTouches_sorted");
         scratchPad.finishUsingTempVector("activeBinIDs");
@@ -531,7 +530,7 @@
         scratchPad.finishUsingTempVector("numTriSphContactsInEachBin");
         scratchPad.finishUsingTempVector("sphSphContactReportOffsets");
         scratchPad.finishUsingTempVector("triSphContactReportOffsets");
-=======
+
         // There is in fact one more task: If the user specified persistent contacts, we check the previous contact list
         // and see if there are some contacts we need to add to the current list. Even if we detected 0 contacts, we
         // might still have persistent contacts to add to the list.
@@ -539,7 +538,7 @@
         if (solverFlags.hasPersistentContacts && !solverFlags.isHistoryless) {
             // A bool array to help find what persistent contacts from the prev array need to be processed...
             size_t flag_arr_bytes = (*scratchPad.pNumPrevContacts) * sizeof(notStupidBool_t);
-            notStupidBool_t* grab_flags = (notStupidBool_t*)scratchPad.allocateTempVector(0, flag_arr_bytes);
+            notStupidBool_t* grab_flags = (notStupidBool_t*)scratchPad.allocateTempVector("grab_flags", flag_arr_bytes);
             size_t blocks_needed_for_flagging =
                 (*scratchPad.pNumPrevContacts + DEME_MAX_THREADS_PER_BLOCK - 1) / DEME_MAX_THREADS_PER_BLOCK;
             if (blocks_needed_for_flagging > 0) {
@@ -557,9 +556,10 @@
             // This many elements are sufficient, at very least...
             size_t selected_ids_bytes = (*scratchPad.pNumPrevContacts) * sizeof(bodyID_t);
             size_t selected_types_bytes = (*scratchPad.pNumPrevContacts) * sizeof(contact_t);
-            bodyID_t* selected_idA = (bodyID_t*)scratchPad.allocateTempVector(1, selected_ids_bytes);
-            bodyID_t* selected_idB = (bodyID_t*)scratchPad.allocateTempVector(2, selected_ids_bytes);
-            contact_t* selected_types = (contact_t*)scratchPad.allocateTempVector(3, selected_types_bytes);
+            bodyID_t* selected_idA = (bodyID_t*)scratchPad.allocateTempVector("selected_idA", selected_ids_bytes);
+            bodyID_t* selected_idB = (bodyID_t*)scratchPad.allocateTempVector("selected_idB", selected_ids_bytes);
+            contact_t* selected_types =
+                (contact_t*)scratchPad.allocateTempVector("selected_types", selected_types_bytes);
 
             cubDEMSelectFlagged<bodyID_t, notStupidBool_t, DEMSolverStateData>(
                 granData->previous_idGeometryA, selected_idA, grab_flags, pNumPersistCnts, *scratchPad.pNumPrevContacts,
@@ -577,11 +577,11 @@
             size_t total_persistency_bytes = (*scratchPad.pNumContacts + *pNumPersistCnts) * sizeof(notStupidBool_t);
             selected_ids_bytes = (*pNumPersistCnts) * sizeof(bodyID_t);
             selected_types_bytes = (*pNumPersistCnts) * sizeof(contact_t);
-            bodyID_t* total_idA = (bodyID_t*)scratchPad.allocateTempVector(4, total_ids_bytes);
-            bodyID_t* total_idB = (bodyID_t*)scratchPad.allocateTempVector(5, total_ids_bytes);
-            contact_t* total_types = (contact_t*)scratchPad.allocateTempVector(6, total_types_bytes);
+            bodyID_t* total_idA = (bodyID_t*)scratchPad.allocateTempVector("total_idA", total_ids_bytes);
+            bodyID_t* total_idB = (bodyID_t*)scratchPad.allocateTempVector("total_idB", total_ids_bytes);
+            contact_t* total_types = (contact_t*)scratchPad.allocateTempVector("total_types", total_types_bytes);
             notStupidBool_t* total_persistency =
-                (notStupidBool_t*)scratchPad.allocateTempVector(7, total_persistency_bytes);
+                (notStupidBool_t*)scratchPad.allocateTempVector("total_persistency", total_persistency_bytes);
             DEME_GPU_CALL(cudaMemcpy(total_idA, selected_idA, selected_ids_bytes, cudaMemcpyDeviceToDevice));
             DEME_GPU_CALL(cudaMemcpy(total_idA + *pNumPersistCnts, granData->idGeometryA,
                                      total_ids_bytes - selected_ids_bytes, cudaMemcpyDeviceToDevice));
@@ -602,16 +602,21 @@
                     .launch(total_persistency, *pNumPersistCnts, CONTACT_IS_PERSISTENT);
                 DEME_GPU_CALL(cudaStreamSynchronize(this_stream));
             }
+            scratchPad.finishUsingTempVector("grab_flags");
+            scratchPad.finishUsingTempVector("selected_idA");
+            scratchPad.finishUsingTempVector("selected_idB");
+            scratchPad.finishUsingTempVector("selected_types");
 
             // Then remove potential redundency in the current contact array.
             // To do that, we sort by idA...
             size_t* pNumTotalCnts = scratchPad.pTempSizeVar2;
             *pNumTotalCnts = *scratchPad.pNumContacts + *pNumPersistCnts;
-            contact_t* contactType_sorted = (contact_t*)scratchPad.allocateTempVector(0, total_types_bytes);
-            bodyID_t* idA_sorted = (bodyID_t*)scratchPad.allocateTempVector(1, total_ids_bytes);
-            bodyID_t* idB_sorted = (bodyID_t*)scratchPad.allocateTempVector(2, total_ids_bytes);
+            contact_t* contactType_sorted =
+                (contact_t*)scratchPad.allocateTempVector("contactType_sorted", total_types_bytes);
+            bodyID_t* idA_sorted = (bodyID_t*)scratchPad.allocateTempVector("idA_sorted", total_ids_bytes);
+            bodyID_t* idB_sorted = (bodyID_t*)scratchPad.allocateTempVector("idB_sorted", total_ids_bytes);
             notStupidBool_t* persistency_sorted =
-                (notStupidBool_t*)scratchPad.allocateTempVector(3, total_persistency_bytes);
+                (notStupidBool_t*)scratchPad.allocateTempVector("persistency_sorted", total_persistency_bytes);
             //// TODO: But do I have to SortByKey three times?? Can I zip these value arrays together??
             // Although it is stupid, do pay attention to that it does leverage the fact that RadixSort is stable.
             cubDEMSortByKeys<bodyID_t, bodyID_t, DEMSolverStateData>(total_idA, idA_sorted, total_idB, idB_sorted,
@@ -625,24 +630,30 @@
             // displayArray<bodyID_t>(idB_sorted, *pNumTotalCnts);
             // displayArray<contact_t>(contactType_sorted, *pNumTotalCnts);
             // displayArray<notStupidBool_t>(persistency_sorted, *pNumTotalCnts);
+            scratchPad.finishUsingTempVector("total_idA");
+            scratchPad.finishUsingTempVector("total_idB");
+            scratchPad.finishUsingTempVector("total_types");
+            scratchPad.finishUsingTempVector("total_persistency");
 
             // Then we run-length it...
             size_t run_length_bytes = simParams->nSpheresGM * sizeof(geoSphereTouches_t);
-            geoSphereTouches_t* idA_runlength = (geoSphereTouches_t*)scratchPad.allocateTempVector(4, run_length_bytes);
+            geoSphereTouches_t* idA_runlength =
+                (geoSphereTouches_t*)scratchPad.allocateTempVector("idA_runlength", run_length_bytes);
             size_t unique_id_bytes = simParams->nSpheresGM * sizeof(bodyID_t);
-            bodyID_t* unique_idA = (bodyID_t*)scratchPad.allocateTempVector(5, unique_id_bytes);
+            bodyID_t* unique_idA = (bodyID_t*)scratchPad.allocateTempVector("unique_idA", unique_id_bytes);
             size_t* pNumUniqueA = scratchPad.pTempSizeVar1;
             cubDEMRunLengthEncode<bodyID_t, geoSphereTouches_t, DEMSolverStateData>(
                 idA_sorted, unique_idA, idA_runlength, pNumUniqueA, *pNumTotalCnts, this_stream, scratchPad);
             size_t scanned_runlength_bytes = (*pNumUniqueA) * sizeof(contactPairs_t);
             contactPairs_t* idA_scanned_runlength =
-                (contactPairs_t*)scratchPad.allocateTempVector(6, scanned_runlength_bytes);
+                (contactPairs_t*)scratchPad.allocateTempVector("idA_scanned_runlength", scanned_runlength_bytes);
             cubDEMPrefixScan<geoSphereTouches_t, contactPairs_t, DEMSolverStateData>(
                 idA_runlength, idA_scanned_runlength, *pNumUniqueA, this_stream, scratchPad);
 
             // Then each thread will take care of an id in A to mark redundency...
             size_t retain_flags_size = (*pNumTotalCnts) * sizeof(notStupidBool_t);
-            notStupidBool_t* retain_flags = (notStupidBool_t*)scratchPad.allocateTempVector(7, retain_flags_size);
+            notStupidBool_t* retain_flags =
+                (notStupidBool_t*)scratchPad.allocateTempVector("retain_flags", retain_flags_size);
             blocks_needed_for_setting_1 =
                 (*pNumTotalCnts + DEME_MAX_THREADS_PER_BLOCK - 1) / DEME_MAX_THREADS_PER_BLOCK;
             if (blocks_needed_for_setting_1 > 0) {
@@ -700,8 +711,17 @@
 
             // And update the number of contacts.
             *scratchPad.pNumContacts = *pNumRetainedCnts;
+
+            // Unclaim all temp vectors
+            scratchPad.finishUsingTempVector("idA_runlength");
+            scratchPad.finishUsingTempVector("unique_idA");
+            scratchPad.finishUsingTempVector("idA_scanned_runlength");
+            scratchPad.finishUsingTempVector("contactType_sorted");
+            scratchPad.finishUsingTempVector("idA_sorted");
+            scratchPad.finishUsingTempVector("idB_sorted");
+            scratchPad.finishUsingTempVector("persistency_sorted");
+            scratchPad.finishUsingTempVector("retain_flags");
         }
->>>>>>> 2e3b2c4b
 
         timers.GetTimer("Find contact pairs").stop();
     }
@@ -717,31 +737,13 @@
         // Note that if it hasPersistentContacts, idAB and types are already sorted based on idA, so there is no need to
         // do that again.
         size_t type_arr_bytes = (*scratchPad.pNumContacts) * sizeof(contact_t);
-<<<<<<< HEAD
-        contact_t* contactType_sorted = (contact_t*)scratchPad.allocateTempVector("contactType_sorted", type_arr_bytes);
-        size_t id_arr_bytes = (*scratchPad.pNumContacts) * sizeof(bodyID_t);
-        bodyID_t* idA_sorted = (bodyID_t*)scratchPad.allocateTempVector("idA_sorted", id_arr_bytes);
-        bodyID_t* idB_sorted = (bodyID_t*)scratchPad.allocateTempVector("idB_sorted", id_arr_bytes);
-
-        //// TODO: But do I have to SortByKey twice?? Can I zip these value arrays together??
-        // Although it is stupid, do pay attention to that it does leverage the fact that RadixSort is stable.
-        cubDEMSortByKeys<bodyID_t, bodyID_t, DEMSolverStateData>(granData->idGeometryA, idA_sorted,
-                                                                 granData->idGeometryB, idB_sorted,
-                                                                 *scratchPad.pNumContacts, this_stream, scratchPad);
-        cubDEMSortByKeys<bodyID_t, contact_t, DEMSolverStateData>(granData->idGeometryA, idA_sorted,
-                                                                  granData->contactType, contactType_sorted,
-                                                                  *scratchPad.pNumContacts, this_stream, scratchPad);
-
-        // Copy back to idGeometry arrays
-        DEME_GPU_CALL(cudaMemcpy(granData->idGeometryA, idA_sorted, id_arr_bytes, cudaMemcpyDeviceToDevice));
-        DEME_GPU_CALL(cudaMemcpy(granData->idGeometryB, idB_sorted, id_arr_bytes, cudaMemcpyDeviceToDevice));
-        DEME_GPU_CALL(cudaMemcpy(granData->contactType, contactType_sorted, type_arr_bytes, cudaMemcpyDeviceToDevice));
-=======
+
         size_t id_arr_bytes = (*scratchPad.pNumContacts) * sizeof(bodyID_t);
         if (!solverFlags.hasPersistentContacts) {
-            contact_t* contactType_sorted = (contact_t*)scratchPad.allocateTempVector(0, type_arr_bytes);
-            bodyID_t* idA_sorted = (bodyID_t*)scratchPad.allocateTempVector(1, id_arr_bytes);
-            bodyID_t* idB_sorted = (bodyID_t*)scratchPad.allocateTempVector(2, id_arr_bytes);
+            contact_t* contactType_sorted =
+                (contact_t*)scratchPad.allocateTempVector("contactType_sorted", type_arr_bytes);
+            bodyID_t* idA_sorted = (bodyID_t*)scratchPad.allocateTempVector("idA_sorted", id_arr_bytes);
+            bodyID_t* idB_sorted = (bodyID_t*)scratchPad.allocateTempVector("idB_sorted", id_arr_bytes);
 
             //// TODO: But do I have to SortByKey two times?? Can I zip these value arrays together??
             // Although it is stupid, do pay attention to that it does leverage the fact that RadixSort is stable.
@@ -757,8 +759,11 @@
             DEME_GPU_CALL(cudaMemcpy(granData->idGeometryB, idB_sorted, id_arr_bytes, cudaMemcpyDeviceToDevice));
             DEME_GPU_CALL(
                 cudaMemcpy(granData->contactType, contactType_sorted, type_arr_bytes, cudaMemcpyDeviceToDevice));
+            // Short-lifespan vectors can now be freed
+            scratchPad.finishUsingTempVector("contactType_sorted");
+            scratchPad.finishUsingTempVector("idA_sorted");
+            scratchPad.finishUsingTempVector("idB_sorted");
         }
->>>>>>> 2e3b2c4b
         // DEME_DEBUG_PRINTF("New contact IDs (A):");
         // DEME_DEBUG_EXEC(displayArray<bodyID_t>(granData->idGeometryA, *scratchPad.pNumContacts));
         // DEME_DEBUG_PRINTF("New contact IDs (B):");
@@ -771,10 +776,6 @@
         // DEME_DEBUG_EXEC(displayArray<bodyID_t>(granData->previous_idGeometryB, *scratchPad.pNumPrevContacts));
         // DEME_DEBUG_PRINTF("Old contact types:");
         // DEME_DEBUG_EXEC(displayArray<contact_t>(granData->previous_contactType, *scratchPad.pNumPrevContacts));
-        // Short-lifespan vectors can now be freed
-        scratchPad.finishUsingTempVector("contactType_sorted");
-        scratchPad.finishUsingTempVector("idA_sorted");
-        scratchPad.finishUsingTempVector("idB_sorted");
 
         // For history-based models, construct the enduring contact map. We dwell on the fact that idA is always
         // for a sphere.
@@ -910,12 +911,8 @@
                     DEME_GPU_CALL(cudaStreamSynchronize(this_stream));
 
                     contact_t* old_contactType_sorted = (contact_t*)scratchPad.allocateTempVector(
-<<<<<<< HEAD
                         "old_contactType_sorted", (*scratchPad.pNumPrevContacts) * sizeof(contact_t));
-=======
-                        2, (*scratchPad.pNumPrevContacts) * sizeof(contact_t));
                     // Sorted by type is how we shipped the old contact pair info
->>>>>>> 2e3b2c4b
                     cubDEMSortByKeys<contact_t, contactPairs_t, DEMSolverStateData>(
                         granData->previous_contactType, old_contactType_sorted, one_to_n, old_arr_unsort_to_sort_map,
                         *scratchPad.pNumPrevContacts, this_stream, scratchPad);
@@ -1046,12 +1043,8 @@
                                 std::vector<bodyID_t, ManagedAllocator<bodyID_t>>& previous_idGeometryA,
                                 std::vector<bodyID_t, ManagedAllocator<bodyID_t>>& previous_idGeometryB,
                                 std::vector<contact_t, ManagedAllocator<contact_t>>& previous_contactType,
-<<<<<<< HEAD
                                 DualStruct<DEMSimParams>& simParams,
-=======
                                 std::vector<notStupidBool_t, ManagedAllocator<notStupidBool_t>>& contactPersistency,
-                                DEMSimParams* simParams,
->>>>>>> 2e3b2c4b
                                 DEMSolverStateData& scratchPad,
                                 cudaStream_t& this_stream,
                                 size_t nContacts) {
@@ -1091,13 +1084,10 @@
         kT_data->previous_idGeometryA = previous_idGeometryA.data();
         kT_data->previous_idGeometryB = previous_idGeometryB.data();
         kT_data->previous_contactType = previous_contactType.data();
-<<<<<<< HEAD
+        kT_data->contactPersistency = contactPersistency.data();
 
         // Assuming size-updated arrays will be used on device... which might not be true
         kT_data.syncToDevice();
-=======
-        kT_data->contactPersistency = contactPersistency.data();
->>>>>>> 2e3b2c4b
     }
     DEME_GPU_CALL(
         cudaMemcpy(kT_data->previous_idGeometryA, idA_sorted, nContacts * sizeof(bodyID_t), cudaMemcpyDeviceToDevice));
