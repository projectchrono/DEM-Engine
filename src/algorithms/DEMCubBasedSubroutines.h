--- conflicted
+++ resolved
@@ -138,12 +138,8 @@
                                 std::vector<bodyID_t, ManagedAllocator<bodyID_t>>& previous_idGeometryA,
                                 std::vector<bodyID_t, ManagedAllocator<bodyID_t>>& previous_idGeometryB,
                                 std::vector<contact_t, ManagedAllocator<contact_t>>& previous_contactType,
-<<<<<<< HEAD
                                 DualStruct<DEMSimParams>& simParams,
-=======
                                 std::vector<notStupidBool_t, ManagedAllocator<notStupidBool_t>>& contactPersistency,
-                                DEMSimParams* simParams,
->>>>>>> 2e3b2c4b
                                 DEMSolverStateData& scratchPad,
                                 cudaStream_t& this_stream,
                                 size_t nContacts);
