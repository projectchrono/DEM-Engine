//  Copyright (c) 2021, SBEL GPU Development Team
//  Copyright (c) 2021, University of Wisconsin - Madison
//
//	SPDX-License-Identifier: BSD-3-Clause

#ifndef DEME_INSPECTOR_HPP
#define DEME_INSPECTOR_HPP

#include <unordered_map>
#include <core/utils/JitHelper.h>
#include <DEM/Defines.h>
// #include <cuda.h>
// #include <cuda_runtime_api.h>

// Forward declare jitify::Program to avoid downstream dependency
namespace jitify {
class Program;
}

namespace deme {

class DEMSolver;
class DEMDynamicThread;

/// A class that the user can construct to inspect a certain property (such as void ratio, maximum Z coordinate...) of
/// their simulation entites, in a given region.
class DEMInspector {
  private:
    std::shared_ptr<jitify::Program> inspection_kernel;

    std::string inspection_code;
    std::string in_region_code;
    // The name for the index of that quantity that is being inspected
    std::string index_name;
    CUB_REDUCE_FLAVOR reduce_flavor = CUB_REDUCE_FLAVOR::NONE;
    INSPECT_ENTITY_TYPE thing_to_insp;
    std::string kernel_name;
    bool all_domain = true;
    bool isVoidRatio = false;

    bool initialized = false;

    // Its parent DEMSolver and dT system
    DEMSolver* sys;
    DEMDynamicThread* dT;

    // Based on user input...
    void switch_quantity_type(const std::string& quantity);

    void assertInit();

  public:
    friend class DEMSolver;
    friend class DEMDynamicThread;

    DEMInspector(DEMSolver* sim_sys, DEMDynamicThread* dT_sys, const std::string& quantity) : sys(sim_sys), dT(dT_sys) {
        switch_quantity_type(quantity);
        // In default constructor, all entities are considered `in-region' by default
        in_region_code = " ";
    }
    DEMInspector(DEMSolver* sim_sys, DEMDynamicThread* dT_sys, const std::string& quantity, const std::string& region)
        : sys(sim_sys), dT(dT_sys) {
        switch_quantity_type(quantity);
        in_region_code = region;
        all_domain = false;
    }
    //// TODO: Another overload for region definition
    ~DEMInspector() {}

    void SetInspectionCode(const std::string& code) { inspection_code = code; }

    // Initialize with the DEM simulation system (user should not call this)
    void Initialize(const std::unordered_map<std::string, std::string>& Subs, bool force = false);

    /// Get the reduce value of the quantity that you wish to inspect.
    float GetValue();

    /// Get the values of the quantity that you wish to inspect (for non-reduced inspections).
    float* GetValues();

    /// Get the value (as a vector) of the quantity that you wish to inspect
    // std::vector<float> GetVector();

    /// Get value directly within dT
    float* dT_GetValue();
};

// A struct to get or set tracked owner entities, mainly for co-simulation
class DEMTracker {
  private:
    void assertMesh(const std::string& name);
    void assertGeoSize(size_t input_length, const std::string& name, const std::string& geo_type);
    void assertOwnerSize(size_t input_length, const std::string& name);
    void assertOwnerOffsetValid(size_t offset, const std::string& name);
    void assertGeoOffsetValid(size_t offset, const std::string& name, const std::string& geo_type);
    void assertThereIsForcePairs(const std::string& name);
    // Its parent DEMSolver system
    DEMSolver* sys;

  public:
    DEMTracker(DEMSolver* sim_sys) : sys(sim_sys) {}
    ~DEMTracker() {}

    // The tracked object
    std::shared_ptr<DEMTrackedObj> obj;

    /// Get the owner ID of the tracked obj.
    bodyID_t GetOwnerID(size_t offset = 0);
    /// Get the owner IDs of all the tracked objects.
    std::vector<bodyID_t> GetOwnerIDs();

    /// Get the position of this tracked object.
    float3 Pos(size_t offset = 0);
    std::vector<float> GetPos(size_t offset = 0);
    /// Get the positions of all tracked objects.
    std::vector<float3> Positions();
    std::vector<std::vector<float>> GetPositions();

    /// Get the angular velocity of this tracked object in its own local coordinate system. Applying OriQ to it would
    /// give you the ang vel in global frame.
    float3 AngVelLocal(size_t offset = 0);
    std::vector<float> GetAngVelLocal(size_t offset = 0);
    /// Get the angular velocity of all tracked objects in their own local coordinate system. Applying OriQ to it would
    /// give you the ang vel in global frame.
    std::vector<float3> AngularVelocitiesLocal();
    std::vector<std::vector<float>> GetAngularVelocitiesLocal();

    /// Get the angular velocity of this tracked object in global coordinate system.
    float3 AngVelGlobal(size_t offset = 0);
    std::vector<float> GetAngVelGlobal(size_t offset = 0);
    /// Get the angular velocity of all objects tracked by this tracker, in global coordinate system.
    std::vector<float3> AngularVelocitiesGlobal();
    std::vector<std::vector<float>> GetAngularVelocitiesGlobal();

    /// Get the velocity of this tracked object in global frame.
    float3 Vel(size_t offset = 0);
    std::vector<float> GetVel(size_t offset = 0);
    /// Get the velocities of all objects tracked by this tracker, in global frame.
    std::vector<float3> Velocities();
    std::vector<std::vector<float>> GetVelocities();

    /// Get the quaternion that represents the orientation of this tracked object's own coordinate system.
    float4 OriQ(size_t offset = 0);
    /// @brief Get the quaternion that represents the orientation of this tracked object's own coordinate system.
    /// @return A vector of 4 floats. The order is (x, y, z, w). If compared against Chrono naming convention, then it
    /// is saying our ordering here is (e1, e2, e3, e0).
    std::vector<float> GetOriQ(size_t offset = 0);
    /// Get all quaternions that represent the orientation of all the tracked objects' own coordinate systems.
    std::vector<float4> OrientationQuaternions();
    /// @brief Get all quaternions that represent the orientation of all the tracked objects' own coordinate systems.
    /// @return A vector of 4-float vectors. The order is (x, y, z, w). If compared against Chrono naming convention,
    /// then it is saying our ordering here is (e1, e2, e3, e0).
    std::vector<std::vector<float>> GetOrientationQuaternions();

    /// @brief Get the family number of the tracked object.
    /// @param offset The offset of the entites to get family number out of.
    /// @return The family number.
    unsigned int GetFamily(size_t offset = 0);
    /// @brief Get the family numbers of all the tracked object.
    /// @return The family numbers as a vector.
    std::vector<unsigned int> GetFamilies();

    /// @brief Get the clumps that are in contact with this tracked owner as a vector.
    /// @details No bulk version that gets the contacting clumps for all the entities tracked by this tracker. This is
    /// efficiency concern. If you need to get all contact pairs involving all clumps tracked by this tracker, consider
    /// putting them in one family and use DEMSolver's GetClumpContacts method, then the owner ID list-based
    /// GetOwnerContactForces method if you further need the contact forces information.
    /// @param offset Offset to the first item this tracker is tracking. Default is 0.
    /// @return Clump owner IDs in contact with this owner.
    std::vector<bodyID_t> GetContactClumps(size_t offset = 0);

    /// @brief Get the portion of the acceleration of this tracked object, that is the result of its contact with other
    /// simulation entities. The acceleration is in global frame.
    /// @details In most cases, this means the acceleration excluding the gravitational acceleration.
    float3 ContactAcc(size_t offset = 0);
    std::vector<float> GetContactAcc(size_t offset = 0);
    /// @brief Get the acceleration experienced by all objects tracked by this tracker, that is the result of their
    /// contact with other simulation entities. The acceleration is in global frame.
    /// @details In most cases, this means the acceleration excluding the gravitational acceleration.
    std::vector<float3> ContactAccelerations();
    std::vector<std::vector<float>> GetContactAccelerations();

    /// @brief Get the a portion of the angular acceleration of this tracked object, that is the result of its contact
    /// with other simulation entities. The acceleration is in this object's local frame.
    /// @details In most cases, this means the angular acceleration excluding the gravitational acceleration.
    float3 ContactAngAccLocal(size_t offset = 0);
    std::vector<float> GetContactAngAccLocal(size_t offset = 0);
    /// @brief Get the angular acceleration experienced by all objects tracked by this tracker, that is the result of
    /// their contact with other simulation entities. The acceleration is in this object's local frame.
    /// @details In most cases, this means the angular acceleration excluding the gravitational acceleration.
    std::vector<float3> ContactAngularAccelerationsLocal();
    std::vector<std::vector<float>> GetContactAngularAccelerationsLocal();

    /// @brief Get the a portion of the angular acceleration of this tracked object, that is the result of its contact
    /// with other simulation entities. The acceleration is in this object's global frame.
    /// @details In most cases, this means the angular acceleration excluding the gravitational acceleration.
    float3 ContactAngAccGlobal(size_t offset = 0);
    std::vector<float> GetContactAngAccGlobal(size_t offset = 0);
    /// @brief Get the angular acceleration experienced by all objects tracked by this tracker, that is the result of
    /// their contact with other simulation entities. The acceleration is in this object's global frame.
    /// @details In most cases, this means the angular acceleration excluding the gravitational acceleration.
    std::vector<float3> ContactAngularAccelerationsGlobal();
    std::vector<std::vector<float>> GetContactAngularAccelerationsGlobal();

    /// @brief Get the mass of the tracked object.
    /// @param offset The offset to this entites. If first entites, input 0.
    /// @return Mass.
    float Mass(size_t offset = 0);
    /// @brief Get the masses of all the tracked objects.
    /// @return Masses as a vector.
    std::vector<float> Masses();
    /// @brief Get the moment of inertia (in principal axis frame) of the tracked object.
    /// @param offset The offset to this entites. If first entites, input 0.
    /// @return The moment of inertia (in principal axis frame).
    float3 MOI(size_t offset = 0);
    std::vector<float> GetMOI(size_t offset = 0);
    /// @brief Get the moment of inertia (in principal axis frame) of all the tracked objects.
    /// @return The moment of inertia (in principal axis frame) of each element as a vector.
    std::vector<float3> MOIs();
    std::vector<std::vector<float>> GetMOIs();

    /// Get the owner's wildcard value.
    float GetOwnerWildcardValue(const std::string& name, size_t offset = 0);
    /// @brief Get the owner wildcard values for all the owners entities tracked by this tracker.
    /// @param name Name of the wildcard.
    /// @return All the values.
    std::vector<float> GetOwnerWildcardValues(const std::string& name);
    /// @brief Get the geometry wildcard values for all the geometry entities tracked by this tracker.
    /// @param name Name of the wildcard.
    /// @return All the values.
    std::vector<float> GetGeometryWildcardValues(const std::string& name);
    /// @brief Get the geometry wildcard values for a geometry entity tracked by this tracker.
    /// @param name Name of the wildcard.
    /// @param offset The offset to this entity (where to start the modification). If first entity, input 0.
    /// @return The value.
    float GetGeometryWildcardValue(const std::string& name, size_t offset);

    /// @brief Set the position of this tracked object.
    void SetPos(float3 pos, size_t offset = 0);
    void SetPos(const std::vector<float>& pos, size_t offset = 0);
    /// @brief Set the positions of n consecutive tracked objects.
    void SetPos(const std::vector<float3>& pos);
    void SetPos(const std::vector<std::vector<float>>& pos);

    /// @brief Set the angular velocity of this tracked object in its own local coordinate system.
    void SetAngVel(float3 angVel, size_t offset = 0);
    void SetAngVel(const std::vector<float>& angVel, size_t offset = 0);
    /// @brief Set the angular velocity of n consecutive tracked objects in their own local coordinate systems.
    void SetAngVel(const std::vector<float3>& angVel);
    void SetAngVel(const std::vector<std::vector<float>>& angVel);

    /// @brief Set the velocity of this tracked object in global frame.
    void SetVel(float3 vel, size_t offset = 0);
    void SetVel(const std::vector<float>& vel, size_t offset = 0);
    /// @brief Set the velocity of n consecutive tracked objects in global frame.
    void SetVel(const std::vector<float3>& vel);
    void SetVel(const std::vector<std::vector<float>>& vel);

    /// @brief Set the quaternion which represents the orientation of this tracked object's coordinate system.
    void SetOriQ(float4 oriQ, size_t offset = 0);
    void SetOriQ(const std::vector<float>& oriQ, size_t offset = 0);
    /// @brief Set the quaternion which represents the orientation of n consecutive tracked objects' coordinate systems.
    void SetOriQ(const std::vector<float4>& oriQ);
    void SetOriQ(const std::vector<std::vector<float>>& oriQ);

    /// Add an extra acc to the tracked body, (only) for the next time step. Note if the user intends to add a
    /// persistent external force, then using family prescription is the better method.
    void AddAcc(float3 acc, size_t offset = 0);
    void AddAcc(const std::vector<float>& acc, size_t offset = 0);
    /// Add an extra acc to n consecutive tracked objects, (only) for the next time step. Note if the user intends to
    /// add a persistent external force, then using family prescription is the better method.
    void AddAcc(const std::vector<float3>& acc);
    void AddAcc(const std::vector<std::vector<float>>& acc);

    /// Add an extra angular acceleration to the tracked body, (only) for the next time step. Note if the user intends
    /// to add a persistent external torque, then using family prescription is the better method.
    void AddAngAcc(float3 angAcc, size_t offset = 0);
    void AddAngAcc(const std::vector<float>& angAcc, size_t offset = 0);
    /// Add an extra angular acceleration to n consecutive tracked objects, (only) for the next time step. Note if the
    /// user intends to add a persistent external torque, then using family prescription is the better method.
    void AddAngAcc(const std::vector<float3>& angAcc);
    void AddAngAcc(const std::vector<std::vector<float>>& angAcc);

    /// @brief Change the family numbers of all the entities tracked by this tracker.
    /// @param fam_num Family number to change to.
    void SetFamily(unsigned int fam_num);
    /// @brief Change the family number of one entities tracked by this tracker.
    /// @param fam_num Family number to change to.
    /// @param offset The offset to this entites. If first entites, input 0.
    void SetFamily(unsigned int fam_num, size_t offset);
    //// TODO: Maybe give a vector-based tracker family number modification method, like what DEMInitializer allows for.

    /// Change the size of clump entities
    void ChangeClumpSizes(const std::vector<bodyID_t>& IDs, const std::vector<float>& factors);

    /// @brief Apply the new mesh node positions such that the tracked mesh is replaced by the new_nodes.
    /// @details This affects triangle facets' relative positions wrt the mesh center (CoM) only; mesh's overall
    /// position/rotation in simulation is not affected. So if provided input is the new mesh location with
    /// consideration of its CoM's motion, then you should not use tracker to further modify the mesh's CoM; if the
    /// provided input is the new mesh location without considering the displacement of mesh's CoM (aka only the mesh
    /// deformation), then you should then use tracker to further update the mesh's CoM.
    /// @param new_nodes New locations of mesh nodes. The length of the argument vector must agree with the number of
    /// nodes in the tracked mesh.
    void UpdateMesh(const std::vector<float3>& new_nodes);
    void UpdateMesh(const std::vector<std::vector<float>>& new_nodes);
    /// @brief Change the coordinates of each mesh node by the given amount.
    /// @details This affects triangle facets' relative positions wrt the mesh center (CoM) only; mesh's overall
    /// position/rotation in simulation is not affected. So if provided input is the mesh deformation with
    /// consideration of its CoM's motion, then you should not use tracker to further modify the mesh's CoM; if the
    /// provided input is the mesh deformation without considering the displacement of mesh's CoM, then you should then
    /// use tracker to further update the mesh's CoM.
    /// @param deformation Deformation of mesh nodes. The length of the argument vector must agree with the number of
    /// nodes in the tracked mesh.
    void UpdateMeshByIncrement(const std::vector<float3>& deformation);
    void UpdateMeshByIncrement(const std::vector<std::vector<float>>& deformation);
    /// @brief Get a handle for the mesh this tracker is tracking.
    /// @return Pointer to the mesh.
    std::shared_ptr<DEMMeshConnected>& GetMesh();
    /// @brief Get the current locations of all the nodes in the mesh being tracked.
    /// @return A vector of float3 representing the global coordinates of the mesh nodes.
    std::vector<float3> GetMeshNodesGlobal();
    /// @brief Get the current locations of all the nodes in the mesh being tracked.
    /// @details C++ users do not have to use this method. This is mainly for python wrapper.
    std::vector<std::vector<float>> GetMeshNodesGlobalAsVectorOfVector();

    /// @brief Set owner wildcard value of a owner this tracker is tracking.
    /// @param name Name of the wildcard.
    /// @param wc Wildcard value.
    /// @param offset The offset to this owner (where to start the modification). If first owner, input 0.
    void SetOwnerWildcardValue(const std::string& name, float wc, size_t offset = 0);
    /// @brief Set owner wildcard values of all the owners this tracker is tracking.
    /// @param name Name of the wildcard.
    /// @param wc Wildcard values as a vector (must have same length as the number of tracked owners).
    void SetOwnerWildcardValues(const std::string& name, const std::vector<float>& wc);

    /// @brief Set a wildcard value of the geometry entity this tracker is tracking.
    /// @param name Name of the wildcard.
    /// @param wc Wildcard value.
    /// @param offset The offset to this entity (where to start the modification). If first entity, input 0.
    void SetGeometryWildcardValue(const std::string& name, float wc, size_t offset = 0);
    /// @brief Set a wildcard value of the geometry entities this tracker is tracking.
    /// @param name Name of the wildcard.
    /// @param wc Wildcard values as a vector (must have same length as the number of tracked geometry entities).
    void SetGeometryWildcardValues(const std::string& name, const std::vector<float>& wc);

    /// @brief Get all contact forces that concern this track object, as a vector.
    /// @details Every force pair will be queried using this function, instead of a reduced total force that this object
    /// experiences.
    /// @param points The contact point XYZ as float3 vector.
    /// @param forces The force in XYZ as float3 vector. The force in global frame.
    /// @param offset The offset to this owner (where to start querying). If first entity, input 0.
    /// @return Number of force pairs.
    size_t GetContactForces(std::vector<float3>& points, std::vector<float3>& forces, size_t offset = 0);
<<<<<<< HEAD
    std::vector<std::vector<std::vector<float>>> GetContactForces(size_t offset = 0);
=======

    /// @brief Get all contact forces that concern all objects tracked by this tracker, as a vector.
    /// @details Every force pair will be queried using this function, instead of a reduced total force that this object
    /// experiences. If a contact involves two owners this tracker tracks, then the force for that contact will be given
    /// as the force experienced by whichever owner that appears earlier in the list of owners.
    /// @param points The contact point XYZ as float3 vector.
    /// @param forces The force in XYZ as float3 vector. The force in global frame.
    /// @return Number of force pairs.
    size_t GetContactForcesForAll(std::vector<float3>& points, std::vector<float3>& forces);
>>>>>>> 5904497b

    /// @brief Get all contact forces and global torques that concern this track object, as a vector.
    /// @details Every force pair will be queried using this function, instead of a reduced total force that this object
    /// experiences. Since we are getting all force pairs, the torque should be considered as `extra torque', since you
    /// should be able to derive the normal and tangential force-induced torques based on all the force pairs. The extra
    /// torques emerge depending on your force model. For example, in the default force model, rolling friction could
    /// contribute to the torque. But if you do not have rolling friction, then you do not have torque here. The torques
    /// are given in the global frame of this object that is being tracked.
    /// @param points The contact point XYZ as float3 vector.
    /// @param forces The force in XYZ as float3 vector. The force in global frame.
    /// @param torques The contact torque. The torque is in global frame.
    /// @param offset The offset to this owner (where to start querying). If first entity, input 0.
    /// @return Number of force pairs.
    size_t GetContactForcesAndGlobalTorque(std::vector<float3>& points,
                                           std::vector<float3>& forces,
                                           std::vector<float3>& torques,
                                           size_t offset = 0);
<<<<<<< HEAD
    std::vector<std::vector<std::vector<float>>> GetContactForcesAndGlobalTorque(size_t offset = 0);
=======

    /// @brief Get all contact forces and global torques that concern all objects tracked by this tracker, as a vector.
    /// @details Every force pair will be queried using this function, instead of a reduced total force that this object
    /// experiences. Since we are getting all force pairs, the torque should be considered as `extra torque', since you
    /// should be able to derive the normal and tangential force-induced torques based on all the force pairs. The extra
    /// torques emerge depending on your force model. For example, in the default force model, rolling friction could
    /// contribute to the torque. But if you do not have rolling friction, then you do not have torque here. The torques
    /// are given in the global frame of this object that is being tracked. If a contact involves two owners this
    /// tracker tracks, then the force for that contact will be given as the force experienced by whichever owner that
    /// appears earlier in the list of owners.
    /// @param points The contact point XYZ as float3 vector.
    /// @param forces The force in XYZ as float3 vector. The force in global frame.
    /// @param torques The contact torque. The torque is in global frame.
    /// @return Number of force pairs.
    size_t GetContactForcesAndGlobalTorqueForAll(std::vector<float3>& points,
                                                 std::vector<float3>& forces,
                                                 std::vector<float3>& torques);
>>>>>>> 5904497b

    /// @brief Get all contact forces and local torques that concern this track object, as a vector.
    /// @details Every force pair will be queried using this function, instead of a reduced total force that this object
    /// experiences. Since we are getting all force pairs, the torque should be considered as `extra torque', since you
    /// should be able to derive the normal and tangential force-induced torques based on all the force pairs. The extra
    /// torques emerge depending on your force model. For example, in the default force model, rolling friction could
    /// contribute to the torque. But if you do not have rolling friction, then you do not have torque here. The torques
    /// are given in the local frame of this object that is being tracked.
    /// @param points The contact point XYZ as float3 vector.
    /// @param forces The force in XYZ as float3 vector. The force in global frame.
    /// @param torques The contact torque. The torque is in local frame.
    /// @param offset The offset to this owner (where to start querying). If first entity, input 0.
    /// @return Number of force pairs.
    size_t GetContactForcesAndLocalTorque(std::vector<float3>& points,
                                          std::vector<float3>& forces,
                                          std::vector<float3>& torques,
                                          size_t offset = 0);
<<<<<<< HEAD
    std::vector<std::vector<std::vector<float>>> GetContactForcesAndLocalTorque(size_t offset = 0);
=======

    /// @brief Get all contact forces and local torques that concern all objects tracked by this tracker, as a vector.
    /// @details Every force pair will be queried using this function, instead of a reduced total force that this object
    /// experiences. Since we are getting all force pairs, the torque should be considered as `extra torque', since you
    /// should be able to derive the normal and tangential force-induced torques based on all the force pairs. The extra
    /// torques emerge depending on your force model. For example, in the default force model, rolling friction could
    /// contribute to the torque. But if you do not have rolling friction, then you do not have torque here. The torques
    /// are given in the local frame of this object that is being tracked. If a contact involves two owners this tracker
    /// tracks, then the force for that contact will be given as the force experienced by whichever owner that appears
    /// earlier in the list of owners.
    /// @param points The contact point XYZ as float3 vector.
    /// @param forces The force in XYZ as float3 vector. The force in global frame.
    /// @param torques The contact torque. The torque is in local frame.
    /// @return Number of force pairs.
    size_t GetContactForcesAndLocalTorqueForAll(std::vector<float3>& points,
                                                std::vector<float3>& forces,
                                                std::vector<float3>& torques);
>>>>>>> 5904497b
};

// class DEMForceModel : public std::enable_shared_from_this<DEMForceModel> {
class DEMForceModel {
  protected:
    // Those material property names that the user must set. This is non-empty usually when the user uses our on-shelf
    // force models. If they use their custom models, then this will be empty.
    std::set<std::string> m_must_have_mat_props;
    // These material properties are `pair-wise', meaning they should also be defined as the interaction between 2
    // materials. An example is friction coeff. Young's modulus on the other hand, is not pair-wise.
    std::set<std::string> m_pairwise_mat_props;
    // Custom or on-shelf
    FORCE_MODEL type = FORCE_MODEL::CUSTOM;
    // The model
    std::string m_force_model = " ";
    // Quatity names that we want to associate each contact pair with. An array will be allocated for storing this, and
    // it lives and die with contact pairs.
    std::set<std::string> m_contact_wildcards;
    // Quatity names that we want to associate each owner with. An array will be allocated for storing this, and it
    // lives and die with its associated owner.
    std::set<std::string> m_owner_wildcards;
    // Quatity names that we want to associate each owner with. An array will be allocated for storing this, and it
    // lives and die with its associated geometry representation (most typically a sphere).
    std::set<std::string> m_geo_wildcards;

  public:
    friend class DEMSolver;

    DEMForceModel(FORCE_MODEL model_type) { SetForceModelType(model_type); }
    DEMForceModel() {}
    ~DEMForceModel() {}

    /// Set the contact force model type
    void SetForceModelType(FORCE_MODEL model_type);
    /// Define user-custom force model with a string which is your force calculation code
    void DefineCustomModel(const std::string& model);
    /// Read user-custom force model from a file (which by default should reside in kernel/DEMUserScripts), which
    /// contains your force calculation code. Returns 0 if read successfully, otherwise 1.
    int ReadCustomModelFile(const std::filesystem::path& sourcefile);

    /// @brief Specifiy the material properties that this force model will use.
    /// @param props Material property names.
    void SetMustHaveMatProp(const std::set<std::string>& props) { m_must_have_mat_props = props; }
    /// @brief Specifiy the material properties that are pair-wise (instead of being associated with each individual
    /// material).
    /// @param props Material property names.
    void SetMustPairwiseMatProp(const std::set<std::string>& props) { m_pairwise_mat_props = props; }

    /// Set the names for the extra quantities that will be associated with each contact pair. For example,
    /// history-based models should have 3 float arrays to store contact history. Only float is supported. Note the
    /// initial value of all contact wildcard arrays is automatically 0.
    //// TODO: Maybe allow non-0 initialization?
    void SetPerContactWildcards(const std::set<std::string>& wildcards);
    /// Set the names for the extra quantities that will be associated with each owner. For example, you can use this to
    /// associate a cohesion parameter to each particle. Only float is supported.
    void SetPerOwnerWildcards(const std::set<std::string>& wildcards);
    /// Set the names for the extra quantities that will be associated with each geometry. For example, you can use this
    /// to associate certain electric charges to each particle's each component which represents a distribution of the
    /// charges. Only float is supported.
    void SetPerGeometryWildcards(const std::set<std::string>& wildcards);
};

}  // END namespace deme

#endif<|MERGE_RESOLUTION|>--- conflicted
+++ resolved
@@ -351,9 +351,7 @@
     /// @param offset The offset to this owner (where to start querying). If first entity, input 0.
     /// @return Number of force pairs.
     size_t GetContactForces(std::vector<float3>& points, std::vector<float3>& forces, size_t offset = 0);
-<<<<<<< HEAD
     std::vector<std::vector<std::vector<float>>> GetContactForces(size_t offset = 0);
-=======
 
     /// @brief Get all contact forces that concern all objects tracked by this tracker, as a vector.
     /// @details Every force pair will be queried using this function, instead of a reduced total force that this object
@@ -363,7 +361,7 @@
     /// @param forces The force in XYZ as float3 vector. The force in global frame.
     /// @return Number of force pairs.
     size_t GetContactForcesForAll(std::vector<float3>& points, std::vector<float3>& forces);
->>>>>>> 5904497b
+    std::vector<std::vector<std::vector<float>>> GetContactForcesForAll();
 
     /// @brief Get all contact forces and global torques that concern this track object, as a vector.
     /// @details Every force pair will be queried using this function, instead of a reduced total force that this object
@@ -381,9 +379,7 @@
                                            std::vector<float3>& forces,
                                            std::vector<float3>& torques,
                                            size_t offset = 0);
-<<<<<<< HEAD
     std::vector<std::vector<std::vector<float>>> GetContactForcesAndGlobalTorque(size_t offset = 0);
-=======
 
     /// @brief Get all contact forces and global torques that concern all objects tracked by this tracker, as a vector.
     /// @details Every force pair will be queried using this function, instead of a reduced total force that this object
@@ -401,7 +397,7 @@
     size_t GetContactForcesAndGlobalTorqueForAll(std::vector<float3>& points,
                                                  std::vector<float3>& forces,
                                                  std::vector<float3>& torques);
->>>>>>> 5904497b
+    std::vector<std::vector<std::vector<float>>> GetContactForcesAndGlobalTorqueForAll();                                    
 
     /// @brief Get all contact forces and local torques that concern this track object, as a vector.
     /// @details Every force pair will be queried using this function, instead of a reduced total force that this object
@@ -419,9 +415,7 @@
                                           std::vector<float3>& forces,
                                           std::vector<float3>& torques,
                                           size_t offset = 0);
-<<<<<<< HEAD
     std::vector<std::vector<std::vector<float>>> GetContactForcesAndLocalTorque(size_t offset = 0);
-=======
 
     /// @brief Get all contact forces and local torques that concern all objects tracked by this tracker, as a vector.
     /// @details Every force pair will be queried using this function, instead of a reduced total force that this object
@@ -439,7 +433,7 @@
     size_t GetContactForcesAndLocalTorqueForAll(std::vector<float3>& points,
                                                 std::vector<float3>& forces,
                                                 std::vector<float3>& torques);
->>>>>>> 5904497b
+    std::vector<std::vector<std::vector<float>>> GetContactForcesAndLocalTorqueForAll();                                               
 };
 
 // class DEMForceModel : public std::enable_shared_from_this<DEMForceModel> {
