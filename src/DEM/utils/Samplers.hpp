//  Copyright (c) 2021, SBEL GPU Development Team
//  Copyright (c) 2021, University of Wisconsin - Madison
//
//	SPDX-License-Identifier: BSD-3-Clause

// This file contains modifications of the code by Radu Serban as a part
// of Project Chrono
// Use of this source code is governed by a BSD-style license that can be found
// in the LICENSE file at the top level of the distribution and at
// http://projectchrono.org/license-chrono.txt. A copy of the license is below.

// Copyright (c) 2014 projectchrono.org
// All Rights Reserved.

// Redistribution and use in source and binary forms, with or without modification, are permitted provided that the
// following conditions are met:

//  - Redistributions of source code must retain the above copyright notice, this list of conditions and the following
//  disclaimer.
//  - Redistributions in binary form must reproduce the above copyright notice, this list of conditions and the
//  following disclaimer in the documentation and/or other materials provided with the distribution.
//  - Neither the name of the nor the names of its contributors may be used to endorse or promote products derived from
//  this software without specific prior written permission.

// THIS SOFTWARE IS PROVIDED BY THE COPYRIGHT HOLDERS AND CONTRIBUTORS "AS IS" AND ANY EXPRESS OR IMPLIED WARRANTIES,
// INCLUDING, BUT NOT LIMITED TO, THE IMPLIED WARRANTIES OF MERCHANTABILITY AND FITNESS FOR A PARTICULAR PURPOSE ARE
// DISCLAIMED. IN NO EVENT SHALL THE COPYRIGHT HOLDER OR CONTRIBUTORS BE LIABLE FOR ANY DIRECT, INDIRECT, INCIDENTAL,
// SPECIAL, EXEMPLARY, OR CONSEQUENTIAL DAMAGES (INCLUDING, BUT NOT LIMITED TO, PROCUREMENT OF SUBSTITUTE GOODS OR
// SERVICES; LOSS OF USE, DATA, OR PROFITS; OR BUSINESS INTERRUPTION) HOWEVER CAUSED AND ON ANY THEORY OF LIABILITY,
// WHETHER IN CONTRACT, STRICT LIABILITY, OR TORT (INCLUDING NEGLIGENCE OR OTHERWISE) ARISING IN ANY WAY OUT OF THE USE
// OF THIS SOFTWARE, EVEN IF ADVISED OF THE POSSIBILITY OF SUCH DAMAGE.

#ifndef DEME_SAMPLERS_HPP
#define DEME_SAMPLERS_HPP

#include <cmath>
#include <list>
#include <random>
#include <utility>
#include <vector>
<<<<<<< HEAD
#include <DEM/HostSideHelpers.hpp>
#include <DEM/Defines.h>
=======

#include "../HostSideHelpers.hpp"
>>>>>>> 65a58e27

namespace deme {

// -----------------------------------------------------------------------------
// Construct a single random engine (on first use)
//
// Note that this object is never destructed (but this is OK)
// -----------------------------------------------------------------------------
inline std::default_random_engine& rengine() {
    static std::default_random_engine* re = new std::default_random_engine;
    return *re;
}

// -----------------------------------------------------------------------------
// sampleTruncatedDist
//
// Utility function for generating samples from a truncated normal distribution.
// -----------------------------------------------------------------------------
template <typename T>
inline T sampleTruncatedDist(std::normal_distribution<T>& distribution, T minVal, T maxVal) {
    T val;

    do {
        val = distribution(rengine());
    } while (val < minVal || val > maxVal);

    return val;
}

/// Volumetric sampling method.
enum class SamplingType {
    REGULAR_GRID,  ///< Regular (equidistant) grid
    POISSON_DISK,  ///< Poisson Disk sampling
    HCP_PACK       ///< Hexagonally Close Packing
};

/// Base class for different types of point samplers.
class Sampler {
  public:
    Sampler(float separation) : m_separation(separation) {}
    virtual ~Sampler() {}

    /// Return points sampled from the specified box volume.
    std::vector<float3> SampleBox(const float3& center, const float3& halfDim) {
        m_center = center;
        m_size = halfDim;
        return Sample(BOX);
    }
    std::vector<std::vector<float>> SampleBox(const std::vector<float>& center, const std::vector<float>& halfDim) {
        assertThreeElements(center, "SampleBox", "center");
        assertThreeElements(halfDim, "SampleBox", "halfDim");
        m_center = make_float3(center[0], center[1], center[2]);
        m_size = make_float3(halfDim[0], halfDim[1], halfDim[2]);
        auto res = Sample(BOX);
        std::vector<std::vector<float>> xyz(res.size(), std::vector<float>(3, 0.));
        for (size_t i = 0; i < res.size(); i++) {
            xyz[i][0] = res[i].x;
            xyz[i][1] = res[i].y;
            xyz[i][2] = res[i].z;
        }
        return xyz;
    }

    /// Return points sampled from the specified spherical volume.
    std::vector<float3> SampleSphere(const float3& center, float radius) {
        m_center = center;
        m_size = make_float3(radius, radius, radius);
        return Sample(SPHERE);
    }
    std::vector<std::vector<float>> SampleSphere(const std::vector<float>& center, float radius) {
        assertThreeElements(center, "SampleSphere", "center");
        m_center = make_float3(center[0], center[1], center[2]);
        m_size = make_float3(radius, radius, radius);
        auto res = Sample(SPHERE);
        std::vector<std::vector<float>> xyz(res.size(), std::vector<float>(3, 0.));
        for (size_t i = 0; i < res.size(); i++) {
            xyz[i][0] = res[i].x;
            xyz[i][1] = res[i].y;
            xyz[i][2] = res[i].z;
        }
        return xyz;
    }

    /// Return points sampled from the specified X-aligned cylindrical volume.
    std::vector<float3> SampleCylinderX(const float3& center, float radius, float halfHeight) {
        m_center = center;
        m_size = make_float3(halfHeight, radius, radius);
        return Sample(CYLINDER_X);
    }

    std::vector<std::vector<float>> SampleCylinderX(const std::vector<float>& center, float radius, float halfHeight) {
        assertThreeElements(center, "SampleCylinderX", "center");
        m_center = make_float3(center[0], center[1], center[2]);
        m_size = make_float3(halfHeight, radius, radius);
        auto res = Sample(CYLINDER_X);
        std::vector<std::vector<float>> xyz(res.size(), std::vector<float>(3, 0.));
        for (size_t i = 0; i < res.size(); i++) {
            xyz[i][0] = res[i].x;
            xyz[i][1] = res[i].y;
            xyz[i][2] = res[i].z;
        }
        return xyz;
    }

    /// Return points sampled from the specified Y-aligned cylindrical volume.
    std::vector<float3> SampleCylinderY(const float3& center, float radius, float halfHeight) {
        m_center = center;
        m_size = make_float3(radius, halfHeight, radius);
        return Sample(CYLINDER_Y);
    }

    std::vector<std::vector<float>> SampleCylinderY(const std::vector<float>& center, float radius, float halfHeight) {
        assertThreeElements(center, "SampleCylinderY", "center");
        m_center = make_float3(center[0], center[1], center[2]);
        m_size = make_float3(radius, halfHeight, radius);
        auto res = Sample(CYLINDER_Y);
        std::vector<std::vector<float>> xyz(res.size(), std::vector<float>(3, 0.));
        for (size_t i = 0; i < res.size(); i++) {
            xyz[i][0] = res[i].x;
            xyz[i][1] = res[i].y;
            xyz[i][2] = res[i].z;
        }
        return xyz;
    }

    /// Return points sampled from the specified Z-aligned cylindrical volume.
    std::vector<float3> SampleCylinderZ(const float3& center, float radius, float halfHeight) {
        m_center = center;
        m_size = make_float3(radius, radius, halfHeight);
        return Sample(CYLINDER_Z);
    }
    std::vector<std::vector<float>> SampleCylinderZ(const std::vector<float>& center, float radius, float halfHeight) {
        assertThreeElements(center, "SampleCylinderZ", "center");
        m_center = make_float3(center[0], center[1], center[2]);
        m_size = make_float3(radius, radius, halfHeight);
        auto res = Sample(CYLINDER_Z);
        std::vector<std::vector<float>> xyz(res.size(), std::vector<float>(3, 0.));
        for (size_t i = 0; i < res.size(); i++) {
            xyz[i][0] = res[i].x;
            xyz[i][1] = res[i].y;
            xyz[i][2] = res[i].z;
        }
        return xyz;
    }

    /// Get the current value of the minimum separation.
    virtual float GetSeparation() const { return m_separation; }

    /// Change the minimum separation for subsequent calls to Sample.
    virtual void SetSeparation(float separation) { m_separation = separation; }

  protected:
    enum VolumeType { BOX, SPHERE, CYLINDER_X, CYLINDER_Y, CYLINDER_Z };

    /// Worker function for sampling the given domain.
    /// Implemented by concrete samplers.
    virtual std::vector<float3> Sample(VolumeType t) = 0;

    /// Utility function to check if a point is inside the sampling volume.
    bool accept(VolumeType t, const float3& p) const {
        float3 vec = p - m_center;
        float fuzz = (m_size.x < 1) ? (float)1e-6 * m_size.x : (float)1e-6;

        switch (t) {
            case BOX:
                return (std::abs(vec.x) <= m_size.x + fuzz) && (std::abs(vec.y) <= m_size.y + fuzz) &&
                       (std::abs(vec.z) <= m_size.z + fuzz);
            case SPHERE:
                return (length(vec) * length(vec) <= m_size.x * m_size.x);
            case CYLINDER_X:
                return (vec.y * vec.y + vec.z * vec.z <= m_size.y * m_size.y) && (std::abs(vec.x) <= m_size.x + fuzz);
            case CYLINDER_Y:
                return (vec.z * vec.z + vec.x * vec.x <= m_size.z * m_size.z) && (std::abs(vec.y) <= m_size.y + fuzz);
            case CYLINDER_Z:
                return (vec.x * vec.x + vec.y * vec.y <= m_size.x * m_size.x) && (std::abs(vec.z) <= m_size.z + fuzz);
            default:
                return false;
        }
    }

    float m_separation;  ///< inter-particle separation
    float3 m_center;     ///< center of the sampling volume
    float3 m_size;       ///< half dimensions of the bounding box of the sampling volume
};

class PDGrid {
  public:
    typedef std::pair<float3, bool> Content;

    PDGrid() {}

    int GetDimX() const { return m_dimX; }
    int GetDimY() const { return m_dimY; }
    int GetDimZ() const { return m_dimZ; }

    void Resize(int dimX, int dimY, int dimZ) {
        m_dimX = dimX;
        m_dimY = dimY;
        m_dimZ = dimZ;
        m_data.resize(dimX * dimY * dimZ, Content(make_float3(0, 0, 0), true));
    }

    void SetCellPoint(int i, int j, int k, const float3& p) {
        int ii = index(i, j, k);
        m_data[ii].first = p;
        m_data[ii].second = false;
    }

    const float3& GetCellPoint(int i, int j, int k) const { return m_data[index(i, j, k)].first; }

    bool IsCellEmpty(int i, int j, int k) const {
        if (i < 0 || i >= m_dimX || j < 0 || j >= m_dimY || k < 0 || k >= m_dimZ)
            return true;

        return m_data[index(i, j, k)].second;
    }

    Content& operator()(int i, int j, int k) { return m_data[index(i, j, k)]; }
    const Content& operator()(int i, int j, int k) const { return m_data[index(i, j, k)]; }

  private:
    int index(int i, int j, int k) const { return i * m_dimY * m_dimZ + j * m_dimZ + k; }

    int m_dimX;
    int m_dimY;
    int m_dimZ;
    std::vector<Content> m_data;
};

// PD
class PDSampler : public Sampler {
  public:
    typedef std::vector<float3> PointVector;
    typedef std::list<float3> PointList;

    /// Construct a Poisson Disk sampler with specified minimum distance.
    PDSampler(float separation, int pointsPerIteration = m_ppi_default)
        : Sampler(separation), m_ppi(pointsPerIteration), m_realDist(0.0, 1.0) {
        m_gridLoc.resize(3);
        m_realDist.reset();
        rengine().seed(0);
    }

    /// Set the current state of the random-number engine (default: 0).
    void SetRandomEngineSeed(unsigned int seed) { rengine().seed(seed); }

  private:
    enum Direction2D { NONE, X_DIR, Y_DIR, Z_DIR };

    /// Worker function for sampling the given domain.
    virtual PointVector Sample(VolumeType t) override {
        PointVector out_points;

        // Check 2D/3D. If the size in one direction (e.g. z) is less than the
        // minimum distance, we switch to a 2D sampling. All sample points will
        // have p.z = m_center.z
        if (this->m_size.z < this->m_separation) {
            m_2D = Z_DIR;
            m_cellSize = this->m_separation / std::sqrt(2.0);
            this->m_size.z = 0;
        } else if (this->m_size.y < this->m_separation) {
            m_2D = Y_DIR;
            m_cellSize = this->m_separation / std::sqrt(2.0);
            this->m_size.y = 0;
        } else if (this->m_size.x < this->m_separation) {
            m_2D = X_DIR;
            m_cellSize = this->m_separation / std::sqrt(2.0);
            this->m_size.x = 0;
        } else {
            m_2D = NONE;
            m_cellSize = this->m_separation / std::sqrt(3.0);
        }

        m_bl = this->m_center - this->m_size;
        m_tr = this->m_center + this->m_size;

        m_grid.Resize((int)(2 * this->m_size.x / m_cellSize) + 1, (int)(2 * this->m_size.y / m_cellSize) + 1,
                      (int)(2 * this->m_size.z / m_cellSize) + 1);

        // Add the first output point (and initialize active list)
        AddFirstPoint(t, out_points);

        // As long as there are active points...
        while (m_active.size() != 0) {
            // ... select one of them at random
            std::uniform_int_distribution<int> intDist(0, (int)m_active.size() - 1);

            typename PointList::iterator point = m_active.begin();
            std::advance(point, intDist(rengine()));

            // ... attempt to add points near the active one
            bool found = false;

            for (int k = 0; k < m_ppi; k++)
                found |= AddNextPoint(t, *point, out_points);

            // ... if not possible, remove the current active point
            if (!found)
                m_active.erase(point);
        }

        return out_points;
    }

    /// Add the first point in the volume (selected randomly).
    void AddFirstPoint(VolumeType t, PointVector& out_points) {
        float3 p;

        // Generate a random point in the domain
        do {
            p.x = m_bl.x + m_realDist(rengine()) * 2 * this->m_size.x;
            p.y = m_bl.y + m_realDist(rengine()) * 2 * this->m_size.y;
            p.z = m_bl.z + m_realDist(rengine()) * 2 * this->m_size.z;
        } while (!this->accept(t, p));

        // Place the point in the grid, add it to the active list, and add it
        // to output.
        MapToGrid(p);

        m_grid.SetCellPoint(m_gridLoc[0], m_gridLoc[1], m_gridLoc[2], p);
        m_active.push_back(p);
        out_points.push_back(p);
    }

    /// Attempt to add a new point, close to the specified one.
    bool AddNextPoint(VolumeType t, const float3& point, PointVector& out_points) {
        // Generate a random candidate point in the neighborhood of the
        // specified point.
        float3 q = GenerateRandomNeighbor(point);

        // Check if point is in the domain.
        if (!this->accept(t, q))
            return false;

        // Check distance from candidate point to any existing point in the grid
        // (note that we only need to check 5x5x5 surrounding grid cells).
        MapToGrid(q);

        for (int i = m_gridLoc[0] - 2; i < m_gridLoc[0] + 3; i++) {
            for (int j = m_gridLoc[1] - 2; j < m_gridLoc[1] + 3; j++) {
                for (int k = m_gridLoc[2] - 2; k < m_gridLoc[2] + 3; k++) {
                    if (m_grid.IsCellEmpty(i, j, k))
                        continue;
                    float3 dist = q - m_grid.GetCellPoint(i, j, k);
                    if (dot(dist, dist) < this->m_separation * this->m_separation)
                        return false;
                }
            }
        }

        // The candidate point is acceptable.
        // Place it in the grid, add it to the active list, and add it to the
        // output.
        m_grid.SetCellPoint(m_gridLoc[0], m_gridLoc[1], m_gridLoc[2], q);
        m_active.push_back(q);
        out_points.push_back(q);

        return true;
    }

    /// Return a random point in spherical anulus between sep and 2*sep centered at given point.
    float3 GenerateRandomNeighbor(const float3& point) {
        float x, y, z;

        switch (m_2D) {
            case Z_DIR: {
                float radius = this->m_separation * (1 + m_realDist(rengine()));
                float angle = 2 * PI * m_realDist(rengine());
                x = point.x + radius * std::cos(angle);
                y = point.y + radius * std::sin(angle);
                z = this->m_center.z;
            } break;
            case Y_DIR: {
                float radius = this->m_separation * (1 + m_realDist(rengine()));
                float angle = 2 * PI * m_realDist(rengine());
                x = point.x + radius * std::cos(angle);
                y = this->m_center.y;
                z = point.z + radius * std::sin(angle);
            } break;
            case X_DIR: {
                float radius = this->m_separation * (1 + m_realDist(rengine()));
                float angle = 2 * PI * m_realDist(rengine());
                x = this->m_center.x;
                y = point.y + radius * std::cos(angle);
                z = point.z + radius * std::sin(angle);
            } break;
            default:
            case NONE: {
                float radius = this->m_separation * (1 + m_realDist(rengine()));
                float angle1 = 2 * PI * m_realDist(rengine());
                float angle2 = 2 * PI * m_realDist(rengine());
                x = point.x + radius * std::cos(angle1) * std::sin(angle2);
                y = point.y + radius * std::sin(angle1) * std::sin(angle2);
                z = point.z + radius * std::cos(angle2);
            } break;
        }

        return make_float3(x, y, z);
    }

    /// Map point location to a 3D grid location.
    void MapToGrid(float3 point) {
        m_gridLoc[0] = (int)((point.x - m_bl.x) / m_cellSize);
        m_gridLoc[1] = (int)((point.y - m_bl.y) / m_cellSize);
        m_gridLoc[2] = (int)((point.z - m_bl.z) / m_cellSize);
    }

    PDGrid m_grid;
    PointList m_active;

    Direction2D m_2D;  ///< 2D or 3D sampling
    float3 m_bl;       ///< bottom-left corner of sampling domain
    float3 m_tr;       ///< top-right corner of sampling domain      REMOVE?
    float m_cellSize;  ///< grid cell size

    std::vector<int> m_gridLoc;
    int m_ppi;  ///< maximum points per iteration

    /// Generate real numbers uniformly distributed in (0,1)
    std::uniform_real_distribution<float> m_realDist;

    static const int m_ppi_default = 30;
};

/// Poisson Disk sampler for sampling a 3D box in layers.
/// The computational efficiency of PD sampling degrades as points are added, especially for large volumes.
/// This class provides an alternative sampling method where PD sampling is done in 2D layers, separated by a specified
/// distance (padding_factor * diam). This significantly improves computational efficiency of the sampling but at the
/// cost of discarding the PD uniform distribution properties in the direction orthogonal to the layers.
std::vector<float3> PDLayerSampler_BOX(float3 center,                ///< Center of axis-aligned box to fill
                                       float3 hdims,                 ///< Half-dimensions along the x, y, and z axes
                                       float diam,                   ///< Particle diameter
                                       float padding_factor = 1.02,  ///< Multiplier on particle diameter for spacing
                                       bool verbose = false          ///< Output progress during generation
) {
    float fill_bottom = center.z - hdims.z;
    float fill_top = center.z + hdims.z;

    // set center to bottom
    center.z = fill_bottom;
    // 2D layer
    hdims.z = 0;

    PDSampler sampler(diam * padding_factor);
    std::vector<float3> points_full;
    while (center.z < fill_top) {
        if (verbose) {
            std::cout << "Create layer at " << center.z << std::endl;
        }
        auto points = sampler.SampleBox(center, hdims);
        points_full.insert(points_full.end(), points.begin(), points.end());
        center.z += diam * padding_factor;
    }
    return points_full;
}

// HCP
class HCPSampler : public Sampler {
  public:
    HCPSampler(float separation) : Sampler(separation) {}

  private:
    /// Worker function for sampling the given domain.
    virtual std::vector<float3> Sample(VolumeType t) override {
        std::vector<float3> out_points;

        float3 bl = this->m_center - this->m_size;  // start corner of sampling domain

        float dx = this->m_separation;                                  // distance between two points in X direction
        float dy = this->m_separation * (float)(std::sqrt(3.0) / 2);    // distance between two rows in Y direction
        float dz = this->m_separation * (float)(std::sqrt(2.0 / 3.0));  // distance between two layers in Z direction

        int nx = (int)(2 * this->m_size.x / dx) + 1;
        int ny = (int)(2 * this->m_size.y / dy) + 1;
        int nz = (int)(2 * this->m_size.z / dz) + 1;

        for (int k = 0; k < nz; k++) {
            // Y offsets for alternate layers
            float offset_y = (k % 2 == 0) ? 0 : dy / 3;
            for (int j = 0; j < ny; j++) {
                // X offset for current row and layer
                float offset_x = ((j + k) % 2 == 0) ? 0 : dx / 2;
                for (int i = 0; i < nx; i++) {
                    float3 p = bl + make_float3(offset_x + i * dx, offset_y + j * dy, k * dz);
                    if (this->accept(t, p))
                        out_points.push_back(p);
                }
            }
        }

        return out_points;
    }
};

// Grid
class GridSampler : public Sampler {
  public:
    GridSampler(float separation) : Sampler(separation) {
        m_sep3D.x = separation;
        m_sep3D.y = separation;
        m_sep3D.z = separation;
    }
    GridSampler(const float3& separation) : Sampler(separation.x) { m_sep3D = separation; }

    /// Change the minimum separation for subsequent calls to Sample.
    virtual void SetSeparation(float separation) override { m_sep3D = make_float3(separation, separation, separation); }

  private:
    /// Worker function for sampling the given domain.
    virtual std::vector<float3> Sample(VolumeType t) override {
        std::vector<float3> out_points;

        float3 bl = this->m_center - this->m_size;

        int nx = (int)(2 * this->m_size.x / m_sep3D.x) + 1;
        int ny = (int)(2 * this->m_size.y / m_sep3D.y) + 1;
        int nz = (int)(2 * this->m_size.z / m_sep3D.z) + 1;

        for (int i = 0; i < nx; i++) {
            for (int j = 0; j < ny; j++) {
                for (int k = 0; k < nz; k++) {
                    float3 p = bl + make_float3(i * m_sep3D.x, j * m_sep3D.y, k * m_sep3D.z);
                    if (this->accept(t, p))
                        out_points.push_back(p);
                }
            }
        }

        return out_points;
    }

    float3 m_sep3D;
};

/// A wrapper for a grid sampler of a box domain.
inline std::vector<float3> DEMBoxGridSampler(float3 BoxCenter,
                                             float3 HalfDims,
                                             float GridSizeX,
                                             float GridSizeY = -1.0,
                                             float GridSizeZ = -1.0) {
    if (GridSizeY < 0)
        GridSizeY = GridSizeX;
    if (GridSizeZ < 0)
        GridSizeZ = GridSizeX;
    GridSampler sampler(make_float3(GridSizeX, GridSizeY, GridSizeZ));
    return sampler.SampleBox(BoxCenter, HalfDims);
}
/// A wrapper for a grid sampler of a box domain.
inline std::vector<std::vector<float>> DEMBoxGridSampler(const std::vector<float>& BoxCenter,
                                                         const std::vector<float>& HalfDims,
                                                         float GridSizeX,
                                                         float GridSizeY = -1.0,
                                                         float GridSizeZ = -1.0) {
    assertThreeElements(BoxCenter, "DEMBoxGridSampler", "BoxCenter");
    assertThreeElements(HalfDims, "DEMBoxGridSampler", "HalfDims");

    std::vector<std::vector<float>> return_vec;

    std::vector<float3> return_val =
        DEMBoxGridSampler(make_float3(BoxCenter[0], BoxCenter[1], BoxCenter[2]),
                          make_float3(HalfDims[0], HalfDims[1], HalfDims[2]), GridSizeX, GridSizeY, GridSizeZ);

    for (int i = 0; i < return_val.size(); i++) {
        std::vector<float> tmp;

        tmp.push_back(return_val[i].x);
        tmp.push_back(return_val[i].y);
        tmp.push_back(return_val[i].z);

        return_vec.push_back(tmp);
    }

    return return_vec;
}

/// A wrapper for a HCP sampler of a box domain.
inline std::vector<float3> DEMBoxHCPSampler(float3 BoxCenter, float3 HalfDims, float GridSize) {
    HCPSampler sampler(GridSize);
    return sampler.SampleBox(BoxCenter, HalfDims);
}

/// A wrapper for a HCP sampler of a box domain.
inline std::vector<std::vector<float>> DEMBoxHCPSampler(const std::vector<float>& BoxCenter,
                                                        const std::vector<float>& HalfDims,
                                                        float GridSize) {
    assertThreeElements(BoxCenter, "DEMBoxHCPSampler", "BoxCenter");
    assertThreeElements(HalfDims, "DEMBoxHCPSampler", "HalfDims");

    std::vector<std::vector<float>> return_vec;

    std::vector<float3> return_val = DEMBoxHCPSampler(make_float3(BoxCenter[0], BoxCenter[1], BoxCenter[2]),
                                                      make_float3(HalfDims[0], HalfDims[1], HalfDims[2]), GridSize);

    for (int i = 0; i < return_val.size(); i++) {
        std::vector<float> tmp;

        tmp.push_back(return_val[i].x);
        tmp.push_back(return_val[i].y);
        tmp.push_back(return_val[i].z);

        return_vec.push_back(tmp);
    }

    return return_vec;
}

/// A light-weight sampler that generates a shell made of particles that resembles a cylindrical surface.
inline std::vector<float3> DEMCylSurfSampler(float3 CylCenter,
                                             float3 CylAxis,
                                             float CylRad,
                                             float CylHeight,
                                             float ParticleRad,
                                             float spacing = 1.2f) {
    std::vector<float3> points;
    float perimeter = 2.0 * PI * CylRad;
    unsigned int NumRows = perimeter / (spacing * ParticleRad);
    float RadIncr = 2.0 * PI / (float)(NumRows);
    float SideIncr = spacing * ParticleRad;
    float3 UnitCylAxis = normalize(CylAxis);
    float3 RadDir = findPerpendicular<float3>(UnitCylAxis);
    for (unsigned int i = 0; i < NumRows; i++) {
        std::vector<float3> thisRow;
        float3 thisRowSt = CylCenter + UnitCylAxis * (CylHeight / 2.) + RadDir * CylRad;
        for (float d = 0.; d <= CylHeight; d += SideIncr) {
            float3 point;
            point = thisRowSt + UnitCylAxis * (-d);
            thisRow.push_back(point);
        }
        points.insert(points.end(), thisRow.begin(), thisRow.end());
        RadDir = Rodrigues(RadDir, UnitCylAxis, RadIncr);
    }
    return points;
}
/// A light-weight sampler that generates a shell made of particles that resembles a cylindrical surface.
inline std::vector<std::vector<float>> DEMCylSurfSampler(const std::vector<float>& CylCenter,
                                                         const std::vector<float>& CylAxis,
                                                         float CylRad,
                                                         float CylHeight,
                                                         float ParticleRad,
                                                         float spacing = 1.2f) {
    assertThreeElements(CylCenter, "DEMCylSurfSampler", "CylCenter");
    assertThreeElements(CylAxis, "DEMCylSurfSampler", "CylAxis");
    std::vector<float3> res_float3 =
        DEMCylSurfSampler(make_float3(CylCenter[0], CylCenter[1], CylCenter[2]),
                          make_float3(CylAxis[0], CylAxis[1], CylAxis[2]), CylRad, CylHeight, ParticleRad, spacing);
    std::vector<std::vector<float>> res(res_float3.size());
    for (size_t i = 0; i < res_float3.size(); i++) {
        res[i] = {res_float3[i].x, res_float3[i].y, res_float3[i].z};
    }
    return res;
}

}  // namespace deme

#endif<|MERGE_RESOLUTION|>--- conflicted
+++ resolved
@@ -38,13 +38,8 @@
 #include <random>
 #include <utility>
 #include <vector>
-<<<<<<< HEAD
-#include <DEM/HostSideHelpers.hpp>
-#include <DEM/Defines.h>
-=======
 
 #include "../HostSideHelpers.hpp"
->>>>>>> 65a58e27
 
 namespace deme {
 
