//  Copyright (c) 2021, SBEL GPU Development Team
//  Copyright (c) 2021, University of Wisconsin - Madison
//
//	SPDX-License-Identifier: BSD-3-Clause

// This file contains modifications of the code by Radu Serban as a part
// of Project Chrono
// Use of this source code is governed by a BSD-style license that can be found
// in the LICENSE file at the top level of the distribution and at
// http://projectchrono.org/license-chrono.txt. A copy of the license is below.

// Copyright (c) 2014 projectchrono.org
// All Rights Reserved.

// Redistribution and use in source and binary forms, with or without modification, are permitted provided that the
// following conditions are met:

//  - Redistributions of source code must retain the above copyright notice, this list of conditions and the following
//  disclaimer.
//  - Redistributions in binary form must reproduce the above copyright notice, this list of conditions and the
//  following disclaimer in the documentation and/or other materials provided with the distribution.
//  - Neither the name of the nor the names of its contributors may be used to endorse or promote products derived from
//  this software without specific prior written permission.

// THIS SOFTWARE IS PROVIDED BY THE COPYRIGHT HOLDERS AND CONTRIBUTORS "AS IS" AND ANY EXPRESS OR IMPLIED WARRANTIES,
// INCLUDING, BUT NOT LIMITED TO, THE IMPLIED WARRANTIES OF MERCHANTABILITY AND FITNESS FOR A PARTICULAR PURPOSE ARE
// DISCLAIMED. IN NO EVENT SHALL THE COPYRIGHT HOLDER OR CONTRIBUTORS BE LIABLE FOR ANY DIRECT, INDIRECT, INCIDENTAL,
// SPECIAL, EXEMPLARY, OR CONSEQUENTIAL DAMAGES (INCLUDING, BUT NOT LIMITED TO, PROCUREMENT OF SUBSTITUTE GOODS OR
// SERVICES; LOSS OF USE, DATA, OR PROFITS; OR BUSINESS INTERRUPTION) HOWEVER CAUSED AND ON ANY THEORY OF LIABILITY,
// WHETHER IN CONTRACT, STRICT LIABILITY, OR TORT (INCLUDING NEGLIGENCE OR OTHERWISE) ARISING IN ANY WAY OUT OF THE USE
// OF THIS SOFTWARE, EVEN IF ADVISED OF THE POSSIBILITY OF SUCH DAMAGE.

#ifndef DEME_SAMPLERS_HPP
#define DEME_SAMPLERS_HPP

#include <cmath>
#include <list>
#include <random>
#include <utility>
#include <vector>
#include <DEM/HostSideHelpers.hpp>
#include <DEM/Defines.h>

namespace deme {

// -----------------------------------------------------------------------------
// Construct a single random engine (on first use)
//
// Note that this object is never destructed (but this is OK)
// -----------------------------------------------------------------------------
inline std::default_random_engine& rengine() {
    static std::default_random_engine* re = new std::default_random_engine;
    return *re;
}

// -----------------------------------------------------------------------------
// sampleTruncatedDist
//
// Utility function for generating samples from a truncated normal distribution.
// -----------------------------------------------------------------------------
template <typename T>
inline T sampleTruncatedDist(std::normal_distribution<T>& distribution, T minVal, T maxVal) {
    T val;

    do {
        val = distribution(rengine());
    } while (val < minVal || val > maxVal);

    return val;
}

/// Volumetric sampling method.
enum class SamplingType {
    REGULAR_GRID,  ///< Regular (equidistant) grid
    POISSON_DISK,  ///< Poisson Disk sampling
    HCP_PACK       ///< Hexagonally Close Packing
};

/// Base class for different types of point samplers.
class Sampler {
  public:
    Sampler(float separation) : m_separation(separation) {}
    virtual ~Sampler() {}

    /// Return points sampled from the specified box volume.
    std::vector<float3> SampleBox(const float3& center, const float3& halfDim) {
        m_center = center;
        m_size = halfDim;
        return Sample(BOX);
    }
    std::vector<std::vector<float>> SampleBox(const std::vector<float>& center, const std::vector<float>& halfDim) {
        assertThreeElements(center, "SampleBox", "center");
        assertThreeElements(halfDim, "SampleBox", "halfDim");
        m_center = make_float3(center[0], center[1], center[2]);
        m_size = make_float3(halfDim[0], halfDim[1], halfDim[2]);
        auto res = Sample(BOX);
        std::vector<std::vector<float>> xyz(res.size(), std::vector<float>(3, 0.));
        for (size_t i = 0; i < res.size(); i++) {
            xyz[i][0] = res[i].x;
            xyz[i][1] = res[i].y;
            xyz[i][2] = res[i].z;
        }
        return xyz;
    }

    /// Return points sampled from the specified spherical volume.
    std::vector<float3> SampleSphere(const float3& center, float radius) {
        m_center = center;
        m_size = make_float3(radius, radius, radius);
        return Sample(SPHERE);
    }
    std::vector<std::vector<float>> SampleSphere(const std::vector<float>& center, float radius) {
        assertThreeElements(center, "SampleSphere", "center");
        m_center = make_float3(center[0], center[1], center[2]);
        m_size = make_float3(radius, radius, radius);
        auto res = Sample(SPHERE);
        std::vector<std::vector<float>> xyz(res.size(), std::vector<float>(3, 0.));
        for (size_t i = 0; i < res.size(); i++) {
            xyz[i][0] = res[i].x;
            xyz[i][1] = res[i].y;
            xyz[i][2] = res[i].z;
        }
        return xyz;
    }

    /// Return points sampled from the specified X-aligned cylindrical volume.
    std::vector<float3> SampleCylinderX(const float3& center, float radius, float halfHeight) {
        m_center = center;
        m_size = make_float3(halfHeight, radius, radius);
        return Sample(CYLINDER_X);
    }

    std::vector<std::vector<float>> SampleCylinderX(const std::vector<float>& center, float radius, float halfHeight) {
        assertThreeElements(center, "SampleCylinderX", "center");
        m_center = make_float3(center[0], center[1], center[2]);
        m_size = make_float3(halfHeight, radius, radius);
        auto res = Sample(CYLINDER_X);
        std::vector<std::vector<float>> xyz(res.size(), std::vector<float>(3, 0.));
        for (size_t i = 0; i < res.size(); i++) {
            xyz[i][0] = res[i].x;
            xyz[i][1] = res[i].y;
            xyz[i][2] = res[i].z;
        }
        return xyz;
    }

    /// Return points sampled from the specified Y-aligned cylindrical volume.
    std::vector<float3> SampleCylinderY(const float3& center, float radius, float halfHeight) {
        m_center = center;
        m_size = make_float3(radius, halfHeight, radius);
        return Sample(CYLINDER_Y);
    }

    std::vector<std::vector<float>> SampleCylinderY(const std::vector<float>& center, float radius, float halfHeight) {
        assertThreeElements(center, "SampleCylinderY", "center");
        m_center = make_float3(center[0], center[1], center[2]);
        m_size = make_float3(radius, halfHeight, radius);
        auto res = Sample(CYLINDER_Y);
        std::vector<std::vector<float>> xyz(res.size(), std::vector<float>(3, 0.));
        for (size_t i = 0; i < res.size(); i++) {
            xyz[i][0] = res[i].x;
            xyz[i][1] = res[i].y;
            xyz[i][2] = res[i].z;
        }
        return xyz;
    }

    /// Return points sampled from the specified Z-aligned cylindrical volume.
    std::vector<float3> SampleCylinderZ(const float3& center, float radius, float halfHeight) {
        m_center = center;
        m_size = make_float3(radius, radius, halfHeight);
        return Sample(CYLINDER_Z);
    }
    std::vector<std::vector<float>> SampleCylinderZ(const std::vector<float>& center, float radius, float halfHeight) {
        assertThreeElements(center, "SampleCylinderZ", "center");
        m_center = make_float3(center[0], center[1], center[2]);
        m_size = make_float3(radius, radius, halfHeight);
        auto res = Sample(CYLINDER_Z);
        std::vector<std::vector<float>> xyz(res.size(), std::vector<float>(3, 0.));
        for (size_t i = 0; i < res.size(); i++) {
            xyz[i][0] = res[i].x;
            xyz[i][1] = res[i].y;
            xyz[i][2] = res[i].z;
        }
        return xyz;
    }

    /// Get the current value of the minimum separation.
    virtual float GetSeparation() const { return m_separation; }

    /// Change the minimum separation for subsequent calls to Sample.
    virtual void SetSeparation(float separation) { m_separation = separation; }

  protected:
    enum VolumeType { BOX, SPHERE, CYLINDER_X, CYLINDER_Y, CYLINDER_Z };

    /// Worker function for sampling the given domain.
    /// Implemented by concrete samplers.
    virtual std::vector<float3> Sample(VolumeType t) = 0;

    /// Utility function to check if a point is inside the sampling volume.
    bool accept(VolumeType t, const float3& p) const {
        float3 vec = p - m_center;
        float fuzz = (m_size.x < 1) ? (float)1e-6 * m_size.x : (float)1e-6;

        switch (t) {
            case BOX:
                return (std::abs(vec.x) <= m_size.x + fuzz) && (std::abs(vec.y) <= m_size.y + fuzz) &&
                       (std::abs(vec.z) <= m_size.z + fuzz);
            case SPHERE:
                return (length(vec) * length(vec) <= m_size.x * m_size.x);
            case CYLINDER_X:
                return (vec.y * vec.y + vec.z * vec.z <= m_size.y * m_size.y) && (std::abs(vec.x) <= m_size.x + fuzz);
            case CYLINDER_Y:
                return (vec.z * vec.z + vec.x * vec.x <= m_size.z * m_size.z) && (std::abs(vec.y) <= m_size.y + fuzz);
            case CYLINDER_Z:
                return (vec.x * vec.x + vec.y * vec.y <= m_size.x * m_size.x) && (std::abs(vec.z) <= m_size.z + fuzz);
            default:
                return false;
        }
    }

    float m_separation;  ///< inter-particle separation
    float3 m_center;     ///< center of the sampling volume
    float3 m_size;       ///< half dimensions of the bounding box of the sampling volume
};

class PDGrid {
  public:
    typedef std::pair<float3, bool> Content;

    PDGrid() {}

    int GetDimX() const { return m_dimX; }
    int GetDimY() const { return m_dimY; }
    int GetDimZ() const { return m_dimZ; }

    void Resize(int dimX, int dimY, int dimZ) {
        m_dimX = dimX;
        m_dimY = dimY;
        m_dimZ = dimZ;
        m_data.resize(dimX * dimY * dimZ, Content(make_float3(0, 0, 0), true));
    }

    void SetCellPoint(int i, int j, int k, const float3& p) {
        int ii = index(i, j, k);
        m_data[ii].first = p;
        m_data[ii].second = false;
    }

    const float3& GetCellPoint(int i, int j, int k) const { return m_data[index(i, j, k)].first; }

    bool IsCellEmpty(int i, int j, int k) const {
        if (i < 0 || i >= m_dimX || j < 0 || j >= m_dimY || k < 0 || k >= m_dimZ)
            return true;

        return m_data[index(i, j, k)].second;
    }

    Content& operator()(int i, int j, int k) { return m_data[index(i, j, k)]; }
    const Content& operator()(int i, int j, int k) const { return m_data[index(i, j, k)]; }

  private:
    int index(int i, int j, int k) const { return i * m_dimY * m_dimZ + j * m_dimZ + k; }

    int m_dimX;
    int m_dimY;
    int m_dimZ;
    std::vector<Content> m_data;
};

// PD
class PDSampler : public Sampler {
  public:
    typedef std::vector<float3> PointVector;
    typedef std::list<float3> PointList;

    /// Construct a Poisson Disk sampler with specified minimum distance.
    PDSampler(float separation, int pointsPerIteration = m_ppi_default)
        : Sampler(separation), m_ppi(pointsPerIteration), m_realDist(0.0, 1.0) {
        m_gridLoc.resize(3);
        m_realDist.reset();
        rengine().seed(0);
    }

    /// Set the current state of the random-number engine (default: 0).
    void SetRandomEngineSeed(unsigned int seed) { rengine().seed(seed); }

  private:
    enum Direction2D { NONE, X_DIR, Y_DIR, Z_DIR };

    /// Worker function for sampling the given domain.
    virtual PointVector Sample(VolumeType t) override {
        PointVector out_points;

        // Check 2D/3D. If the size in one direction (e.g. z) is less than the
        // minimum distance, we switch to a 2D sampling. All sample points will
        // have p.z = m_center.z
        if (this->m_size.z < this->m_separation) {
            m_2D = Z_DIR;
            m_cellSize = this->m_separation / std::sqrt(2.0);
            this->m_size.z = 0;
        } else if (this->m_size.y < this->m_separation) {
            m_2D = Y_DIR;
            m_cellSize = this->m_separation / std::sqrt(2.0);
            this->m_size.y = 0;
        } else if (this->m_size.x < this->m_separation) {
            m_2D = X_DIR;
            m_cellSize = this->m_separation / std::sqrt(2.0);
            this->m_size.x = 0;
        } else {
            m_2D = NONE;
            m_cellSize = this->m_separation / std::sqrt(3.0);
        }

        m_bl = this->m_center - this->m_size;
        m_tr = this->m_center + this->m_size;

        m_grid.Resize((int)(2 * this->m_size.x / m_cellSize) + 1, (int)(2 * this->m_size.y / m_cellSize) + 1,
                      (int)(2 * this->m_size.z / m_cellSize) + 1);

        // Add the first output point (and initialize active list)
        AddFirstPoint(t, out_points);

        // As long as there are active points...
        while (m_active.size() != 0) {
            // ... select one of them at random
            std::uniform_int_distribution<int> intDist(0, (int)m_active.size() - 1);

            typename PointList::iterator point = m_active.begin();
            std::advance(point, intDist(rengine()));

            // ... attempt to add points near the active one
            bool found = false;

            for (int k = 0; k < m_ppi; k++)
                found |= AddNextPoint(t, *point, out_points);

            // ... if not possible, remove the current active point
            if (!found)
                m_active.erase(point);
        }

        return out_points;
    }

    /// Add the first point in the volume (selected randomly).
    void AddFirstPoint(VolumeType t, PointVector& out_points) {
        float3 p;

        // Generate a random point in the domain
        do {
            p.x = m_bl.x + m_realDist(rengine()) * 2 * this->m_size.x;
            p.y = m_bl.y + m_realDist(rengine()) * 2 * this->m_size.y;
            p.z = m_bl.z + m_realDist(rengine()) * 2 * this->m_size.z;
        } while (!this->accept(t, p));

        // Place the point in the grid, add it to the active list, and add it
        // to output.
        MapToGrid(p);

        m_grid.SetCellPoint(m_gridLoc[0], m_gridLoc[1], m_gridLoc[2], p);
        m_active.push_back(p);
        out_points.push_back(p);
    }

    /// Attempt to add a new point, close to the specified one.
    bool AddNextPoint(VolumeType t, const float3& point, PointVector& out_points) {
        // Generate a random candidate point in the neighborhood of the
        // specified point.
        float3 q = GenerateRandomNeighbor(point);

        // Check if point is in the domain.
        if (!this->accept(t, q))
            return false;

        // Check distance from candidate point to any existing point in the grid
        // (note that we only need to check 5x5x5 surrounding grid cells).
        MapToGrid(q);

        for (int i = m_gridLoc[0] - 2; i < m_gridLoc[0] + 3; i++) {
            for (int j = m_gridLoc[1] - 2; j < m_gridLoc[1] + 3; j++) {
                for (int k = m_gridLoc[2] - 2; k < m_gridLoc[2] + 3; k++) {
                    if (m_grid.IsCellEmpty(i, j, k))
                        continue;
                    float3 dist = q - m_grid.GetCellPoint(i, j, k);
                    if (dot(dist, dist) < this->m_separation * this->m_separation)
                        return false;
                }
            }
        }

        // The candidate point is acceptable.
        // Place it in the grid, add it to the active list, and add it to the
        // output.
        m_grid.SetCellPoint(m_gridLoc[0], m_gridLoc[1], m_gridLoc[2], q);
        m_active.push_back(q);
        out_points.push_back(q);

        return true;
    }

    /// Return a random point in spherical anulus between sep and 2*sep centered at given point.
    float3 GenerateRandomNeighbor(const float3& point) {
        float x, y, z;

        switch (m_2D) {
            case Z_DIR: {
                float radius = this->m_separation * (1 + m_realDist(rengine()));
                float angle = 2 * PI * m_realDist(rengine());
                x = point.x + radius * std::cos(angle);
                y = point.y + radius * std::sin(angle);
                z = this->m_center.z;
            } break;
            case Y_DIR: {
                float radius = this->m_separation * (1 + m_realDist(rengine()));
                float angle = 2 * PI * m_realDist(rengine());
                x = point.x + radius * std::cos(angle);
                y = this->m_center.y;
                z = point.z + radius * std::sin(angle);
            } break;
            case X_DIR: {
                float radius = this->m_separation * (1 + m_realDist(rengine()));
                float angle = 2 * PI * m_realDist(rengine());
                x = this->m_center.x;
                y = point.y + radius * std::cos(angle);
                z = point.z + radius * std::sin(angle);
            } break;
            default:
            case NONE: {
                float radius = this->m_separation * (1 + m_realDist(rengine()));
                float angle1 = 2 * PI * m_realDist(rengine());
                float angle2 = 2 * PI * m_realDist(rengine());
                x = point.x + radius * std::cos(angle1) * std::sin(angle2);
                y = point.y + radius * std::sin(angle1) * std::sin(angle2);
                z = point.z + radius * std::cos(angle2);
            } break;
        }

        return make_float3(x, y, z);
    }

    /// Map point location to a 3D grid location.
    void MapToGrid(float3 point) {
        m_gridLoc[0] = (int)((point.x - m_bl.x) / m_cellSize);
        m_gridLoc[1] = (int)((point.y - m_bl.y) / m_cellSize);
        m_gridLoc[2] = (int)((point.z - m_bl.z) / m_cellSize);
    }

    PDGrid m_grid;
    PointList m_active;

    Direction2D m_2D;  ///< 2D or 3D sampling
    float3 m_bl;       ///< bottom-left corner of sampling domain
    float3 m_tr;       ///< top-right corner of sampling domain      REMOVE?
    float m_cellSize;  ///< grid cell size

    std::vector<int> m_gridLoc;
    int m_ppi;  ///< maximum points per iteration

    /// Generate real numbers uniformly distributed in (0,1)
    std::uniform_real_distribution<float> m_realDist;

    static const int m_ppi_default = 30;
};

/// Poisson Disk sampler for sampling a 3D box in layers.
/// The computational efficiency of PD sampling degrades as points are added, especially for large volumes.
/// This class provides an alternative sampling method where PD sampling is done in 2D layers, separated by a specified
/// distance (padding_factor * diam). This significantly improves computational efficiency of the sampling but at the
/// cost of discarding the PD uniform distribution properties in the direction orthogonal to the layers.
std::vector<float3> PDLayerSampler_BOX(float3 center,                ///< Center of axis-aligned box to fill
                                       float3 hdims,                 ///< Half-dimensions along the x, y, and z axes
                                       float diam,                   ///< Particle diameter
                                       float padding_factor = 1.02,  ///< Multiplier on particle diameter for spacing
                                       bool verbose = false          ///< Output progress during generation
) {
    float fill_bottom = center.z - hdims.z;
    float fill_top = center.z + hdims.z;

    // set center to bottom
    center.z = fill_bottom;
    // 2D layer
    hdims.z = 0;

    PDSampler sampler(diam * padding_factor);
    std::vector<float3> points_full;
    while (center.z < fill_top) {
        if (verbose) {
            std::cout << "Create layer at " << center.z << std::endl;
        }
        auto points = sampler.SampleBox(center, hdims);
        points_full.insert(points_full.end(), points.begin(), points.end());
        center.z += diam * padding_factor;
    }
    return points_full;
}

// HCP
class HCPSampler : public Sampler {
  public:
    HCPSampler(float separation) : Sampler(separation) {}

  private:
    /// Worker function for sampling the given domain.
    virtual std::vector<float3> Sample(VolumeType t) override {
        std::vector<float3> out_points;

        float3 bl = this->m_center - this->m_size;  // start corner of sampling domain

        float dx = this->m_separation;                                  // distance between two points in X direction
        float dy = this->m_separation * (float)(std::sqrt(3.0) / 2);    // distance between two rows in Y direction
        float dz = this->m_separation * (float)(std::sqrt(2.0 / 3.0));  // distance between two layers in Z direction

        int nx = (int)(2 * this->m_size.x / dx) + 1;
        int ny = (int)(2 * this->m_size.y / dy) + 1;
        int nz = (int)(2 * this->m_size.z / dz) + 1;

        for (int k = 0; k < nz; k++) {
            // Y offsets for alternate layers
            float offset_y = (k % 2 == 0) ? 0 : dy / 3;
            for (int j = 0; j < ny; j++) {
                // X offset for current row and layer
                float offset_x = ((j + k) % 2 == 0) ? 0 : dx / 2;
                for (int i = 0; i < nx; i++) {
                    float3 p = bl + make_float3(offset_x + i * dx, offset_y + j * dy, k * dz);
                    if (this->accept(t, p))
                        out_points.push_back(p);
                }
            }
        }

        return out_points;
    }
};

// Grid
class GridSampler : public Sampler {
  public:
    GridSampler(float separation) : Sampler(separation) {
        m_sep3D.x = separation;
        m_sep3D.y = separation;
        m_sep3D.z = separation;
    }
    GridSampler(const float3& separation) : Sampler(separation.x) { m_sep3D = separation; }

    /// Change the minimum separation for subsequent calls to Sample.
    virtual void SetSeparation(float separation) override { m_sep3D = make_float3(separation, separation, separation); }

  private:
    /// Worker function for sampling the given domain.
    virtual std::vector<float3> Sample(VolumeType t) override {
        std::vector<float3> out_points;

        float3 bl = this->m_center - this->m_size;

        int nx = (int)(2 * this->m_size.x / m_sep3D.x) + 1;
        int ny = (int)(2 * this->m_size.y / m_sep3D.y) + 1;
        int nz = (int)(2 * this->m_size.z / m_sep3D.z) + 1;

        for (int i = 0; i < nx; i++) {
            for (int j = 0; j < ny; j++) {
                for (int k = 0; k < nz; k++) {
                    float3 p = bl + make_float3(i * m_sep3D.x, j * m_sep3D.y, k * m_sep3D.z);
                    if (this->accept(t, p))
                        out_points.push_back(p);
                }
            }
        }

        return out_points;
    }

    float3 m_sep3D;
};

/// A wrapper for a grid sampler of a box domain.
inline std::vector<float3> DEMBoxGridSampler(float3 BoxCenter,
                                             float3 HalfDims,
                                             float GridSizeX,
                                             float GridSizeY = -1.0,
                                             float GridSizeZ = -1.0) {
    if (GridSizeY < 0)
        GridSizeY = GridSizeX;
    if (GridSizeZ < 0)
        GridSizeZ = GridSizeX;
    GridSampler sampler(make_float3(GridSizeX, GridSizeY, GridSizeZ));
    return sampler.SampleBox(BoxCenter, HalfDims);
}
/// A wrapper for a grid sampler of a box domain.
inline std::vector<std::vector<float>> DEMBoxGridSampler(const std::vector<float>& BoxCenter,
                                                         const std::vector<float>& HalfDims,
                                                         float GridSizeX,
                                                         float GridSizeY = -1.0,
                                                         float GridSizeZ = -1.0) {
    assertThreeElements(BoxCenter, "DEMBoxGridSampler", "BoxCenter");
    assertThreeElements(HalfDims, "DEMBoxGridSampler", "HalfDims");
<<<<<<< HEAD

    std::vector<std::vector<float>> return_vec;

    std::vector<float3> return_val =
        DEMBoxGridSampler(host_make_float3(BoxCenter[0], BoxCenter[1], BoxCenter[2]),
                          host_make_float3(HalfDims[0], HalfDims[1], HalfDims[2]), GridSizeX, GridSizeY, GridSizeZ);

    for (int i = 0; i < return_val.size(); i++) {
        std::vector<float> tmp;

        tmp.push_back(return_val[i].x);
        tmp.push_back(return_val[i].y);
        tmp.push_back(return_val[i].z);

        return_vec.push_back(tmp);
    }

    return return_vec;
=======
    return DEMBoxGridSampler(make_float3(BoxCenter[0], BoxCenter[1], BoxCenter[2]),
                             make_float3(HalfDims[0], HalfDims[1], HalfDims[2]), GridSizeX, GridSizeY, GridSizeZ);
>>>>>>> 5904497b
}

/// A wrapper for a HCP sampler of a box domain.
inline std::vector<float3> DEMBoxHCPSampler(float3 BoxCenter, float3 HalfDims, float GridSize) {
    HCPSampler sampler(GridSize);
    return sampler.SampleBox(BoxCenter, HalfDims);
}

/// A wrapper for a HCP sampler of a box domain.
inline std::vector<std::vector<float>> DEMBoxHCPSampler(const std::vector<float>& BoxCenter,
                                                        const std::vector<float>& HalfDims,
                                                        float GridSize) {
    assertThreeElements(BoxCenter, "DEMBoxHCPSampler", "BoxCenter");
    assertThreeElements(HalfDims, "DEMBoxHCPSampler", "HalfDims");
<<<<<<< HEAD

    std::vector<std::vector<float>> return_vec;

    std::vector<float3> return_val =
        DEMBoxHCPSampler(host_make_float3(BoxCenter[0], BoxCenter[1], BoxCenter[2]),
                         host_make_float3(HalfDims[0], HalfDims[1], HalfDims[2]), GridSize);

    for (int i = 0; i < return_val.size(); i++) {
        std::vector<float> tmp;

        tmp.push_back(return_val[i].x);
        tmp.push_back(return_val[i].y);
        tmp.push_back(return_val[i].z);

        return_vec.push_back(tmp);
    }

    return return_vec;
=======
    return DEMBoxHCPSampler(make_float3(BoxCenter[0], BoxCenter[1], BoxCenter[2]),
                            make_float3(HalfDims[0], HalfDims[1], HalfDims[2]), GridSize);
>>>>>>> 5904497b
}

/// A light-weight sampler that generates a shell made of particles that resembles a cylindrical surface.
inline std::vector<float3> DEMCylSurfSampler(float3 CylCenter,
                                             float3 CylAxis,
                                             float CylRad,
                                             float CylHeight,
                                             float ParticleRad,
                                             float spacing = 1.2f) {
    std::vector<float3> points;
    float perimeter = 2.0 * PI * CylRad;
    unsigned int NumRows = perimeter / (spacing * ParticleRad);
    float RadIncr = 2.0 * PI / (float)(NumRows);
    float SideIncr = spacing * ParticleRad;
    float3 UnitCylAxis = normalize(CylAxis);
    float3 RadDir = findPerpendicular<float3>(UnitCylAxis);
    for (unsigned int i = 0; i < NumRows; i++) {
        std::vector<float3> thisRow;
        float3 thisRowSt = CylCenter + UnitCylAxis * (CylHeight / 2.) + RadDir * CylRad;
        for (float d = 0.; d <= CylHeight; d += SideIncr) {
            float3 point;
            point = thisRowSt + UnitCylAxis * (-d);
            thisRow.push_back(point);
        }
        points.insert(points.end(), thisRow.begin(), thisRow.end());
        RadDir = Rodrigues(RadDir, UnitCylAxis, RadIncr);
    }
    return points;
}
/// A light-weight sampler that generates a shell made of particles that resembles a cylindrical surface.
inline std::vector<std::vector<float>> DEMCylSurfSampler(const std::vector<float>& CylCenter,
                                                         const std::vector<float>& CylAxis,
                                                         float CylRad,
                                                         float CylHeight,
                                                         float ParticleRad,
                                                         float spacing = 1.2f) {
    assertThreeElements(CylCenter, "DEMCylSurfSampler", "CylCenter");
    assertThreeElements(CylAxis, "DEMCylSurfSampler", "CylAxis");
    std::vector<float3> res_float3 =
        DEMCylSurfSampler(make_float3(CylCenter[0], CylCenter[1], CylCenter[2]),
                          make_float3(CylAxis[0], CylAxis[1], CylAxis[2]), CylRad, CylHeight, ParticleRad, spacing);
    std::vector<std::vector<float>> res(res_float3.size());
    for (size_t i = 0; i < res_float3.size(); i++) {
        res[i] = {res_float3[i].x, res_float3[i].y, res_float3[i].z};
    }
    return res;
}

}  // namespace deme

#endif<|MERGE_RESOLUTION|>--- conflicted
+++ resolved
@@ -595,13 +595,12 @@
                                                          float GridSizeZ = -1.0) {
     assertThreeElements(BoxCenter, "DEMBoxGridSampler", "BoxCenter");
     assertThreeElements(HalfDims, "DEMBoxGridSampler", "HalfDims");
-<<<<<<< HEAD
 
     std::vector<std::vector<float>> return_vec;
 
     std::vector<float3> return_val =
-        DEMBoxGridSampler(host_make_float3(BoxCenter[0], BoxCenter[1], BoxCenter[2]),
-                          host_make_float3(HalfDims[0], HalfDims[1], HalfDims[2]), GridSizeX, GridSizeY, GridSizeZ);
+        DEMBoxGridSampler(make_float3(BoxCenter[0], BoxCenter[1], BoxCenter[2]),
+                          make_float3(HalfDims[0], HalfDims[1], HalfDims[2]), GridSizeX, GridSizeY, GridSizeZ);
 
     for (int i = 0; i < return_val.size(); i++) {
         std::vector<float> tmp;
@@ -614,10 +613,6 @@
     }
 
     return return_vec;
-=======
-    return DEMBoxGridSampler(make_float3(BoxCenter[0], BoxCenter[1], BoxCenter[2]),
-                             make_float3(HalfDims[0], HalfDims[1], HalfDims[2]), GridSizeX, GridSizeY, GridSizeZ);
->>>>>>> 5904497b
 }
 
 /// A wrapper for a HCP sampler of a box domain.
@@ -632,13 +627,12 @@
                                                         float GridSize) {
     assertThreeElements(BoxCenter, "DEMBoxHCPSampler", "BoxCenter");
     assertThreeElements(HalfDims, "DEMBoxHCPSampler", "HalfDims");
-<<<<<<< HEAD
 
     std::vector<std::vector<float>> return_vec;
 
     std::vector<float3> return_val =
-        DEMBoxHCPSampler(host_make_float3(BoxCenter[0], BoxCenter[1], BoxCenter[2]),
-                         host_make_float3(HalfDims[0], HalfDims[1], HalfDims[2]), GridSize);
+        DEMBoxHCPSampler(make_float3(BoxCenter[0], BoxCenter[1], BoxCenter[2]),
+                            make_float3(HalfDims[0], HalfDims[1], HalfDims[2]), GridSize);
 
     for (int i = 0; i < return_val.size(); i++) {
         std::vector<float> tmp;
@@ -651,10 +645,6 @@
     }
 
     return return_vec;
-=======
-    return DEMBoxHCPSampler(make_float3(BoxCenter[0], BoxCenter[1], BoxCenter[2]),
-                            make_float3(HalfDims[0], HalfDims[1], HalfDims[2]), GridSize);
->>>>>>> 5904497b
 }
 
 /// A light-weight sampler that generates a shell made of particles that resembles a cylindrical surface.
