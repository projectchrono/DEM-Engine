//  Copyright (c) 2021, SBEL GPU Development Team
//  Copyright (c) 2021, University of Wisconsin - Madison
//
//	SPDX-License-Identifier: BSD-3-Clause

#ifndef DEME_MISC_DEFINES
#define DEME_MISC_DEFINES

// #include <limits>
#include <stdint.h>
#include <algorithm>
#include <cmath>

#include <DEM/VariableTypes.h>
#include "cuda_runtime.h"

#define DEME_MIN(a, b) ((a < b) ? a : b)
#define DEME_MAX(a, b) ((a > b) ? a : b)

namespace deme {
// =============================================================================
// NOW DEFINING CONSTANTS USED BY THE DEM MODULE
// =============================================================================
#define DEME_GET_VAR_NAME(Variable) (#Variable)
#define DEME_KT_CD_NTHREADS_PER_BLOCK 512
// It is better to keep DEME_NUM_SPHERES_PER_CD_BATCH == DEME_KT_CD_NTHREADS_PER_BLOCK for better performance
#define DEME_NUM_SPHERES_PER_CD_BATCH 512    ///< Can't be larger than DEME_KT_CD_NTHREADS_PER_BLOCK
#define DEME_NUM_TRIANGLES_PER_CD_BATCH 256  ///< Can't be larger than DEME_KT_CD_NTHREADS_PER_BLOCK
#define DEME_TINY_FLOAT 1e-12
#define DEME_HUGE_FLOAT 1e15
#define DEME_BITS_PER_BYTE 8
#define DEME_CUDA_WARP_SIZE 32
#define DEME_MAX_WILDCARD_NUM 16
// In bin--triangle intersection scan, all bins are enlarged by a factor of this following constant, so that no triangle
// lies in between bins and not picked up by any bins.
#define DEME_BIN_ENLARGE_RATIO_FOR_FACETS 0.001

// A few pre-computed constants
constexpr double TWO_OVER_THREE = 2. / 3.;
constexpr double FOUR_OVER_THREE = 4. / 3.;
constexpr double FIVE_OVER_THREE = 5. / 3.;
constexpr double TWO_TIMES_SQRT_FIVE_OVER_SIX = 1.825741858350554;  // 2. * std::sqrt(5. / 6.)
constexpr double PI = 3.1415926535897932385;
constexpr double PI_SQUARED = 9.869604401089358;

constexpr uint8_t VOXEL_RES_POWER2 = sizeof(subVoxelPos_t) * DEME_BITS_PER_BYTE;
constexpr uint8_t VOXEL_COUNT_POWER2 = sizeof(voxelID_t) * DEME_BITS_PER_BYTE;
constexpr int64_t MAX_SUBVOXEL = (int64_t)1 << VOXEL_RES_POWER2;

#define DEME_NUM_BODIES_PER_BLOCK 1024
#define DEME_NUM_MODERATORS_PER_BLOCK 512

#define DEME_NUM_TRIANGLE_PER_BLOCK 512
#define DEME_MAX_THREADS_PER_BLOCK 1024
#define DEME_INIT_CNT_MULTIPLIER 1
// If there are more than this number of analytical geometry, we may have difficulty jitify them all
#define DEME_THRESHOLD_TOO_MANY_ANAL_GEO 64
// If a clump has more than this number of sphere components, it is automatically considered a non-jitifiable big clump
#define DEME_THRESHOLD_BIG_CLUMP 256
// If there are more than this number of sphere components across all clumps (excluding the clumps that are considered
// big clumps), then some of them may have to stay in global memory, rather than being jitified
#define DEME_THRESHOLD_TOO_MANY_SPHERE_COMP 512
// It should generally just be the warp size. When a block is launched, at least min(these_numbers) threads will be
// launched so the template loading is always safe.
constexpr clumpComponentOffset_t NUM_ACTIVE_TEMPLATE_LOADING_THREADS =
    DEME_MIN(DEME_MIN(DEME_CUDA_WARP_SIZE, DEME_KT_CD_NTHREADS_PER_BLOCK), DEME_NUM_BODIES_PER_BLOCK);

const objType_t ANAL_OBJ_TYPE_PLANE = 0;
const objType_t ANAL_OBJ_TYPE_PLATE = 1;
const objType_t ANAL_OBJ_TYPE_CYL_INF = 2;
const objNormal_t ENTITY_NORMAL_INWARD = 0;
const objNormal_t ENTITY_NORMAL_OUTWARD = 1;

const contact_t NOT_A_CONTACT = 0;
const contact_t SPHERE_SPHERE_CONTACT = 1;
const contact_t SPHERE_MESH_CONTACT = 2;
// Aux contact types (contact with analytical objects) must be larger than SPHERE_ANALYTICAL_CONTACT!
const contact_t SPHERE_ANALYTICAL_CONTACT = 10;
const contact_t SPHERE_PLANE_CONTACT = 11;
const contact_t SPHERE_PLATE_CONTACT = 12;
const contact_t SPHERE_CYL_CONTACT = 13;
const contact_t SPHERE_CONE_CONTACT = 14;

const notStupidBool_t DONT_PREVENT_CONTACT = 0;
const notStupidBool_t PREVENT_CONTACT = 1;

// Codes for owner types. We just have a handful of types...
const ownerType_t OWNER_T_CLUMP = 1;
const ownerType_t OWNER_T_ANALYTICAL = 2;
const ownerType_t OWNER_T_MESH = 4;

// Contact persistency marker consts...
const notStupidBool_t CONTACT_NOT_PERSISTENT = 0;
const notStupidBool_t CONTACT_IS_PERSISTENT = 1;
// const notStupidBool_t CONTACT_PERSISTENT_AND_FOUND = 2;

// This ID marks that this is a new contact, not present when we did contact detection last time
// TODO: half max add half max... so stupid... Better way?? numeric_limit won't work...
constexpr contactPairs_t NULL_MAPPING_PARTNER = ((size_t)1 << (sizeof(contactPairs_t) * DEME_BITS_PER_BYTE - 1)) +
                                                (((size_t)1 << (sizeof(contactPairs_t) * DEME_BITS_PER_BYTE - 1)) - 1);
// Reserved bodyID
constexpr bodyID_t NULL_BODYID = ((size_t)1 << (sizeof(bodyID_t) * DEME_BITS_PER_BYTE - 1)) +
                                 (((size_t)1 << (sizeof(bodyID_t) * DEME_BITS_PER_BYTE - 1)) - 1);
// Reserved binID
constexpr binID_t NULL_BINID = ((size_t)1 << (sizeof(binID_t) * DEME_BITS_PER_BYTE - 1)) +
                               (((size_t)1 << (sizeof(binID_t) * DEME_BITS_PER_BYTE - 1)) - 1);
// Default (user) clump family number
const unsigned int DEFAULT_CLUMP_FAMILY_NUM = 0;
// Reserved (user) clump family number which is always used for fixities
constexpr unsigned int RESERVED_FAMILY_NUM = ((unsigned int)1 << (sizeof(family_t) * DEME_BITS_PER_BYTE)) - 1;
// The number of all possible families is known: it depends on family_t
constexpr size_t NUM_AVAL_FAMILIES = (size_t)1 << (sizeof(family_t) * DEME_BITS_PER_BYTE);
// Reserved clump template mark number, used to indicate the largest inertiaOffset number (currently not used since all
// inertia properties are jitified)
constexpr inertiaOffset_t RESERVED_INERTIA_OFFSET = ((size_t)1 << (sizeof(inertiaOffset_t) * DEME_BITS_PER_BYTE)) - 1;
// Reserved clump component offset number, used to indicate that this sphere's relative pos etc. won't be found in the
// kernel, instead have to be brought from the global memory
constexpr clumpComponentOffset_t RESERVED_CLUMP_COMPONENT_OFFSET =
    ((size_t)1 << (sizeof(clumpComponentOffset_t) * DEME_BITS_PER_BYTE)) - 1;
// Used to be compared against, so we know if some of the sphere components need to stay in global memory
constexpr unsigned int THRESHOLD_CANT_JITIFY_ALL_COMP =
    DEME_MIN(DEME_MIN(RESERVED_CLUMP_COMPONENT_OFFSET, DEME_THRESHOLD_BIG_CLUMP), DEME_THRESHOLD_TOO_MANY_SPHERE_COMP);
// Max size change the bin auto-adjust algorithm can apply to the bin size per step
constexpr float BIN_SIZE_MAX_CHANGE_RATE = 0.2;

// Device version of getting geo owner ID
#define DEME_GET_GEO_OWNER_ID(geoB, type)                                 \
    ((type) == NOT_A_CONTACT           ? NULL_BODYID                      \
     : (type) == SPHERE_SPHERE_CONTACT ? granData->ownerClumpBody[(geoB)] \
     : (type) == SPHERE_MESH_CONTACT   ? granData->ownerMesh[(geoB)]      \
                                       : granData->ownerAnalBody[(geoB)])

// Some enums...
// Verbosity
enum VERBOSITY {
    QUIET = 0,
    DEME_ERROR = 10,
    WARNING = 20,
    INFO = 30,
    STEP_ANOMALY = 32,
    STEP_METRIC = 35,
    DEBUG = 40,
    STEP_DEBUG = 50
};
// Stepping method
enum class TIME_INTEGRATOR { FORWARD_EULER, CENTERED_DIFFERENCE, EXTENDED_TAYLOR, CHUNG };
// Owner types
enum class OWNER_TYPE { CLUMP, ANALYTICAL, MESH };
// Force mode type
enum class FORCE_MODEL { HERTZIAN, HERTZIAN_FRICTIONLESS, CUSTOM };
// The info that should be present in the output files
enum OUTPUT_CONTENT {
    XYZ = 0,
    QUAT = 1,
    ABSV = 2,
    VEL = 4,
    ANG_VEL = 8,
    ABS_ACC = 16,
    ACC = 32,
    ANG_ACC = 64,
    FAMILY = 128,
    MAT = 256,
    OWNER_WILDCARD = 512,
    GEO_WILDCARD = 1024,
    // How much this clump expanded in size via ChangeClumpSizes, compared to its `vanilla' template. Can be useful if
    // the user imposed some fine-grain clump size control.
    EXP_FACTOR = 2048
};
// Output particles as individual (component) spheres, or as owner clumps (clump CoMs for location, as an example)?
enum class SPATIAL_DIR { X, Y, Z, NONE };
// The info that should be present in the contact pair output files
enum CNT_OUTPUT_CONTENT {
    CNT_TYPE = 0,    // Owner numbers and contact type
    FORCE = 1,       // Force (that owner 1 feels) xyz components in global
    DEME_POINT = 2,  // Contact point in global frame
    COMPONENT = 4,   // The component numbers (such as triangle number for a mesh) that involved in this contact
    NORMAL = 8,      // Contact normal direction in global frame
    TORQUE = 16,     // This is a standalone force and produces torque only (typical example: rolling resistance force)
    CNT_WILDCARD = 32,
    OWNER = 64,
    GEO_ID = 128,
    NICKNAME = 256
};

// =============================================================================
// NOW DEFINING SOME GPU-SIDE DATA STRUCTURES
// =============================================================================

// Structs defined here will be used by GPUs.
// NOTE: All data structs here need to be simple enough to jitify. In general, if you need to include something much
// more complex than DEMDefines for example, then do it in Structs.h.

// A structure for storing simulation parameters.
struct DEMSimParams {
    // Number of voxels in the X direction, expressed as a power of 2
    unsigned char nvXp2;
    // Number of voxels in the Y direction, expressed as a power of 2
    unsigned char nvYp2;
    // Number of voxels in the Z direction, expressed as a power of 2
    unsigned char nvZp2;
    // Number of bins in the X direction (actual number)
    binID_t nbX;
    // Number of bins in the Y direction (actual number)
    binID_t nbY;
    // Number of bins in the Z direction (actual number)
    binID_t nbZ;
    // Smallest length unit
    double l;
    // Double-precision single voxel size
    double voxelSize;
    // The edge length of a bin (for contact detection)
    double binSize;
    // Number of clumps, spheres, triangles, mesh-represented objects, analytical components, external objs...
    bodyID_t nSpheresGM;
    bodyID_t nTriGM;
    objID_t nAnalGM;
    bodyID_t nOwnerBodies;
    bodyID_t nOwnerClumps;
    objID_t nExtObj;
    bodyID_t nTriMeshes;

    // Number of the templates (or say the ``types'') of clumps and spheres
    unsigned int nDistinctClumpBodyTopologies;
    unsigned int nDistinctMassProperties;     ///< All mass property items, not just clumps'
    unsigned int nJitifiableClumpComponents;  ///< Does not include `big' clump's (external object's) components
    unsigned int nDistinctClumpComponents;    ///< All clump components, including the ones `big' clumps have
    materialsOffset_t nMatTuples;
    // Coordinate of the left-bottom-front point of the simulation ``world''
    float LBFX;
    float LBFY;
    float LBFZ;
    // Grav acceleration
    float Gx;
    float Gy;
    float Gz;
    // User's box size
    float3 userBoxMin;
    float3 userBoxMax;
    // Time step size
    double h;
    // Time elappsed since start of simulation
    double timeElapsed = 0;
    // Sphere radii/geometry thickness inflation amount (for safer contact detection)
    float beta;
    // Max velocity, user approximated, we verify during simulation
    float approxMaxVel;
    // Expand safety parameter (multiplier for the max vel)
    float expSafetyMulti;
    // Expand safety parameter (adder for the max vel)
    float expSafetyAdder;
    // Stepping method
    TIME_INTEGRATOR stepping = TIME_INTEGRATOR::FORWARD_EULER;

    // Number of wildcards (extra property) arrays associated with contacts and owners and geometries
    unsigned int nContactWildcards;
    unsigned int nOwnerWildcards;
    unsigned int nGeoWildcards;

    // The max vel at which the solver errors out
    float errOutVel = DEME_HUGE_FLOAT;
    // The max num of spheres per bin before solver errors out
    unsigned int errOutBinSphNum = 32768;
    // The max num of triangles per bin before solver errors out
    unsigned int errOutBinTriNum = 32768;
};

// A struct that holds pointers to data arrays that dT uses
// For more details just look at PhysicsSystem.h
struct DEMDataDT {
    inertiaOffset_t* inertiaPropOffsets;

    family_t* familyID;

    voxelID_t* voxelID;

    ownerType_t* ownerTypes;

    subVoxelPos_t* locX;
    subVoxelPos_t* locY;
    subVoxelPos_t* locZ;

    oriQ_t* oriQw;
    oriQ_t* oriQx;
    oriQ_t* oriQy;
    oriQ_t* oriQz;

    float* vX;
    float* vY;
    float* vZ;

    float* omgBarX;
    float* omgBarY;
    float* omgBarZ;

    float* aX;
    float* aY;
    float* aZ;

    float* alphaX;
    float* alphaY;
    float* alphaZ;

    notStupidBool_t* accSpecified;
    notStupidBool_t* angAccSpecified;

    bodyID_t* idGeometryA;
    bodyID_t* idGeometryB;
    contact_t* contactType;
    contactPairs_t* contactMapping;

    // Family mask
    notStupidBool_t* familyMasks;
    // Extra margin size
    float* familyExtraMarginSize;

    // Some dT's own work array pointers
    float3* contactForces;
    float3* contactTorque_convToForce;
    float3* contactPointGeometryA;
    float3* contactPointGeometryB;
    // float3* contactHistory;
    // float* contactDuration;

    // The offset info that indexes into the template arrays
    bodyID_t* ownerClumpBody;
    clumpComponentOffset_t* clumpComponentOffset;
    clumpComponentOffsetExt_t* clumpComponentOffsetExt;
    materialsOffset_t* sphereMaterialOffset;
    bodyID_t* ownerMesh;
    bodyID_t* ownerAnalBody;
    float3* relPosNode1;
    float3* relPosNode2;
    float3* relPosNode3;
    materialsOffset_t* triMaterialOffset;

    // pointer to remote buffer where kinematic thread stores work-order data provided by the dynamic thread
<<<<<<< HEAD
    unsigned int* pKTOwnedBuffer_maxDrift = NULL;
    float* pKTOwnedBuffer_absVel = NULL;
    double* pKTOwnedBuffer_ts = NULL;
    voxelID_t* pKTOwnedBuffer_voxelID = NULL;
    subVoxelPos_t* pKTOwnedBuffer_locX = NULL;
    subVoxelPos_t* pKTOwnedBuffer_locY = NULL;
    subVoxelPos_t* pKTOwnedBuffer_locZ = NULL;
    oriQ_t* pKTOwnedBuffer_oriQ0 = NULL;
    oriQ_t* pKTOwnedBuffer_oriQ1 = NULL;
    oriQ_t* pKTOwnedBuffer_oriQ2 = NULL;
    oriQ_t* pKTOwnedBuffer_oriQ3 = NULL;
    family_t* pKTOwnedBuffer_familyID = NULL;
    float3* pKTOwnedBuffer_relPosNode1 = NULL;
    float3* pKTOwnedBuffer_relPosNode2 = NULL;
    float3* pKTOwnedBuffer_relPosNode3 = NULL;
=======
    unsigned int* pKTOwnedBuffer_maxDrift = nullptr;
    float* pKTOwnedBuffer_absVel = nullptr;
    float* pKTOwnedBuffer_ts = nullptr;
    voxelID_t* pKTOwnedBuffer_voxelID = nullptr;
    subVoxelPos_t* pKTOwnedBuffer_locX = nullptr;
    subVoxelPos_t* pKTOwnedBuffer_locY = nullptr;
    subVoxelPos_t* pKTOwnedBuffer_locZ = nullptr;
    oriQ_t* pKTOwnedBuffer_oriQ0 = nullptr;
    oriQ_t* pKTOwnedBuffer_oriQ1 = nullptr;
    oriQ_t* pKTOwnedBuffer_oriQ2 = nullptr;
    oriQ_t* pKTOwnedBuffer_oriQ3 = nullptr;
    family_t* pKTOwnedBuffer_familyID = nullptr;
    float3* pKTOwnedBuffer_relPosNode1 = nullptr;
    float3* pKTOwnedBuffer_relPosNode2 = nullptr;
    float3* pKTOwnedBuffer_relPosNode3 = nullptr;
>>>>>>> 5904497b

    // The collection of pointers to DEM template arrays such as radiiSphere, still useful when there are template info
    // not directly jitified into the kernels
    float* radiiSphere;
    float* relPosSphereX;
    float* relPosSphereY;
    float* relPosSphereZ;
    float* massOwnerBody;
    float* mmiXX;
    float* mmiYY;
    float* mmiZZ;
    float* volumeOwnerBody;

    // Wildcards. These are some quantities that you can associate with contact pairs and objects. Very
    // typically, contact history info in Hertzian model in this DEM tool is a wildcard, and electric charges can be
    // registered on spheres (clump components) with wildcards.
    float* contactWildcards[DEME_MAX_WILDCARD_NUM] = {nullptr};
    float* ownerWildcards[DEME_MAX_WILDCARD_NUM] = {nullptr};
    float* sphereWildcards[DEME_MAX_WILDCARD_NUM] = {nullptr};
    float* analWildcards[DEME_MAX_WILDCARD_NUM] = {nullptr};
    float* triWildcards[DEME_MAX_WILDCARD_NUM] = {nullptr};
};

// A struct that holds pointers to data arrays that kT uses
// For more details just look at PhysicsSystem.h
struct DEMDataKT {
    family_t* familyID;
    voxelID_t* voxelID;
    subVoxelPos_t* locX;
    subVoxelPos_t* locY;
    subVoxelPos_t* locZ;
    oriQ_t* oriQw;
    oriQ_t* oriQx;
    oriQ_t* oriQy;
    oriQ_t* oriQz;
    // Derived from absv which is for determining contact margin size.
    float* marginSize;

<<<<<<< HEAD
    // kT-owned buffer pointers, for itself's usage
    // float maxVel_buffer; // buffer for the current max vel sent by dT
    float maxVel = 0;              // kT's own storage of max vel
    double ts_buffer;               // buffer for the current ts size sent by dT
    double ts;                      // kT's own storage of ts size
    unsigned int maxDrift_buffer;  // buffer for max dT future drift steps
    unsigned int maxDrift;         // kT's own storage for max future drift
    voxelID_t* voxelID_buffer;
    subVoxelPos_t* locX_buffer;
    subVoxelPos_t* locY_buffer;
    subVoxelPos_t* locZ_buffer;
    oriQ_t* oriQ0_buffer;
    oriQ_t* oriQ1_buffer;
    oriQ_t* oriQ2_buffer;
    oriQ_t* oriQ3_buffer;
    float* absVel_buffer;
    family_t* familyID_buffer;

=======
>>>>>>> 5904497b
    // Family mask
    notStupidBool_t* familyMasks;
    // Extra margin size
    float* familyExtraMarginSize;

    // The offset info that indexes into the template arrays
    bodyID_t* ownerClumpBody;
    clumpComponentOffset_t* clumpComponentOffset;
    clumpComponentOffsetExt_t* clumpComponentOffsetExt;
    bodyID_t* ownerMesh;
    bodyID_t* ownerAnalBody;
    float3* relPosNode1;
    float3* relPosNode2;
    float3* relPosNode3;

    // kT produces contact info, and stores it, temporarily
    bodyID_t* idGeometryA;
    bodyID_t* idGeometryB;
    contact_t* contactType;
    notStupidBool_t* contactPersistency;
    bodyID_t* previous_idGeometryA;
    bodyID_t* previous_idGeometryB;
    contact_t* previous_contactType;
    contactPairs_t* contactMapping;

    // data pointers that is kT's transfer destination
    size_t* pDTOwnedBuffer_nContactPairs = nullptr;
    bodyID_t* pDTOwnedBuffer_idGeometryA = nullptr;
    bodyID_t* pDTOwnedBuffer_idGeometryB = nullptr;
    contact_t* pDTOwnedBuffer_contactType = nullptr;
    contactPairs_t* pDTOwnedBuffer_contactMapping = nullptr;

    // The collection of pointers to DEM template arrays such as radiiSphere, still useful when there are template info
    // not directly jitified into the kernels
    float* radiiSphere;
    float* relPosSphereX;
    float* relPosSphereY;
    float* relPosSphereZ;
};

// typedef DEMDataDT* DEMDataDTPtr;
// typedef DEMSimParams* DEMSimParamsPtr;

// =============================================================================
// MISC AND LESS IMPORTANT ONES...
// =============================================================================

// At init, we wish to show the user how thick approximately the CD margin will be added. This number will help deriving
// that approximation. It can be anything really, 1 or 10, or 8.
const float AN_EXAMPLE_MAX_VEL_FOR_SHOWING_MARGIN_SIZE = 1.f;
// After changing bin size, this many kT steps are not included in the performance gauging.
const unsigned int NUM_STEPS_RESERVED_AFTER_CHANGING_BIN_SIZE = 5;
// Drift tweak step size
const unsigned int FUTURE_DRIFT_TWEAK_STEP_SIZE = 1;
// After purging update freq history, this many dT steps are not included in the performance gauging.
const unsigned int NUM_STEPS_RESERVED_AFTER_RENEWING_FREQ_TUNER = 10;
// Default target simulation `world' size.
const float DEFAULT_BOX_DOMAIN_SIZE = 20.;
// The enlargement ratio we apply to the target sim world size when we construct it.
const float DEFAULT_BOX_DOMAIN_ENLARGE_RATIO = 0.2;

// #ifndef CUB_IGNORE_DEPRECATED_API
// #define CUB_IGNORE_DEPRECATED_API
// #endif

}  // namespace deme

#endif<|MERGE_RESOLUTION|>--- conflicted
+++ resolved
@@ -334,26 +334,9 @@
     materialsOffset_t* triMaterialOffset;
 
     // pointer to remote buffer where kinematic thread stores work-order data provided by the dynamic thread
-<<<<<<< HEAD
-    unsigned int* pKTOwnedBuffer_maxDrift = NULL;
-    float* pKTOwnedBuffer_absVel = NULL;
-    double* pKTOwnedBuffer_ts = NULL;
-    voxelID_t* pKTOwnedBuffer_voxelID = NULL;
-    subVoxelPos_t* pKTOwnedBuffer_locX = NULL;
-    subVoxelPos_t* pKTOwnedBuffer_locY = NULL;
-    subVoxelPos_t* pKTOwnedBuffer_locZ = NULL;
-    oriQ_t* pKTOwnedBuffer_oriQ0 = NULL;
-    oriQ_t* pKTOwnedBuffer_oriQ1 = NULL;
-    oriQ_t* pKTOwnedBuffer_oriQ2 = NULL;
-    oriQ_t* pKTOwnedBuffer_oriQ3 = NULL;
-    family_t* pKTOwnedBuffer_familyID = NULL;
-    float3* pKTOwnedBuffer_relPosNode1 = NULL;
-    float3* pKTOwnedBuffer_relPosNode2 = NULL;
-    float3* pKTOwnedBuffer_relPosNode3 = NULL;
-=======
     unsigned int* pKTOwnedBuffer_maxDrift = nullptr;
     float* pKTOwnedBuffer_absVel = nullptr;
-    float* pKTOwnedBuffer_ts = nullptr;
+    double* pKTOwnedBuffer_ts = nullptr;
     voxelID_t* pKTOwnedBuffer_voxelID = nullptr;
     subVoxelPos_t* pKTOwnedBuffer_locX = nullptr;
     subVoxelPos_t* pKTOwnedBuffer_locY = nullptr;
@@ -366,7 +349,6 @@
     float3* pKTOwnedBuffer_relPosNode1 = nullptr;
     float3* pKTOwnedBuffer_relPosNode2 = nullptr;
     float3* pKTOwnedBuffer_relPosNode3 = nullptr;
->>>>>>> 5904497b
 
     // The collection of pointers to DEM template arrays such as radiiSphere, still useful when there are template info
     // not directly jitified into the kernels
@@ -405,27 +387,6 @@
     // Derived from absv which is for determining contact margin size.
     float* marginSize;
 
-<<<<<<< HEAD
-    // kT-owned buffer pointers, for itself's usage
-    // float maxVel_buffer; // buffer for the current max vel sent by dT
-    float maxVel = 0;              // kT's own storage of max vel
-    double ts_buffer;               // buffer for the current ts size sent by dT
-    double ts;                      // kT's own storage of ts size
-    unsigned int maxDrift_buffer;  // buffer for max dT future drift steps
-    unsigned int maxDrift;         // kT's own storage for max future drift
-    voxelID_t* voxelID_buffer;
-    subVoxelPos_t* locX_buffer;
-    subVoxelPos_t* locY_buffer;
-    subVoxelPos_t* locZ_buffer;
-    oriQ_t* oriQ0_buffer;
-    oriQ_t* oriQ1_buffer;
-    oriQ_t* oriQ2_buffer;
-    oriQ_t* oriQ3_buffer;
-    float* absVel_buffer;
-    family_t* familyID_buffer;
-
-=======
->>>>>>> 5904497b
     // Family mask
     notStupidBool_t* familyMasks;
     // Extra margin size
