--- conflicted
+++ resolved
@@ -664,16 +664,10 @@
     /// @brief Let the orientation quaternions of all entites in this family always keep `as is'.
     void SetFamilyPrescribedQuaternion(unsigned int ID);
 
-<<<<<<< HEAD
-    /// The entities in this family will always experienced an extra acceleration defined using this method.
-    void AddFamilyPrescribedAcc(unsigned int ID, const std::string& X, const std::string& Y, const std::string& Z);
-    /// The entities in this family will always experienced an extra angular acceleration defined using this method.
-=======
     /// @brief The entities in this family will always experience an extra acceleration defined using this method.
     void AddFamilyPrescribedAcc(unsigned int ID, const std::string& X, const std::string& Y, const std::string& Z);
     /// @brief The entities in this family will always experience an extra angular acceleration defined using this
     /// method.
->>>>>>> 7047677d
     void AddFamilyPrescribedAngAcc(unsigned int ID, const std::string& X, const std::string& Y, const std::string& Z);
 
     /// @brief The entities in this family will always experience an added linear-velocity correction defined using this
