//  Copyright (c) 2021, SBEL GPU Development Team
//  Copyright (c) 2021, University of Wisconsin - Madison
//
//	SPDX-License-Identifier: BSD-3-Clause

#ifndef DEME_API
#define DEME_API

#include <vector>
#include <set>
#include <cfloat>
#include <functional>

#include <core/ApiVersion.h>
#include <DEM/kT.h>
#include <DEM/dT.h>
#include <core/utils/ManagedAllocator.hpp>
#include <core/utils/ThreadManager.h>
#include <core/utils/GpuManager.h>
#include <core/utils/DEMEPaths.h>
#include <nvmath/helper_math.cuh>
#include <DEM/Defines.h>
#include <DEM/Structs.h>
#include <DEM/BdrsAndObjs.h>
#include <DEM/Models.h>
#include <DEM/AuxClasses.h>

/// Main namespace for the DEM-Engine package.
namespace deme {

// class DEMKinematicThread;
// class DEMDynamicThread;
// class ThreadManager;
class DEMInspector;
class DEMTracker;

//////////////////////////////////////////////////////////////
// TODO LIST: 1. Variable ts size (MAX_VEL flavor uses tracked max cp vel)
//            2. Allow ext obj init CoM setting
//            3. Instruct how many dT steps should at LEAST do before receiving kT update
//            4. Sleepers that don't participate CD or integration
//            9. wT takes care of an extra output when it crashes
//            10. Recover sph--mesh contact pairs in restarted sim by mesh name
//            11. A dry-run to map contact pair file with current clump batch based on cnt points location
//                  (this is done by fake an initialization with this batch)
//////////////////////////////////////////////////////////////

/// Main DEM-Engine solver.
class DEMSolver {
  public:
    DEMSolver(unsigned int nGPUs = 2);
    ~DEMSolver();

    /// Set output detail level
    void SetVerbosity(VERBOSITY verbose) { verbosity = verbose; }

    /// Instruct the dimension of the `world'. On initialization, this info will be used to figure out how to assign the
    /// num of voxels in each direction. If your `useful' domain is not box-shaped, then define a box that contains your
    /// domian.
    void InstructBoxDomainDimension(float x, float y, float z, const std::string& dir_exact = "none");
    /// @brief Set the size of the simulation `world'.
    /// @param x Lower and upper limit for X coordinate.
    /// @param y Lower and upper limit for Y coordinate.
    /// @param z Lower and upper limit for Z coordinate.
    /// @param dir_exact The direction for which the user-instructed size must strictly agree with the actual generated
    /// size. Pick between "X", "Y", "Z" or "none".
    void InstructBoxDomainDimension(const std::pair<float, float>& x,
                                    const std::pair<float, float>& y,
                                    const std::pair<float, float>& z,
                                    const std::string& dir_exact = "none");

    /// Instruct if and how we should add boundaries to the simulation world upon initialization. Choose between `none',
    /// `all' (add 6 boundary planes) and `top_open' (add 5 boundary planes and leave the z-directon top open). Also
    /// specifies the material that should be assigned to those bounding boundaries.
    void InstructBoxDomainBoundingBC(const std::string& inst, const std::shared_ptr<DEMMaterial>& mat) {
        m_user_add_bounding_box = inst;
        m_bounding_box_material = mat;
    }

    /// Set gravitational pull.
    void SetGravitationalAcceleration(float3 g) { G = g; }
    void SetGravitationalAcceleration(const std::vector<float>& g) {
        assertThreeElements(g, "SetGravitationalAcceleration", "g");
        G = host_make_float3(g[0], g[1], g[2]);
    }
    /// Set the initial time step size. If using constant step size, then this will be used throughout; otherwise, the
    /// actual step size depends on the variable step strategy.
    void SetInitTimeStep(double ts_size) { m_ts_size = ts_size; }
    /// Return the number of clumps that are currently in the simulation.
    size_t GetNumClumps() const { return nOwnerClumps; }
    /// @brief Get the number of kT-reported potential contact pairs.
    /// @return Number of potential contact pairs.
    size_t GetNumContacts() const { return dT->getNumContacts(); }
    /// Get the current time step size in simulation.
    double GetTimeStepSize() const;
    /// Get the current expand factor in simulation.
    float GetExpandFactor() const;
    /// Set the number of dT steps before it waits for a contact-pair info update from kT.
    void SetCDUpdateFreq(int freq) {
        m_updateFreq = freq;
        m_suggestedFutureDrift = 2 * freq;
        if (freq < 0) {
            DisableAdaptiveUpdateFreq();
        }
    }
    /// Get the simulation time passed since the start of simulation.
    double GetSimTime() const;
    /// Set the simulation time manually.
    void SetSimTime(double time);
    /// @brief Set the strategy for auto-adapting time step size (NOT implemented, no effect yet).
    /// @param type "none" or "max_vel" or "int_diff".
    void SetAdaptiveTimeStepType(const std::string& type);

    /// @brief Set the time integrator for this simulator.
    /// @param intg "forward_euler" or "extended_taylor" or "centered_difference".
    void SetIntegrator(const std::string& intg);
    /// @brief Set the time integrator for this simulator.
    void SetIntegrator(TIME_INTEGRATOR intg) { m_integrator = intg; }

    /// Return whether this simulation system is initialized
    bool GetInitStatus() const { return sys_initialized; }

    /// Get the jitification string substitution laundary list. It is needed by some of this simulation system's friend
    /// classes.
    std::unordered_map<std::string, std::string> GetJitStringSubs() const { return m_subs; }

    /// Explicitly instruct the bin size (for contact detection) that the solver should use.
    void SetInitBinSize(double bin_size) {
        use_user_defined_bin_size = true;
        m_binSize = bin_size;
    }
    /// Explicitly instruct the bin size (for contact detection) that the solver should use, as a multiple of the radius
    /// of the smallest sphere in simulation.
    void SetInitBinSizeAsMultipleOfSmallestSphere(float bin_size) {
        use_user_defined_bin_size = false;
        m_binSize_as_multiple = bin_size;
    }

    /// Explicitly instruct the sizes for the arrays at initialization time. This is useful when the number of owners
    /// tends to change (especially gradually increase) frequently in the simulation, by reducing the need for
    /// reallocation. Note however, whatever instruction the user gives here it won't affect the correctness of the
    /// simulation, since if the arrays are not long enough they will always be auto-resized. This is not implemented
    /// yet :/
    void InstructNumOwners(size_t numOwners) { m_instructed_num_owners = numOwners; }

    /// Instruct the solver to use frictonal (history-based) Hertzian contact force model.
    std::shared_ptr<DEMForceModel> UseFrictionalHertzianModel();
    /// Instruct the solver to use frictonless Hertzian contact force model.
    std::shared_ptr<DEMForceModel> UseFrictionlessHertzianModel();
    /// Define a custom contact force model by a string. Returns a shared_ptr to the force model in use.
    std::shared_ptr<DEMForceModel> DefineContactForceModel(const std::string& model);
    /// Read user custom contact force model from a file (which by default should reside in kernel/DEMUserScripts).
    /// Returns a shared_ptr to the force model in use.
    std::shared_ptr<DEMForceModel> ReadContactForceModel(const std::string& filename);
    /// Get the current force model.
    std::shared_ptr<DEMForceModel> GetContactForceModel() { return m_force_model; }

    /// Instruct the solver if contact pair arrays should be sorted (based on the types of contacts) before usage.
    void SetSortContactPairs(bool use_sort) { should_sort_contacts = use_sort; }

    /// Instruct the solver to rearrange and consolidate clump templates information, then jitify it into GPU kernels
    /// (if set to true), rather than using flattened sphere component configuration arrays whose entries are associated
    /// with individual spheres. Note: setting it to true gives no performance benefit known to me.
    void SetJitifyClumpTemplates(bool use = true) { jitify_clump_templates = use; }
    /// Instruct the solver to rearrange and consolidate mass property information (for all owner types), then jitify it
    /// into GPU kernels (if set to true), rather than using flattened mass property arrays whose entries are associated
    /// with individual owners. Note: setting it to true gives no performance benefit known to me.
    void SetJitifyMassProperties(bool use = true) { jitify_mass_moi = use; }

    // NOTE: compact force calculation (in the hope to use shared memory) is not implemented
    void UseCompactForceKernel(bool use_compact);

    /// (Explicitly) set the amount by which the radii of the spheres (and the thickness of the boundaries) are expanded
    /// for the purpose of contact detection (safe, and creates false positives). If fix is set to true, then this
    /// expand factor does not change even if the user uses variable time step size.
    void SetExpandFactor(float beta, bool fix = true) {
        m_expand_factor = beta;
        use_user_defined_expand_factor = fix;
    }
    /// Input the maximum expected particle velocity. If `force' is set to false, the solver will not use a velocity
    /// larger than max_vel for determining the margin thickness; if `force' is set to true, the solver will not
    /// calculate maximum system velocity and will always use max_vel to calculate the margin thickness.

    /// @brief Set the maximum expected particle velocity. The solver will not use a velocity larger than this for
    /// determining the margin thickness, and velocity larger than this will be considered a system anomaly.
    /// @param max_vel Expected max velocity.
    void SetMaxVelocity(float max_vel);
    /// @brief Set the method this solver uses to derive current system velocity (for safety purposes in contact
    /// detection).
    /// @param insp_type A string. If "auto": the solver automatically derives.
    void SetExpandSafetyType(const std::string& insp_type);
    // void SetExpandSafetyType(const std::shared_ptr<DEMInspector>& insp) {
    //     m_max_v_finder_type = MARGIN_FINDER_TYPE::DEM_INSPECTOR;
    //     m_approx_max_vel_func = insp;
    // }

    /// Assign a multiplier to our estimated maximum system velocity, when deriving the thinckness of the contact
    /// `safety' margin. This can be greater than one if the simulation velocity can increase significantly in one kT
    /// update cycle, but this is not common and should be close to 1 in general.
    void SetExpandSafetyMultiplier(float param) { m_expand_safety_multi = param; }
    /// Set a `base' velocity, which we will always add to our estimated maximum system velocity, when deriving the
    /// thinckness of the contact `safety' margin. This need not to be large unless the simulation velocity can increase
    /// significantly in one kT update cycle.
    void SetExpandSafetyAdder(float vel) { m_expand_base_vel = vel; }

    /// @brief Used to force the solver to error out when there are too many spheres in a bin. A huge number can be used
    /// to discourage this error type.
    /// @param max_sph Max number of spheres in a bin.
    void SetMaxSphereInBin(unsigned int max_sph) { threshold_too_many_spheres_in_bin = max_sph; }

    /// @brief Used to force the solver to error out when there are too many spheres in a bin. A huge number can be used
    /// to discourage this error type.
    /// @param max_tri Max number of triangles in a bin.
    void SetMaxTriangleInBin(unsigned int max_tri) { threshold_too_many_tri_in_bin = max_tri; }

    /// @brief Set the velocity which when exceeded, the solver errors out. A huge number can be used to discourage this
    /// error type. Defaulted to 5e4.
    /// @param vel Error-out velocity.
    void SetErrorOutVelocity(float vel) { threshold_error_out_vel = vel; }

    /// @brief Set the average number of contacts a sphere has, before the solver errors out. A huge number can be used
    /// to discourage this error type. Defaulted to 100.
    /// @param num_cnts Error-out contact number.
    void SetErrorOutAvgContacts(float num_cnts) { threshold_error_out_num_cnts = num_cnts; }

    /// @brief Get the current number of contacts each sphere has.
    /// @return Number of contacts.
    float GetAvgSphContacts() const { return kT->stateParams.avgCntsPerSphere; }

    /// @brief Enable or disable the use of adaptive bin size (by default it is on).
    /// @param use Enable or disable.
    void UseAdaptiveBinSize(bool use = true) { auto_adjust_bin_size = use; }
    /// @brief Disable the use of adaptive bin size (always use initial size).
    void DisableAdaptiveBinSize() { auto_adjust_bin_size = false; }
    /// @brief Enable or disable the use of adaptive max update step count (by default it is on).
    /// @param use Enable or disable.
    void UseAdaptiveUpdateFreq(bool use = true) { auto_adjust_update_freq = use; }
    /// @brief Disable the use of adaptive max update step count (always use initial update frequency).
    void DisableAdaptiveUpdateFreq() { auto_adjust_update_freq = false; }
    /// @brief Adjust how frequent kT updates the bin size.
    /// @param n Number of contact detections before kT makes one adjustment to bin size.
    void SetAdaptiveBinSizeDelaySteps(unsigned int n) { auto_adjust_observe_steps = n; }
    /// @brief Set the max rate that the bin size can change in one adjustment.
    /// @param rate 0: never changes; 1: can double or halve size in one go; suggest using default.
    void SetAdaptiveBinSizeMaxRate(float rate) { auto_adjust_max_rate = (rate > 0) ? rate : 0; }
    /// @brief Set how fast kT changes the direction of bin size adjustmemt when there's a more beneficial direction.
    /// @param acc 0.01: slowly change direction; 1: quickly change direction
    void SetAdaptiveBinSizeAcc(float acc) { auto_adjust_acc = hostClampBetween(acc, 0.01, 1.0); }
    /// @brief Set how proactive the solver is in avoiding the bin being too big (leading to too many geometries in a
    /// bin).
    /// @param ratio 0: not proavtive; 1: very proactive.
    void SetAdaptiveBinSizeUpperProactivity(float ratio) {
        auto_adjust_upper_proactive_ratio = hostClampBetween(ratio, 0.0, 1.0);
    }
    /// @brief Set how proactive the solver is in avoiding the bin being too small (leading to too many bins in domain).
    /// @param ratio 0: not proavtive; 1: very proactive.
    void SetAdaptiveBinSizeLowerProactivity(float ratio) {
        auto_adjust_lower_proactive_ratio = hostClampBetween(ratio, 0.0, 1.0);
    }
    /// @brief Set the upper bound of kT update frequency (when it is adjusted automatically).
    /// @param max_freq dT will not receive updates less frequently than 1 update per max_freq steps.
    void SetCDMaxUpdateFreq(unsigned int max_freq) { upper_bound_future_drift = 2 * max_freq; }
    /// @brief Set the number of steps dT configures its max drift more than average drift steps.
    /// @param n Number of steps. Suggest using default.
    void SetCDNumStepsMaxDriftAheadOfAvg(float n) { max_drift_ahead_of_avg_drift = n; }
    /// @brief Set the multiplier which dT configures its max drift to be w.r.t. the average drift steps.
    /// @param m The multiplier. Suggest using default.
    void SetCDNumStepsMaxDriftMultipleOfAvg(float m) { max_drift_multiple_of_avg_drift = m; }
    /// @brief Set the number of past kT updates that dT will use to calibrate the max future drift limit.
    /// @param n Number of kT updates. Suggest using default.
    void SetCDNumStepsMaxDriftHistorySize(unsigned int n);
    /// @brief Get the current update frequency used by the solver.
    /// @return The current update frequency.
    float GetUpdateFreq() const;

    /// Set the number of threads per block in force calculation (default 512).
    void SetForceCalcThreadsPerBlock(unsigned int nTh) { dT->DT_FORCE_CALC_NTHREADS_PER_BLOCK = nTh; }

    /// @brief Load a clump type into the API-level cache.
    /// @return the shared ptr to the clump type just loaded.
    std::shared_ptr<DEMClumpTemplate> LoadClumpType(float mass,
                                                    float3 moi,
                                                    const std::vector<float>& sp_radii,
                                                    const std::vector<float3>& sp_locations_xyz,
                                                    const std::vector<std::shared_ptr<DEMMaterial>>& sp_materials);
    std::shared_ptr<DEMClumpTemplate> LoadClumpType(float mass,
                                                    const std::vector<float>& moi,
                                                    const std::vector<float>& sp_radii,
                                                    const std::vector<std::vector<float>>& sp_locations_xyz,
                                                    const std::vector<std::shared_ptr<DEMMaterial>>& sp_materials) {
        assertThreeElements(moi, "LoadClumpType", "moi");
        assertThreeElementsVector(sp_locations_xyz, "LoadClumpType", "sp_locations_xyz");
        std::vector<float3> loc_xyz(sp_locations_xyz.size());
        for (size_t i = 0; i < sp_locations_xyz.size(); i++) {
            loc_xyz[i] = host_make_float3(sp_locations_xyz[i][0], sp_locations_xyz[i][1], sp_locations_xyz[i][2]);
        }
        return LoadClumpType(mass, host_make_float3(moi[0], moi[1], moi[2]), sp_radii, loc_xyz, sp_materials);
    }
    /// An overload of LoadClumpType where all components use the same material
    std::shared_ptr<DEMClumpTemplate> LoadClumpType(float mass,
                                                    float3 moi,
                                                    const std::vector<float>& sp_radii,
                                                    const std::vector<float3>& sp_locations_xyz,
                                                    const std::shared_ptr<DEMMaterial>& sp_material);
    std::shared_ptr<DEMClumpTemplate> LoadClumpType(float mass,
                                                    const std::vector<float>& moi,
                                                    const std::vector<float>& sp_radii,
                                                    const std::vector<std::vector<float>>& sp_locations_xyz,
                                                    const std::shared_ptr<DEMMaterial>& sp_material) {
        assertThreeElements(moi, "LoadClumpType", "moi");
        assertThreeElementsVector(sp_locations_xyz, "LoadClumpType", "sp_locations_xyz");
        std::vector<float3> loc_xyz(sp_locations_xyz.size());
        for (size_t i = 0; i < sp_locations_xyz.size(); i++) {
            loc_xyz[i] = host_make_float3(sp_locations_xyz[i][0], sp_locations_xyz[i][1], sp_locations_xyz[i][2]);
        }
        return LoadClumpType(mass, host_make_float3(moi[0], moi[1], moi[2]), sp_radii, loc_xyz, sp_material);
    }
    /// An overload of LoadClumpType where the user builds the DEMClumpTemplate struct themselves then supply it
    std::shared_ptr<DEMClumpTemplate> LoadClumpType(DEMClumpTemplate& clump);
    /// An overload of LoadClumpType which loads sphere components from a file
    std::shared_ptr<DEMClumpTemplate> LoadClumpType(float mass,
                                                    float3 moi,
                                                    const std::string filename,
                                                    const std::vector<std::shared_ptr<DEMMaterial>>& sp_materials);
    std::shared_ptr<DEMClumpTemplate> LoadClumpType(float mass,
                                                    const std::vector<float>& moi,
                                                    const std::string filename,
                                                    const std::vector<std::shared_ptr<DEMMaterial>>& sp_materials) {
        assertThreeElements(moi, "LoadClumpType", "moi");
        return LoadClumpType(mass, host_make_float3(moi[0], moi[1], moi[2]), filename, sp_materials);
    }
    /// An overload of LoadClumpType which loads sphere components from a file and all components use the same material
    std::shared_ptr<DEMClumpTemplate> LoadClumpType(float mass,
                                                    float3 moi,
                                                    const std::string filename,
                                                    const std::shared_ptr<DEMMaterial>& sp_material);
    std::shared_ptr<DEMClumpTemplate> LoadClumpType(float mass,
                                                    const std::vector<float>& moi,
                                                    const std::string filename,
                                                    const std::shared_ptr<DEMMaterial>& sp_material) {
        assertThreeElements(moi, "LoadClumpType", "moi");
        return LoadClumpType(mass, host_make_float3(moi[0], moi[1], moi[2]), filename, sp_material);
    }
    /// A simplified version of LoadClumpType: it just loads a one-sphere clump template
    std::shared_ptr<DEMClumpTemplate> LoadSphereType(float mass,
                                                     float radius,
                                                     const std::shared_ptr<DEMMaterial>& material);

    /// @brief Load materials properties (Young's modulus, Poisson's ratio...) into the system.
    /// @param mat_prop Property name--value pairs, as an unordered_map.
    /// @return A shared pointer for this material.
    std::shared_ptr<DEMMaterial> LoadMaterial(const std::unordered_map<std::string, float>& mat_prop);
    /// @brief Load materials properties into the system.
    /// @param a_material A DEMMaterial object.
    /// @return A shared pointer for this material.
    std::shared_ptr<DEMMaterial> LoadMaterial(DEMMaterial& a_material);

    /// @brief Duplicate a material that is loaded into the system.
    /// @param ptr Shared pointer for the object to duplicate.
    /// @return A duplicate of the object (with effectively a deep copy).
    std::shared_ptr<DEMMaterial> Duplicate(const std::shared_ptr<DEMMaterial>& ptr);
    /// @brief Duplicate a clump template that is loaded into the system.
    /// @param ptr Shared pointer for the object to duplicate.
    /// @return A duplicate of the object (with effectively a deep copy).
    std::shared_ptr<DEMClumpTemplate> Duplicate(const std::shared_ptr<DEMClumpTemplate>& ptr);
    /// @brief Duplicate a batch of clumps that is loaded into the system.
    /// @param ptr Shared pointer for the object to duplicate.
    /// @return A duplicate of the object (with effectively a deep copy).
    std::shared_ptr<DEMClumpBatch> Duplicate(const std::shared_ptr<DEMClumpBatch>& ptr);

    /// @brief Set the value for a material property that by nature involves a pair of a materials (e.g. friction
    /// coefficient).
    /// @param name The name of this property (which should have already been referred to in a previous LoadMaterial
    /// call).
    /// @param mat1 Material 1 that is involved in this pair.
    /// @param mat2 Material 2 that is involved in this pair.
    /// @param val The value.
    void SetMaterialPropertyPair(const std::string& name,
                                 const std::shared_ptr<DEMMaterial>& mat1,
                                 const std::shared_ptr<DEMMaterial>& mat2,
                                 float val);

    /// @brief Get the clumps that are in contact with this owner as a vector.
    /// @param ownerID The ID of the owner that is being queried.
    /// @return Clump owner IDs in contact with this owner.
    std::vector<bodyID_t> GetOwnerContactClumps(bodyID_t ownerID) const;
    /// Get position of a owner
    float3 GetOwnerPosition(bodyID_t ownerID) const;
    /// Get angular velocity of a owner
    float3 GetOwnerAngVel(bodyID_t ownerID) const;
    /// Get quaternion of a owner
    float4 GetOwnerOriQ(bodyID_t ownerID) const;
    /// Get velocity of a owner
    float3 GetOwnerVelocity(bodyID_t ownerID) const;
    /// Get the acceleration of a owner
    float3 GetOwnerAcc(bodyID_t ownerID) const;
    /// Get the angular acceleration of a owner
    float3 GetOwnerAngAcc(bodyID_t ownerID) const;
    /// @brief Get the family number of a owner.
    /// @param ownerID The owner's ID.
    /// @return The family number.
    unsigned int GetOwnerFamily(bodyID_t ownerID) const;
    /// @brief Get the mass of a owner.
    /// @param ownerID The owner's ID.
    /// @return The mass.
    float GetOwnerMass(bodyID_t ownerID) const;
    /// @brief Get the moment of inertia (in principal axis frame) of a owner.
    /// @param ownerID The owner's ID.
    /// @return The moment of inertia (in principal axis frame).
    float3 GetOwnerMOI(bodyID_t ownerID) const;
    /// Set position of a owner
    void SetOwnerPosition(bodyID_t ownerID, float3 pos);
    /// Set angular velocity of a owner
    void SetOwnerAngVel(bodyID_t ownerID, float3 angVel);
    /// Set velocity of a owner
    void SetOwnerVelocity(bodyID_t ownerID, float3 vel);
    /// Set quaternion of a owner
    void SetOwnerOriQ(bodyID_t ownerID, float4 oriQ);
    /// @brief Set the family number of a owner.
    /// @param ownerID The ID (offset) of the owner.
    /// @param fam Family number.
    void SetOwnerFamily(bodyID_t ownerID, family_t fam);
    /// @brief Rewrite the relative positions of the flattened triangle soup.
    void SetTriNodeRelPos(size_t owner, size_t triID, const std::vector<float3>& new_nodes);
    /// @brief Update the relative positions of the flattened triangle soup.
    void UpdateTriNodeRelPos(size_t owner, size_t triID, const std::vector<float3>& updates);
    /// @brief Get a handle for the mesh this tracker is tracking.
    /// @return Pointer to the mesh.
    std::shared_ptr<DEMMeshConnected>& GetCachedMesh(bodyID_t ownerID);
    /// @brief Get the current locations of all the nodes in the mesh being tracked.
    /// @param ownerID The ownerID of the mesh.
    /// @return A vector of float3 representing the global coordinates of the mesh nodes.
    std::vector<float3> GetMeshNodesGlobal(bodyID_t ownerID);

    /// @brief Get all clump--clump contacts in the simulation system.
    /// @return A sorted (based on contact body A's owner ID) vector of contact pairs. First is the owner ID of contact
    /// body A, and Second is that of contact body B.
    std::vector<std::pair<bodyID_t, bodyID_t>> GetClumpContacts() const;

    /// @brief Get all clump--clump contacts in the simulation system.
    /// @param family_to_include Contacts that involve a body in a family not listed in this argument are ignored.
    /// @return A sorted (based on contact body A's owner ID) vector of contact pairs. First is the owner ID of contact
    /// body A, and Second is that of contact body B.
    std::vector<std::pair<bodyID_t, bodyID_t>> GetClumpContacts(const std::set<family_t>& family_to_include) const;

    /// @brief Get all clump--clump contacts in the simulation system.
    /// @param family_pair Functions returns a vector of contact body family number pairs. First is the family number of
    /// contact body A, and Second is that of contact body B.
    /// @return A sorted (based on contact body A's owner ID) vector of contact pairs. First is the owner ID of contact
    /// body A, and Second is that of contact body B.
    std::vector<std::pair<bodyID_t, bodyID_t>> GetClumpContacts(
        std::vector<std::pair<family_t, family_t>>& family_pair) const;

    /// Load input clumps (topology types and initial locations) on a per-pair basis. Note that the initial location
    /// means the location of the clumps' CoM coordinates in the global frame.
    std::shared_ptr<DEMClumpBatch> AddClumps(DEMClumpBatch& input_batch);
    /// @brief Load clumps into the simulation.
    /// @param input_types Vector of the types of the clumps (vector of shared pointers).
    /// @param input_xyz Vector of the initial locations of the clumps.
    /// @return Handle to the loaded batch of clumps.
    std::shared_ptr<DEMClumpBatch> AddClumps(const std::vector<std::shared_ptr<DEMClumpTemplate>>& input_types,
                                             const std::vector<float3>& input_xyz);
    std::shared_ptr<DEMClumpBatch> AddClumps(const std::vector<std::shared_ptr<DEMClumpTemplate>>& input_types,
                                             const std::vector<std::vector<float>>& input_xyz) {
        assertThreeElementsVector(input_xyz, "AddClumps", "input_xyz");
        std::vector<float3> loc_xyz(input_xyz.size());
        for (size_t i = 0; i < input_xyz.size(); i++) {
            loc_xyz[i] = host_make_float3(input_xyz[i][0], input_xyz[i][1], input_xyz[i][2]);
        }
        return AddClumps(input_types, loc_xyz);
    }

    /// @brief Load a clump into the simulation.
    /// @param input_type The type (shared pointer pointing to the clump type handle).
    /// @param input_xyz Initial location of the clump.
    /// @return Handle to the clump.
    std::shared_ptr<DEMClumpBatch> AddClumps(std::shared_ptr<DEMClumpTemplate>& input_type, float3 input_xyz) {
        return AddClumps(std::vector<std::shared_ptr<DEMClumpTemplate>>(1, input_type),
                         std::vector<float3>(1, input_xyz));
    }
    std::shared_ptr<DEMClumpBatch> AddClumps(std::shared_ptr<DEMClumpTemplate>& input_type,
                                             const std::vector<float>& input_xyz) {
        assertThreeElements(input_xyz, "AddClumps", "input_xyz");
        return AddClumps(input_type, host_make_float3(input_xyz[0], input_xyz[1], input_xyz[2]));
    }

    /// @brief Load clumps (of the same template) into the simulation.
    /// @param input_types The type (shared pointer pointing to the clump type handle).
    /// @param input_xyz Vector of the initial locations of the clumps.
    /// @return Handle to the loaded batch of clumps.
    std::shared_ptr<DEMClumpBatch> AddClumps(std::shared_ptr<DEMClumpTemplate>& input_type,
                                             const std::vector<float3>& input_xyz) {
        return AddClumps(std::vector<std::shared_ptr<DEMClumpTemplate>>(input_xyz.size(), input_type), input_xyz);
    }
    std::shared_ptr<DEMClumpBatch> AddClumps(std::shared_ptr<DEMClumpTemplate>& input_type,
                                             const std::vector<std::vector<float>>& input_xyz) {
        assertThreeElementsVector(input_xyz, "AddClumps", "input_xyz");
        std::vector<float3> loc_xyz(input_xyz.size());
        for (size_t i = 0; i < input_xyz.size(); i++) {
            loc_xyz[i] = host_make_float3(input_xyz[i][0], input_xyz[i][1], input_xyz[i][2]);
        }
        return AddClumps(input_type, loc_xyz);
    }

    /// Load a mesh-represented object
    std::shared_ptr<DEMMeshConnected> AddWavefrontMeshObject(const std::string& filename,
                                                             const std::shared_ptr<DEMMaterial>& mat,
                                                             bool load_normals = true,
                                                             bool load_uv = false);
    std::shared_ptr<DEMMeshConnected> AddWavefrontMeshObject(const std::string& filename,
                                                             bool load_normals = true,
                                                             bool load_uv = false);
    std::shared_ptr<DEMMeshConnected> AddWavefrontMeshObject(DEMMeshConnected& mesh);

    /// @brief Create a DEMTracker to allow direct control/modification/query to this external object/batch of
    /// clumps/triangle mesh object.
    /// @details By default, it refers to the first clump in this batch. The user can refer to other clumps in this
    /// batch by supplying an offset when using this tracker's querying or assignment methods.
    template <typename T>
    std::shared_ptr<DEMTracker> Track(const std::shared_ptr<T>& obj) {
        // Create a middle man: DEMTrackedObj. The reason we use it is because a simple struct should be used to
        // transfer to  dT for owner-number processing. If we cut the middle man and use things such as DEMExtObj, there
        // will not be a universal treatment that dT can apply, besides we may have some include-related issues.
        DEMTrackedObj tracked_obj;
        tracked_obj.load_order = obj->load_order;
        tracked_obj.obj_type = obj->obj_type;
        m_tracked_objs.push_back(std::make_shared<DEMTrackedObj>(std::move(tracked_obj)));

        // Create a Tracker for this tracked object
        DEMTracker tracker(this);
        tracker.obj = m_tracked_objs.back();
        return std::make_shared<DEMTracker>(std::move(tracker));
    }

<<<<<<< HEAD
    std::shared_ptr<DEMTracker> PythonTrack(const std::shared_ptr<DEMInitializer>& obj) {
        // Create a middle man: DEMTrackedObj. The reason we use it is because a simple struct should be used to
        // transfer to  dT for owner-number processing. If we cut the middle man and use things such as DEMExtObj, there
        // will not be a universal treatment that dT can apply, besides we may have some include-related issues.
        DEMTrackedObj tracked_obj;
        tracked_obj.load_order = obj->load_order;
        tracked_obj.obj_type = obj->obj_type;
        m_tracked_objs.push_back(std::make_shared<DEMTrackedObj>(std::move(tracked_obj)));

        // Create a Tracker for this tracked object
        DEMTracker tracker(this);
        tracker.obj = m_tracked_objs.back();
        return std::make_shared<DEMTracker>(std::move(tracker));
=======
    /// @brief Create a DEMTracker to allow direct control/modification/query to this external object/batch of
    /// clumps/triangle mesh object.
    /// @details C++ users do not have to use this method. Using Track is enough. This method is for Python wrapper.
    std::shared_ptr<DEMTracker> PythonTrack(const std::shared_ptr<DEMInitializer>& obj) {
        return Track<DEMInitializer>(obj);
>>>>>>> eb3277a5
    }

    /// Create a inspector object that can help query some statistical info of the clumps in the simulation
    std::shared_ptr<DEMInspector> CreateInspector(const std::string& quantity = "clump_max_z");
    std::shared_ptr<DEMInspector> CreateInspector(const std::string& quantity, const std::string& region);

    /// @brief Add an extra acceleration to a owner for the next time step.
    /// @param ownerID The number of that owner.
    /// @param acc The extra acceleration to add.
    void AddOwnerNextStepAcc(bodyID_t ownerID, float3 acc);
    /// @brief Add an extra angular acceleration to a owner for the next time step.
    /// @param ownerID The number of that owner.
    /// @param acc The extra angular acceleration to add.
    void AddOwnerNextStepAngAcc(bodyID_t ownerID, float3 angAcc);

    /// Instruct the solver that the 2 input families should not have contacts (a.k.a. ignored, if such a pair is
    /// encountered in contact detection). These 2 families can be the same (which means no contact within members of
    /// that family).
    void DisableContactBetweenFamilies(unsigned int ID1, unsigned int ID2);

    /// Re-enable contact between 2 families after the system is initialized
    void EnableContactBetweenFamilies(unsigned int ID1, unsigned int ID2);

    /// Prevent entites associated with this family to be outputted to files
    void DisableFamilyOutput(unsigned int ID);

    /// Mark all entities in this family to be fixed
    void SetFamilyFixed(unsigned int ID);
    /// Set the prescribed linear velocity to all entities in a family. If dictate is set to true, then this family will
    /// not be influenced by the force exerted from other simulation entites (both linear and rotational motions).
    void SetFamilyPrescribedLinVel(unsigned int ID,
                                   const std::string& velX,
                                   const std::string& velY,
                                   const std::string& velZ,
                                   bool dictate = true);
    /// Let the linear velocities of all entites in this family always keep `as is', and not influenced by the force
    /// exerted from other simulation entites.
    void SetFamilyPrescribedLinVel(unsigned int ID);
    /// Set the prescribed angular velocity to all entities in a family. If dictate is set to true, then this family
    /// will not be fluenced by the force exerted from other simulation entites (both linear and rotational motions).
    void SetFamilyPrescribedAngVel(unsigned int ID,
                                   const std::string& velX,
                                   const std::string& velY,
                                   const std::string& velZ,
                                   bool dictate = true);
    /// Let the linear velocities of all entites in this family always keep `as is', and not influenced by the force
    /// exerted from other simulation entites.
    void SetFamilyPrescribedAngVel(unsigned int ID);

    /// @brief

    /// @brief Keep the positions of all entites in this family to remain exactly the user-specified values.
    /// @param ID Family number.
    /// @param X X coordinate (can be an expression).
    /// @param Y Y coordinate (can be an expression).
    /// @param Z Z coordinate (can be an expression).
    /// @param dictate If true, prevent entities in this family to have (both linear and rotational) positional updates
    /// resulted from `simulation physics' unless the prescription is specified as none.
    void SetFamilyPrescribedPosition(unsigned int ID,
                                     const std::string& X,
                                     const std::string& Y,
                                     const std::string& Z,
                                     bool dictate = true);
    /// @brief Let the linear positions of all entites in this family always keep `as is'
    void SetFamilyPrescribedPosition(unsigned int ID);
    /// @brief Keep the orientation quaternions of all entites in this family to remain exactly the user-specified
    /// values
    /// @param ID Family number.
    /// @param q_formula A formula from which the quaternion should be calculated.
    /// @param dictate If true, prevent entities in this family to have (both linear and rotational) positional updates
    /// resulted from `simulation physics' unless the prescription is specified as none.
    void SetFamilyPrescribedQuaternion(unsigned int ID, const std::string& q_formula, bool dictate = true);
    /// @brief Let the orientation quaternions of all entites in this family always keep `as is'
    void SetFamilyPrescribedQuaternion(unsigned int ID);

    /// The entities in this family will always experienced an extra acceleration defined using this method
    void AddFamilyPrescribedAcc(unsigned int ID, const std::string& X, const std::string& Y, const std::string& Z);
    /// The entities in this family will always experienced an extra angular acceleration defined using this method
    void AddFamilyPrescribedAngAcc(unsigned int ID, const std::string& X, const std::string& Y, const std::string& Z);

    /// @brief Set the names for the extra quantities that will be associated with each contact pair.
    void SetContactWildcards(const std::set<std::string>& wildcards);
    /// @brief Set the names for the extra quantities that will be associated with each owner.
    void SetOwnerWildcards(const std::set<std::string>& wildcards);
    /// @brief Set the names for the extra quantities that will be associated with each geometry entity (such as sphere,
    /// triangle).
    void SetGeometryWildcards(const std::set<std::string>& wildcards);

    /// @brief Change the value of contact wildcards to val if either of the contact geometries is in family N.
    /// @param N Family number. If one contact geometry is in N, this contact wildcard is modified.
    /// @param name Name of the contact wildcard to modify.
    /// @param val The value to change to.
    void SetFamilyContactWildcardValueAny(unsigned int N, const std::string& name, float val);
    /// @brief Change the value of contact wildcards to val if both of the contact geometries are in family N.
    /// @param N Family number. Only if both contact geometries are in N, this contact wildcard is modified.
    /// @param name Name of the contact wildcard to modify.
    /// @param val The value to change to.
    void SetFamilyContactWildcardValueAll(unsigned int N, const std::string& name, float val);
    /// @brief Change the value of contact wildcards to val. Apply to all simulation bodies that are present.
    /// @param name Name of the contact wildcard to modify.
    /// @param val The value to change to.
    void SetContactWildcardValue(const std::string& name, float val);

    /// @brief Get all contact forces that concern a owner.
    /// @param ownerID The ID of the owner.
    /// @param points Fill this vector of float3 with the XYZ components of the contact points.
    /// @param forces Fill this vector of float3 with the XYZ components of the forces.
    /// @return Number of force pairs.
    size_t GetOwnerContactForces(bodyID_t ownerID, std::vector<float3>& points, std::vector<float3>& forces);

    /// @brief Get all contact forces that concern a owner.
    /// @param ownerID The ID of the owner.
    /// @param points Fill this vector of float3 with the XYZ components of the contact points.
    /// @param forces Fill this vector of float3 with the XYZ components of the forces.
    /// @param torques Fill this vector of float3 with the XYZ components of the torques (in local frame).
    /// @param torque_in_local If true, output torque in this body's local ref frame.
    /// @return Number of force pairs.
    size_t GetOwnerContactForces(bodyID_t ownerID,
                                 std::vector<float3>& points,
                                 std::vector<float3>& forces,
                                 std::vector<float3>& torques,
                                 bool torque_in_local = false);

    /// @brief Set the wildcard values of some triangles.
    /// @param geoID The ID of the starting (first) triangle that needs to be modified.
    /// @param name The name of the wildcard.
    /// @param vals A vector of values that will be assigned to the triangles starting from geoID.
    void SetTriWildcardValue(bodyID_t geoID, const std::string& name, const std::vector<float>& vals);
    /// @brief Set the wildcard values of some spheres.
    /// @param geoID The ID of the starting (first) sphere that needs to be modified.
    /// @param name The name of the wildcard.
    /// @param vals A vector of values that will be assigned to the spheres starting from geoID.
    void SetSphereWildcardValue(bodyID_t geoID, const std::string& name, const std::vector<float>& vals);
    /// @brief Set the wildcard values of some analytical components.
    /// @param geoID The ID of the starting (first) analytical component that needs to be modified.
    /// @param name The name of the wildcard.
    /// @param vals A vector of values that will be assigned to the analytical components starting from geoID.
    void SetAnalWildcardValue(bodyID_t geoID, const std::string& name, const std::vector<float>& vals);

    /// @brief Set the wildcard values of some owners.
    /// @param ownerID The ID of the starting (first) owner that needs to be modified.
    /// @param name The name of the wildcard.
    /// @param vals A vector of values that will be assigned to the owners starting from ownerID.
    void SetOwnerWildcardValue(bodyID_t ownerID, const std::string& name, const std::vector<float>& vals);
    /// @brief Set the wildcard values of some owners.
    /// @param ownerID The ID of the starting (first) owner that needs to be modified.
    /// @param name The name of the wildcard.
    /// @param val The value to set.
    /// @param n The number of owners starting from the first that will be modified by this call. Default is 1.
    void SetOwnerWildcardValue(bodyID_t ownerID, const std::string& name, float val, size_t n = 1) {
        SetOwnerWildcardValue(ownerID, name, std::vector<float>(n, val));
    }

    /// Modify the owner wildcard's values of all entities in family N
    void SetFamilyOwnerWildcardValue(unsigned int N, const std::string& name, const std::vector<float>& vals);
    void SetFamilyOwnerWildcardValue(unsigned int N, const std::string& name, float val) {
        SetFamilyOwnerWildcardValue(N, name, std::vector<float>(1, val));
    }
    /// @brief Set all clumps in this family to have this material.
    /// @param N Family number.
    /// @param mat Material type.
    void SetFamilyClumpMaterial(unsigned int N, const std::shared_ptr<DEMMaterial>& mat);
    /// @brief Set all meshes in this family to have this material.
    /// @param N Family number.
    /// @param mat Material type.
    void SetFamilyMeshMaterial(unsigned int N, const std::shared_ptr<DEMMaterial>& mat);

    /// @brief Add an extra contact margin to entities in a family so they are registered as potential contact pairs
    /// earlier.
    /// @details You typically need this method when the custom force model contains non-contact forces. The solver
    /// needs this extra margin to preemptively registered contact pairs. If the extra margin is not added, then the
    /// contact pair will not be computed until entities are in physical contact. Note this margin should be as small as
    /// needed, since it potentially increases the total number of contact pairs greatly.
    /// @param N Family number.
    /// @param extra_size The thickness of the extra contact margin.
    void SetFamilyExtraMargin(unsigned int N, float extra_size);

    /// @brief Get the owner wildcard's values of a owner.
    /// @param ownerID Owner's ID.
    /// @param name Wildcard's name.
    /// @return Value of this wildcard.
    float GetOwnerWildcardValue(bodyID_t ownerID, const std::string& name);
    /// @brief Get the owner wildcard's values of all entities.
    std::vector<float> GetAllOwnerWildcardValue(const std::string& name);
    /// @brief Get the owner wildcard's values of all entities in family N.
    std::vector<float> GetFamilyOwnerWildcardValue(unsigned int N, const std::string& name);

    /// @brief Get the geometry wildcard's values of a series of triangles.
    /// @param geoID The ID of the first triangle.
    /// @param name Wildcard's name.
    /// @param n The number of triangles to query following the ID of the first one.
    /// @return Vector of values of the wildcards.
    std::vector<float> GetTriWildcardValue(bodyID_t geoID, const std::string& name, size_t n);
    /// @brief Get the geometry wildcard's values of a series of spheres.
    /// @param geoID The ID of the first sphere.
    /// @param name Wildcard's name.
    /// @param n The number of spheres to query following the ID of the first one.
    /// @return Vector of values of the wildcards.
    std::vector<float> GetSphereWildcardValue(bodyID_t geoID, const std::string& name, size_t n);
    /// @brief Get the geometry wildcard's values of a series of analytical entities.
    /// @param geoID The ID of the first analytical entity.
    /// @param name Wildcard's name.
    /// @param n The number of analytical entities to query following the ID of the first one.
    /// @return Vector of values of the wildcards.
    std::vector<float> GetAnalWildcardValue(bodyID_t geoID, const std::string& name, size_t n);

    /// Change all entities with family number ID_from to have a new number ID_to, when the condition defined by the
    /// string is satisfied by the entities in question. This should be called before initialization, and will be baked
    /// into the solver, so the conditions will be checked and changes applied every time step.
    void ChangeFamilyWhen(unsigned int ID_from, unsigned int ID_to, const std::string& condition);

    /// Change all entities with family number ID_from to have a new number ID_to, immediately. This is callable when kT
    /// and dT are hanging, not when they are actively working, or the behavior is not defined.
    void ChangeFamily(unsigned int ID_from, unsigned int ID_to);

    /// @brief Change the family number for the clumps in a box region to the specified value.
    /// @param fam_num The family number to change into.
    /// @param X {L, U} that discribes the lower and upper bound of the X coord of the box region.
    /// @param Y The lower and upper bound of the Y coord of the box region.
    /// @param Z The lower and upper bound of the Z coord of the box region.
    /// @param orig_fam Only clumps that originally have these family numbers will be modified. Leave empty to apply
    /// changes regardless of original family numbers.
    /// @return The number of owners that get changed by this call.
    size_t ChangeClumpFamily(
        unsigned int fam_num,
        const std::pair<double, double>& X = std::pair<double, double>(-DEME_HUGE_FLOAT, DEME_HUGE_FLOAT),
        const std::pair<double, double>& Y = std::pair<double, double>(-DEME_HUGE_FLOAT, DEME_HUGE_FLOAT),
        const std::pair<double, double>& Z = std::pair<double, double>(-DEME_HUGE_FLOAT, DEME_HUGE_FLOAT),
        const std::set<unsigned int>& orig_fam = std::set<unsigned int>());

    /// Change the sizes of the clumps by a factor. This method directly works on the clump components spheres,
    /// therefore requiring sphere components to be store in flattened array (default behavior), not jitified templates.
    void ChangeClumpSizes(const std::vector<bodyID_t>& IDs, const std::vector<float>& factors);

    /// If true, each jitification string substitution will do a one-liner to one-liner replacement, so that if the
    /// kernel compilation fails, the error meessage line number will reflex the actual spot where that happens (instead
    /// of some random number)
    void EnsureKernelErrMsgLineNum(bool flag = true) { ensure_kernel_line_num = flag; }

    /// Whether the force collection (acceleration calc and reduction) process should be using CUB. If true, the
    /// acceleration array is flattened and reduced using CUB; if false, the acceleration is computed and directly
    /// applied to each body through atomic operations.
    void UseCubForceCollection(bool flag = true) { use_cub_to_reduce_force = flag; }

    /// Reduce contact forces to accelerations right after calculating them, in the same kernel. This may give some
    /// performance boost if you have only polydisperse spheres, no clumps.
    void SetCollectAccRightAfterForceCalc(bool flag = true) { collect_force_in_force_kernel = flag; }

    /// Instruct the solver that there is no need to record the contact force (and contact point location etc.) in an
    /// array. If set to true, the contact forces must be reduced to accelerations right in the force calculation kernel
    /// (meaning SetCollectAccRightAfterForceCalc is effectively called too). Calling this method could reduce some
    /// memory usage, but will disable contact pair output.
    void SetNoForceRecord(bool flag = true) {
        no_recording_contact_forces = flag;
        if (flag)
            collect_force_in_force_kernel = flag;
    }

    /// Add an (analytical or clump-represented) external object to the simulation system.
    std::shared_ptr<DEMExternObj> AddExternalObject();
    /// @brief Add an analytical plane to the simulation.
    /// @param pos A point on the plane.
    /// @param normal The normal direction of the plane. Note entities are always considered in-contact with the plane
    /// from the positive normal direction.
    /// @param material Material of the plane.
    /// @return A handle to the added plane object.
    std::shared_ptr<DEMExternObj> AddBCPlane(const float3 pos,
                                             const float3 normal,
                                             const std::shared_ptr<DEMMaterial>& material);
    std::shared_ptr<DEMExternObj> AddBCPlane(const std::vector<float>& pos,
                                             const std::vector<float>& normal,
                                             const std::shared_ptr<DEMMaterial>& material) {
        assertThreeElements(pos, "AddBCPlane", "pos");
        assertThreeElements(normal, "AddBCPlane", "normal");
        return AddBCPlane(host_make_float3(pos[0], pos[1], pos[2]), host_make_float3(normal[0], normal[1], normal[2]),
                          material);
    }

    /// Remove host-side cached vectors (so you can re-define them, and then re-initialize system)
    void ClearCache();

    /// Write the current status of clumps to a file
    void WriteClumpFile(const std::string& outfilename, unsigned int accuracy = 10) const;
    /// Write the current status of `clumps' to a file, but not as clumps, instead, as each individual sphere. This may
    /// make small-scale rendering easier.
    void WriteSphereFile(const std::string& outfilename) const;
    /// @brief Write all contact pairs to a file.
    /// @details The outputted torque using this method is in global, rather than each object's local coordinate system.
    /// @param outfilename Output filename.
    /// @param force_thres Forces with magnitude smaller than this amount will not be outputted.
    void WriteContactFile(const std::string& outfilename, float force_thres = DEME_TINY_FLOAT) const;
    /// Write the current status of all meshes to a file
    void WriteMeshFile(const std::string& outfilename) const;

    /// Read clump coordinates from a CSV file (whose format is consistent with this solver's clump output file).
    /// Returns an unordered_map which maps each unique clump type name to a vector of float3 (XYZ coordinates).
    static std::unordered_map<std::string, std::vector<float3>> ReadClumpXyzFromCsv(
        const std::string& infilename,
        const std::string& clump_header = OUTPUT_FILE_CLUMP_TYPE_NAME,
        const std::string& x_header = OUTPUT_FILE_X_COL_NAME,
        const std::string& y_header = OUTPUT_FILE_Y_COL_NAME,
        const std::string& z_header = OUTPUT_FILE_Z_COL_NAME) {
        std::unordered_map<std::string, std::vector<float3>> type_xyz_map;
        io::CSVReader<4, io::trim_chars<' ', '\t'>, io::no_quote_escape<','>, io::throw_on_overflow,
                      io::empty_line_comment>
            in(infilename);
        in.read_header(io::ignore_extra_column, clump_header, x_header, y_header, z_header);
        std::string type_name;
        float3 XYZ;
        size_t count = 0;
        while (in.read_row(type_name, XYZ.x, XYZ.y, XYZ.z)) {
            type_xyz_map[type_name].push_back(XYZ);
            count++;
        }
        return type_xyz_map;
    }
    /// Read clump quaternions from a CSV file (whose format is consistent with this solver's clump output file).
    /// Returns an unordered_map which maps each unique clump type name to a vector of float4 (4 components of the
    /// quaternion, (Qx, Qy, Qz, Qw) = (0, 0, 0, 1) means 0 rotation).
    static std::unordered_map<std::string, std::vector<float4>> ReadClumpQuatFromCsv(
        const std::string& infilename,
        const std::string& clump_header = OUTPUT_FILE_CLUMP_TYPE_NAME,
        const std::string& qw_header = "Qw",
        const std::string& qx_header = "Qx",
        const std::string& qy_header = "Qy",
        const std::string& qz_header = "Qz") {
        std::unordered_map<std::string, std::vector<float4>> type_Q_map;
        io::CSVReader<5, io::trim_chars<' ', '\t'>, io::no_quote_escape<','>, io::throw_on_overflow,
                      io::empty_line_comment>
            in(infilename);
        in.read_header(io::ignore_extra_column, clump_header, qw_header, qx_header, qy_header, qz_header);
        std::string type_name;
        float4 Q;
        size_t count = 0;
        while (in.read_row(type_name, Q.w, Q.x, Q.y, Q.z)) {
            type_Q_map[type_name].push_back(Q);
            count++;
        }
        return type_Q_map;
    }

    /// Read all contact pairs (geometry ID) from a contact file
    static std::vector<std::pair<bodyID_t, bodyID_t>> ReadContactPairsFromCsv(
        const std::string& infilename,
        const std::string& cntType = OUTPUT_FILE_SPH_SPH_CONTACT_NAME,
        const std::string& cntColName = OUTPUT_FILE_CNT_TYPE_NAME,
        const std::string& first_name = OUTPUT_FILE_GEO_ID_1_NAME,
        const std::string& second_name = OUTPUT_FILE_GEO_ID_2_NAME) {
        io::CSVReader<3, io::trim_chars<' ', '\t'>, io::no_quote_escape<','>, io::throw_on_overflow,
                      io::empty_line_comment>
            in(infilename);
        in.read_header(io::ignore_extra_column, cntColName, first_name, second_name);
        bodyID_t A, B;
        std::string cnt_type_name;
        std::vector<std::pair<bodyID_t, bodyID_t>> pairs;
        size_t count = 0;
        while (in.read_row(cnt_type_name, A, B)) {
            if (cnt_type_name == cntType) {  // only the type of contact we care
                pairs.push_back(std::pair<bodyID_t, bodyID_t>(A, B));
                count++;
            }
        }
        return pairs;
    }

    /// Read all contact wildcards from a contact file
    static std::unordered_map<std::string, std::vector<float>> ReadContactWildcardsFromCsv(
        const std::string& infilename,
        const std::string& cntType = OUTPUT_FILE_SPH_SPH_CONTACT_NAME,
        const std::string& cntColName = OUTPUT_FILE_CNT_TYPE_NAME) {
        io::LineReader in_header(infilename);
        char* f_header = in_header.next_line();
        std::vector<std::string> header_names = parse_string_line(std::string(f_header));
        std::vector<std::string> wildcard_names;
        // Find those col names that are not contact file standard names: they have to be wildcard names
        for (const auto& col_name : header_names) {
            if (!check_exist(CNT_FILE_KNOWN_COL_NAMES, col_name)) {
                wildcard_names.push_back(col_name);
            }
        }
        // Now parse in the csv file
        std::unordered_map<std::string, std::vector<float>> w_vals;
        size_t count = 0;
        for (const auto& wildcard_name : wildcard_names) {
            io::CSVReader<2, io::trim_chars<' ', '\t'>, io::no_quote_escape<','>, io::throw_on_overflow,
                          io::empty_line_comment>
                in(infilename);
            in.read_header(io::ignore_extra_column, OUTPUT_FILE_CNT_TYPE_NAME, wildcard_name);
            std::string cnt_type_name;
            float w_val;

            while (in.read_row(cnt_type_name, w_val)) {
                if (cnt_type_name == cntType) {  // only the type of contact we care (SS by default)
                    w_vals[wildcard_name].push_back(w_val);
                    count++;
                }
            }
        }

        return w_vals;
    }

    /// Intialize the simulation system
    void Initialize();

    /// Advance simulation by this amount of time, and at the end of this call, synchronize kT and dT. This is suitable
    /// for a longer call duration and without co-simulation.
    void DoDynamicsThenSync(double thisCallDuration);

    /// Advance simulation by this amount of time (but does not attempt to sync kT and dT). This can work with both long
    /// and short call durations and allows interplay with co-simulation APIs.
    void DoDynamics(double thisCallDuration);

    /// Equivalent to calling DoDynamics with the time step size as the argument
    void DoStepDynamics() { DoDynamics(m_ts_size); }

    /// @brief Transferthe cached sim params to the workers. Used for sim environment modification after system
    /// initialization.
    void UpdateSimParams();

    /// @brief TTransfer newly loaded clumps to the GPU-side in mid-simulation.
    void UpdateClumps();

    /// @brief Update the time step size. Used after system initialization.
    /// @param ts Time step size.
    void UpdateStepSize(float ts = -1.0);

    /// Show the collaboration stats between dT and kT. This is more useful for tweaking the number of time steps that
    /// dT should be allowed to be in advance of kT.
    void ShowThreadCollaborationStats();

    /// Show the wall time and percentages of wall time spend on various solver tasks
    void ShowTimingStats();

    /// Show potential anomalies that may have been there in the simulation, then clear the anomaly log.
    void ShowAnomalies();

    /// Reset the collaboration stats between dT and kT back to the initial value (0). You should call this if you want
    /// to start over and re-inspect the stats of the new run; otherwise, it is generally not needed, you can go ahead
    /// and destroy DEMSolver.
    void ClearThreadCollaborationStats();

    /// Reset the recordings of the wall time and percentages of wall time spend on various solver tasks
    void ClearTimingStats();

    /// Removes all entities associated with a family from the arrays (to save memory space)
    void PurgeFamily(unsigned int family_num);

    /// Release the memory for the flattened arrays (which are used for initialization pre-processing and transferring
    /// info the worker threads)
    void ReleaseFlattenedArrays();

    /// @brief Return whether the solver is currently reducing force in the force calculation kernel.
    bool GetWhetherForceCollectInKernel() { return collect_force_in_force_kernel; }

    /*
      protected:
        DEMSolver() : m_sys(nullptr) {}
        DEMSolver_impl* m_sys;
    */

    // Choose between outputting particles as individual component spheres (results in larger files but less
    // post-processing), or as owner clumps (e.g. xyz location means clump CoM locations, etc.), by
    // OUTPUT_MODE::SPHERE and OUTPUT_MODE::CLUMP options.
    // NOTE: I did not implement this functionality; the flavor of output depends on the actual write-to-file function
    // call.
    // void SetClumpOutputMode(OUTPUT_MODE mode) { m_clump_out_mode = mode; }

    /// Choose output format
    void SetOutputFormat(OUTPUT_FORMAT format) { m_out_format = format; }
    /// Specify the information that needs to go into the clump or sphere output files
    void SetOutputContent(unsigned int content) { m_out_content = content; }
    /// Specify the file format of contact pairs
    void SetContactOutputFormat(OUTPUT_FORMAT format) { m_cnt_out_format = format; }
    /// Specify the information that needs to go into the contact pair output files
    void SetContactOutputContent(unsigned int content) { m_cnt_out_content = content; }
    /// Specify the file format of meshes
    void SetMeshOutputFormat(MESH_FORMAT format) { m_mesh_out_format = format; }
    /// Enable/disable outputting owner wildcard values to file.
    void EnableOwnerWildcardOutput(bool enable = true) { m_is_out_owner_wildcards = enable; }
    /// Enable/disable outputting contact wildcard values to the contact file.
    void EnableContactWildcardOutput(bool enable = true) { m_is_out_cnt_wildcards = enable; }
    /// Enable/disable outputting geometry wildcard values to the contact file.
    void EnableGeometryWildcardOutput(bool enable = true) { m_is_out_geo_wildcards = enable; }

    /// Let dT do this call and return the reduce value of the inspected quantity
    float dTInspectReduce(const std::shared_ptr<jitify::Program>& inspection_kernel,
                          const std::string& kernel_name,
                          INSPECT_ENTITY_TYPE thing_to_insp,
                          CUB_REDUCE_FLAVOR reduce_flavor,
                          bool all_domain);
    float* dTInspectNoReduce(const std::shared_ptr<jitify::Program>& inspection_kernel,
                             const std::string& kernel_name,
                             INSPECT_ENTITY_TYPE thing_to_insp,
                             CUB_REDUCE_FLAVOR reduce_flavor,
                             bool all_domain);

  private:
    ////////////////////////////////////////////////////////////////////////////////
    // Flag-like behavior-related variables cached on the host side
    ////////////////////////////////////////////////////////////////////////////////

    // Verbosity
    VERBOSITY verbosity = INFO;
    // If true, dT should sort contact arrays (based on contact type) before usage (not implemented)
    bool should_sort_contacts = true;
    // If true, the solvers may need to do a per-step sweep to apply family number changes
    bool famnum_can_change_conditionally = false;

    // Should jitify clump template into kernels
    bool jitify_clump_templates = false;
    // Should jitify mass/MOI properties into kernels
    bool jitify_mass_moi = false;

    // User explicitly set a bin size to use
    bool use_user_defined_bin_size = false;
    // User explicity specify a expand factor to use
    bool use_user_defined_expand_factor = false;

    // I/O related flags
    // The output file format for clumps and spheres
    // OUTPUT_MODE m_clump_out_mode = OUTPUT_MODE::SPHERE;
    OUTPUT_FORMAT m_out_format = OUTPUT_FORMAT::CSV;
    unsigned int m_out_content = OUTPUT_CONTENT::QUAT | OUTPUT_CONTENT::ABSV;
    // The output file format for contact pairs
    OUTPUT_FORMAT m_cnt_out_format = OUTPUT_FORMAT::CSV;
    // The output file content for contact pairs
    unsigned int m_cnt_out_content = CNT_OUTPUT_CONTENT::GEO_ID | CNT_OUTPUT_CONTENT::FORCE |
                                     CNT_OUTPUT_CONTENT::POINT | CNT_OUTPUT_CONTENT::CNT_WILDCARD;
    // The output file format for meshes
    MESH_FORMAT m_mesh_out_format = MESH_FORMAT::VTK;
    // If the solver should output wildcards to file
    bool m_is_out_owner_wildcards = false;
    bool m_is_out_cnt_wildcards = false;
    bool m_is_out_geo_wildcards = false;

    // User-instructed simulation `world' size. Note it is an approximate of the true size and we will generate a world
    // not smaller than this. This is useful if the user want to automatically add BCs enclosing this user-defined
    // domain.
    float3 m_user_box_min = make_float3(-DEFAULT_BOX_DOMAIN_SIZE / 2.);
    float3 m_user_box_max = make_float3(DEFAULT_BOX_DOMAIN_SIZE / 2.);

    // The enlarged user-instructed box.. We do this because we don't want the box domain to have boundaries exactly on
    // the edge of the world.
    float3 m_target_box_min = make_float3(-DEFAULT_BOX_DOMAIN_SIZE * (1. + DEFAULT_BOX_DOMAIN_ENLARGE_RATIO) / 2.);
    float3 m_target_box_max = make_float3(DEFAULT_BOX_DOMAIN_SIZE * (1. + DEFAULT_BOX_DOMAIN_ENLARGE_RATIO) / 2.);

    // Exact `World' size along X dir (determined at init time)
    float m_boxX = -1.f;
    // Exact `World' size along Y dir (determined at init time)
    float m_boxY = -1.f;
    // Exact `World' size along Z dir (determined at init time)
    float m_boxZ = -1.f;
    // Origin of the ``world''
    float3 m_boxLBF = make_float3(0);
    // Number of voxels in the X direction, expressed as a power of 2
    unsigned char nvXp2;
    // Number of voxels in the Y direction, expressed as a power of 2
    unsigned char nvYp2;
    // Number of voxels in the Z direction, expressed as a power of 2
    unsigned char nvZp2;
    // Gravitational acceleration
    float3 G;
    // Actual (double-precision) size of a voxel
    double m_voxelSize;
    // Time step size
    double m_ts_size = -1.0;
    // If the time step size is a constant (if not, it needs to be supplied with a file or a function)
    bool ts_size_is_const = true;
    // The length unit. Any XYZ we report to the user, is under the hood a multiple of this l.
    float l = FLT_MAX;
    // The edge length of a bin (for contact detection)
    double m_binSize;
    // User-instructed initial bin size as a multiple of smallest sphere radius
    float m_binSize_as_multiple = 2.0;
    // Total number of bins
    size_t m_num_bins;
    // Number of bins on each direction
    binID_t nbX;
    binID_t nbY;
    binID_t nbZ;
    // The amount at which all geometries inflate (for safer contact detection)
    float m_expand_factor = 0.f;
    // When the user suggests the expand factor without explicitly setting it, the `just right' amount of expansion is
    // multiplied by this expand_safety_param, so the geometries over-expand for CD purposes. This creates more false
    // positives, and risks leading to more bodies in a bin than a block can handle, but helps prevent contacts being
    // left undiscovered by CD.
    float m_expand_safety_multi = 1.f;
    // The `base' velocity we always consider entities to have, when determining the thickness of the margin to add for
    // contact detection.
    float m_expand_base_vel = 3.f;

    // The method of determining the thickness of the margin added to CD
    // Default is using a max_vel inspector of the clumps to decide it
    enum class MARGIN_FINDER_TYPE { DEM_INSPECTOR, DEFAULT };
    MARGIN_FINDER_TYPE m_max_v_finder_type = MARGIN_FINDER_TYPE::DEFAULT;
    // User-instructed approximate maximum velocity (of any point on a body in the simulation)
    float m_approx_max_vel = DEME_HUGE_FLOAT;
    // The inspector that will be used for querying system max velocity
    std::shared_ptr<DEMInspector> m_approx_max_vel_func;

    // The number of user-estimated (max) number of owners that will be present in the simulation. If 0, then the arrays
    // will just be resized at intialization based on the input size.
    size_t m_instructed_num_owners = 0;

    // Whether the GPU-side systems have been initialized
    bool sys_initialized = false;
    // Smallest sphere radius (used to let the user know whether the expand factor is sufficient)
    float m_smallest_radius = FLT_MAX;

    // The number of dT steps before it waits for a kT update. The default value means every dT step will wait for a
    // newly produced contact-pair info (from kT) before proceeding.
    int m_suggestedFutureDrift = 40;

    // This is an unused variable which is supposed to be related to m_suggestedFutureDrift...
    int m_updateFreq = 20;

    // If and how we should add boundaries to the simulation world upon initialization. Choose between none, all and
    // top_open.
    std::string m_user_add_bounding_box = "none";
    // And the material should be used for the bounding BCs
    std::shared_ptr<DEMMaterial> m_bounding_box_material;
    // Along which direction the size of the simulation world representable with our integer-based voxels needs to be
    // exactly the same as user-instructed simulation domain size?
    SPATIAL_DIR m_box_dir_length_is_exact = SPATIAL_DIR::NONE;

    // If we should ensure that when kernel jitification fails, the line number reported reflexes where error happens
    bool ensure_kernel_line_num = false;

    // If we should flatten then reduce forces (true), or use atomic operation to reduce forces (false)
    bool use_cub_to_reduce_force = false;

    // If the solver sees there are more spheres in a bin than a this `maximum', it errors out
    unsigned int threshold_too_many_spheres_in_bin = 32768;
    // If the solver sees there are more triangles in a bin than a this `maximum', it errors out
    unsigned int threshold_too_many_tri_in_bin = 32768;
    // The max velocity at which the simulation should error out
    float threshold_error_out_vel = 1e3;
    // Whether to auto-adjust the bin size and the max update frequency
    bool auto_adjust_bin_size = true;
    bool auto_adjust_update_freq = true;
    // Num of steps that kT takes average before making a conclusion on the performance of this bin size
    unsigned int auto_adjust_observe_steps = 20;
    // See corresponding method for those...
    float auto_adjust_max_rate = 0.03;
    float auto_adjust_acc = 0.2;
    float auto_adjust_upper_proactive_ratio = 1.0;
    float auto_adjust_lower_proactive_ratio = 0.3;
    unsigned int upper_bound_future_drift = 5000;
    float max_drift_ahead_of_avg_drift = 6.;
    float max_drift_multiple_of_avg_drift = 1.1;
    unsigned int max_drift_gauge_history_size = 200;

    // See SetNoForceRecord
    bool no_recording_contact_forces = false;
    // See SetCollectAccRightAfterForceCalc
    bool collect_force_in_force_kernel = false;

    // Error-out avg num contacts
    float threshold_error_out_num_cnts = 100.;

    // Integrator type
    TIME_INTEGRATOR m_integrator = TIME_INTEGRATOR::EXTENDED_TAYLOR;

    // The force model which will be used
    std::shared_ptr<DEMForceModel> m_force_model =
        std::make_shared<DEMForceModel>(std::move(DEMForceModel(FORCE_MODEL::HERTZIAN)));

    // Strategy for auto-adapting time steps size
    ADAPT_TS_TYPE adapt_ts_type = ADAPT_TS_TYPE::NONE;

    ////////////////////////////////////////////////////////////////////////////////
    // No user method is provided to modify the following key quantities, even if
    // there are entites added to/removed from the simulation, in which case
    // they will just be modified. At the time these quantities should be cleared,
    // the user might as well reconstruct the simulator.
    ////////////////////////////////////////////////////////////////////////////////

    // All material properties names
    std::set<std::string> m_material_prop_names;

    // The material properties that are pair-wise (example: friction coeff)
    std::set<std::string> m_pairwise_material_prop_names;

    // Cached tracked objects that can be leveraged by the user to assume explicit control over some simulation objects
    std::vector<std::shared_ptr<DEMTrackedObj>> m_tracked_objs;
    // std::vector<std::shared_ptr<DEMTracker>> m_trackers;

    // Cached inspectors that can be used to query the simulation system
    std::vector<std::shared_ptr<DEMInspector>> m_inspectors;

    // Total number of spheres
    size_t nSpheresGM = 0;
    // Total number of triangle facets
    size_t nTriGM = 0;
    // Number of analytical entites (as components of some external objects)
    unsigned int nAnalGM = 0;
    // Total number of owner bodies
    size_t nOwnerBodies = 0;
    // Number of loaded clumps
    size_t nOwnerClumps = 0;
    // Number of loaded external objects
    unsigned int nExtObj = 0;
    // Number of loaded triangle-represented (mesh) objects
    size_t nTriMeshes = 0;
    // nExtObj + nOwnerClumps + nTriMeshes == nOwnerBodies

    // Number of batches of clumps loaded by the user. Note this number never decreases, it just records how many times
    // the user loaded clumps into the simulation for the duration of this class.
    size_t nBatchClumpsLoad = 0;
    // Number of times when an external (analytical) object is loaded by the user. Never decreases.
    unsigned int nExtObjLoad = 0;
    // Number of times when a meshed object is loaded by the user. Never decreses.
    size_t nTriObjLoad = 0;
    // Number of clump templates loaded. Never decreases.
    size_t nClumpTemplateLoad = 0;
    // Number of materials loaded. Never decreases.
    size_t nMaterialsLoad = 0;

    // The above quantities, when they were last time initialized. Used for sanity checks at user re-initialization.
    size_t nLastTimeClumpTemplateLoad = 0;
    unsigned int nLastTimeExtObjLoad = 0;
    size_t nLastTimeBatchClumpsLoad = 0;
    size_t nLastTimeTriObjLoad = 0;
    unsigned int nLastTimeMatNum = 0;
    unsigned int nLastTimeClumpTemplateNum = 0;
    unsigned int nLastTimeFamilyPreNum = 0;

    ////////////////////////////////////////////////////////////////////////////////
    // These quantities will be reset at the time of jitification or re-jitification,
    // but not when entities are added to/removed from the simulation. No method is
    // provided to directly modify them as it is not needed.
    ////////////////////////////////////////////////////////////////////////////////

    // Num of sphere components that all clump templates have
    unsigned int nDistinctClumpComponents;

    // Num of clump templates types, basically. It's also the number of clump template mass properties.
    unsigned int nDistinctClumpBodyTopologies;

    // A design choice is that each analytical obj and meshed obj is its own mass type, so the following 2 quantities
    // are not independent, so we just won't use them Num of analytical objects loaded unsigned int
    // nExtObjMassProperties; Num of meshed objects loaded unsigned int nMeshMassProperties;

    // Sum of the above 3 items (but in fact nDistinctClumpBodyTopologies + nExtObj + nTriMeshes)
    unsigned int nDistinctMassProperties;

    // Num of material types
    unsigned int nMatTuples;

    // Not used anymore
    // unsigned int nDistinctFamilies;

    // This many clump template can be jitified, and the rest need to exist in global memory
    // Note all `mass' properties are jitified, it's just this many clump templates' component info will not be
    // jitified. Therefore, this quantity does not seem to be useful beyond reporting to the user.
    unsigned int nJitifiableClumpTopo;
    // Number of jitified clump components
    unsigned int nJitifiableClumpComponents;

    // A big fat tab for all string replacement that the JIT compiler needs to consider
    std::unordered_map<std::string, std::string> m_subs;

    // A map that records the numbering for user-defined owner wildcards
    std::unordered_map<std::string, unsigned int> m_owner_wc_num;
    // A map that records the numbering for user-defined geometry wildcards
    std::unordered_map<std::string, unsigned int> m_geo_wc_num;
    // A map that records the numbering for user-defined per-contact wildcards
    std::unordered_map<std::string, unsigned int> m_cnt_wc_num;

    // Meshes cached on dT side that has corresponding owner number associated. Useful for modifying meshes.
    std::vector<std::shared_ptr<DEMMeshConnected>> m_meshes;
    // A map between the owner of mesh, and the offset this mesh lives in m_meshes array.
    std::unordered_map<bodyID_t, unsigned int> m_owner_mesh_map;

    ////////////////////////////////////////////////////////////////////////////////
    // Cached user's direct (raw) inputs concerning the actual physics objects
    // presented in the simulation, which need to be processed before shipment,
    // at initialization time. These items will be cleared after initialization,
    // and before users add entites from the simulation on-the-fly.
    ////////////////////////////////////////////////////////////////////////////////
    //// TODO: These re-initialization flavors haven't been added

    // This is the cached material information.
    // It will be massaged into the managed memory upon Initialize().
    std::vector<std::shared_ptr<DEMMaterial>> m_loaded_materials;

    // Pair-wise material properties
    std::unordered_map<std::string, std::vector<std::pair<std::pair<unsigned int, unsigned int>, float>>>
        m_pairwise_matprop;

    // This is the cached clump structure information. Note although not stated explicitly, those are only `clump'
    // templates, not including triangles, analytical geometries etc.
    std::vector<std::shared_ptr<DEMClumpTemplate>> m_templates;

    // Shared pointers to a batch of clumps loaded into the system. Through this returned handle, the user can further
    // specify the vel, ori etc. of this batch of clumps.
    std::vector<std::shared_ptr<DEMClumpBatch>> cached_input_clump_batches;

    // Shared pointers to analytical objects cached at the API system
    std::vector<std::shared_ptr<DEMExternObj>> cached_extern_objs;

    // Shared pointers to meshed objects cached at the API system
    std::vector<std::shared_ptr<DEMMeshConnected>> cached_mesh_objs;

    // User-input prescribed motion
    std::vector<familyPrescription_t> m_input_family_prescription;
    // TODO: fixed particles should automatically attain status indicating they don't interact with each other.
    // The familes that should not be outputted
    std::set<unsigned int> m_no_output_families;
    // Change family number from ID1 to ID2 when conditions are met
    std::vector<familyPair_t> m_family_change_pairs;
    // Corrsponding family number changing conditions
    std::vector<std::string> m_family_change_conditions;
    // Cached user-input no-contact family pairs
    std::vector<familyPair_t> m_input_no_contact_pairs;
    // TODO: add APIs to allow specification of prescribed motions for each family. This information is only needed by
    // dT. (Prescribed types: an added force as a function of sim time or location; prescribed velocity/angVel as a
    // function; prescribed location as a function)
    // Upper-triangular interaction `mask' matrix, which clarifies the family codes that a family can interact with.
    // This is needed by kT only.

    ////////////////////////////////////////////////////////////////////////////////
    // Flattened and sometimes processed user inputs, ready to be transferred to
    // worker threads. Will be automatically cleared after initialization.
    ////////////////////////////////////////////////////////////////////////////////

    // Family mask that helps determine whether between 2 families there should be contacts, or not
    std::vector<notStupidBool_t> m_family_mask_matrix;
    // Map between clump templates and the user-assigned name. It is needed when the clump is outputted to files.
    std::unordered_map<unsigned int, std::string> m_template_number_name_map;

    // Unlike clumps, external objects do not have _types (each is its own type)
    std::vector<float3> m_input_ext_obj_xyz;
    std::vector<float4> m_input_ext_obj_rot;
    std::vector<unsigned int> m_input_ext_obj_family;
    // Mesh is also flattened before sending to kT and dT
    std::vector<float3> m_input_mesh_obj_xyz;
    std::vector<float4> m_input_mesh_obj_rot;
    std::vector<unsigned int> m_input_mesh_obj_family;

    // Processed unique family prescription info
    std::vector<familyPrescription_t> m_unique_family_prescription;

    // Flattened array of all family numbers the user used. This needs to be prepared each time at initialization time
    // since we need to know the range and amount of unique family numbers the user used, as we did not restrict what
    // naming scheme the user must use when defining family numbers.
    std::vector<unsigned int> m_input_clump_family;

    // Flattened (analytical) object component definition arrays, potentially jitifiable
    // These extra analytical entities' owners' ID will be appended to those added thru normal AddClump
    std::vector<unsigned int> m_anal_owner;
    // Material types of these analytical geometries
    std::vector<materialsOffset_t> m_anal_materials;
    // Initial locations of this obj's components relative to obj's CoM
    std::vector<float3> m_anal_comp_pos;
    // Some float3 quantity that is representitive of a component's initial orientation (such as plane normal, and its
    // meaning can vary among different types)
    std::vector<float3> m_anal_comp_rot;
    // Some float quantity that is representitive of a component's size (e.g. for a cylinder, top radius)
    std::vector<float> m_anal_size_1;
    // Some float quantity that is representitive of a component's size (e.g. for a cylinder, bottom radius)
    std::vector<float> m_anal_size_2;
    // Some float quantity that is representitive of a component's size (e.g. for a cylinder, its length)
    std::vector<float> m_anal_size_3;
    // Component object types
    std::vector<objType_t> m_anal_types;
    // Component object normal direction (represented by sign, 1 or -1), defaulting to inward (1). If this object is
    // topologically a plane then this param is meaningless, since its normal is determined by its rotation.
    std::vector<float> m_anal_normals;

    // These extra mesh facets' owners' ID will be appended to analytical entities'
    std::vector<unsigned int> m_mesh_facet_owner;
    // Material types of these mesh facets
    std::vector<materialsOffset_t> m_mesh_facet_materials;
    // Material types of these mesh facets
    std::vector<DEMTriangle> m_mesh_facets;

    // Clump templates will be flatten and transferred into kernels upon Initialize()
    std::vector<float> m_template_clump_mass;
    std::vector<float3> m_template_clump_moi;
    std::vector<std::vector<unsigned int>> m_template_sp_mat_ids;
    std::vector<std::vector<float>> m_template_sp_radii;
    std::vector<std::vector<float3>> m_template_sp_relPos;
    std::vector<float> m_template_clump_volume;
    // Analytical objects that will be flatten and transferred into kernels upon Initialize()
    std::vector<float> m_ext_obj_mass;
    std::vector<float3> m_ext_obj_moi;
    std::vector<unsigned int> m_ext_obj_comp_num;  // number of component of each analytical obj
    // Meshed objects that will be flatten and transferred into kernels upon Initialize()
    std::vector<float> m_mesh_obj_mass;
    std::vector<float3> m_mesh_obj_moi;
    /*
    // Dan and Ruochun decided NOT to extract unique input values.
    // Instead, we trust users: we simply store all clump template info users give.
    // So this unique-value-extractor block is disabled and commented.

    // unique clump masses derived from m_template_clump_mass
    std::set<float> m_template_mass_types;
    std::vector<unsigned int> m_template_mass_type_offset;
    // unique sphere radii types derived from m_template_sp_radii
    std::set<float> m_template_sp_radii_types;
    std::vector<std::vector<distinctSphereRadiiOffset_default_t>> m_template_sp_radii_type_offset;
    // unique sphere (local) location types derived from m_template_sp_relPos
    // std::set<float3, float3_less_than> m_clumps_sp_location_types;
    std::set<float3> m_clumps_sp_location_types;
    std::vector<std::vector<distinctSphereRelativePositions_default_t>> m_clumps_sp_location_type_offset;
    */

    // Number of contact pairs that the user manually added for this initialization call. Note unlike nTriGM or
    // nOwnerBodies and such, this number is temporary, and becomes useless after an initialization call, as we don't
    // generally know the number of contacts, that's kT dT's problem.
    size_t nExtraContacts = 0;

    ////////////////////////////////////////////////////////////////////////////////
    // DEM system's workers, helpers, friends
    ////////////////////////////////////////////////////////////////////////////////

    WorkerReportChannel* kTMain_InteractionManager;
    WorkerReportChannel* dTMain_InteractionManager;
    GpuManager* dTkT_GpuManager;
    ThreadManager* dTkT_InteractionManager;
    DEMKinematicThread* kT;
    DEMDynamicThread* dT;

    ////////////////////////////////////////////////////////////////////////////////
    // DEM system's private methods
    ////////////////////////////////////////////////////////////////////////////////

    /// Pre-process some user inputs regarding the simulation entities that fill up the world, so we acquire the
    /// knowledge on how to jitify the kernels
    void generateEntityResources();
    /// Pre-process some user inputs regarding the (sizes, features of) simulation world
    void generatePolicyResources();
    /// Must be called after generateEntityResources and generatePolicyResources to wrap the info in the previous steps
    /// up
    void postResourceGen();
    /// Make sure the input represents something we can simulate, and if not, tell the reasons
    void postResourceGenChecksAndTabKeeping();
    /// Flatten some input clump information, to figure out the size of the input, and their associated family numbers
    /// (to make jitifying family policies easier)
    void preprocessClumps();
    /// Flatten cached clump templates (from ClumpTemplate structs to float arrays)
    void preprocessClumpTemplates();
    /// Count the number of `things' that should be in the simulation now
    void updateTotalEntityNum();
    /// Jitify GPU kernels, based on pre-processed user inputs
    void jitifyKernels();
    /// Figure out the unit length l and numbers of voxels along each direction, based on domain size X, Y, Z
    void figureOutNV();
    /// Set the default bin (for contact detection) size to be the same of the smallest sphere
    void decideBinSize();
    /// The method of deciding the thickness of contact margin (user-specified max vel; or a custom inspector)
    void decideCDMarginStrat();
    /// Add boundaries to the simulation `world' based on user instructions
    void addWorldBoundingBox();
    /// Transfer cached solver preferences/instructions to dT and kT.
    void transferSolverParams();
    /// Transfer (CPU-side) cached simulation data (about sim world) to the GPU-side. It is called automatically during
    /// system initialization.
    void transferSimParams();
    /// Transfer cached clump templates info etc. to GPU-side arrays
    void initializeGPUArrays();
    /// Allocate memory space for GPU-side arrays
    void allocateGPUArrays();
    /// Pack array pointers to a struct so they can be easily used as kernel arguments
    void packDataPointers();
    /// Warn users if the data types defined in Defines.h do not blend well with the user inputs (fist-round
    /// coarse-grain sanity check)
    void validateUserInputs();
    /// Prepare the material/contact proxy matrix force computation kernels
    void figureOutMaterialProxies();
    /// Figure out info about external objects and how they should be jitified
    void preprocessAnalyticalObjs();
    /// Figure out info about external meshed objects
    void preprocessTriangleObjs();
    /// Report simulation stats at initialization
    void reportInitStats() const;
    /// Based on user input, prepare family_mask_matrix (family contact map matrix)
    void figureOutFamilyMasks();
    /// Reset kT and dT back to a status like when the simulation system is constructed. I decided to make this a
    /// private method because it can be dangerous, as if it is called when kT is waiting at the outer loop, it will
    /// stall the siumulation. So perhaps the user should not call it without knowing what they are doing. Also note
    /// this call does not reset the collaboration log between kT and dT.
    void resetWorkerThreads();
    /// Transfer newly loaded clumps/meshed objects to the GPU-side in mid-simulation and allocate GPU memory space for
    /// them
    void updateClumpMeshArrays(size_t nOwners,
                               size_t nClumps,
                               size_t nSpheres,
                               size_t nTriMesh,
                               size_t nFacets,
                               unsigned int nExtObj_old,
                               unsigned int nAnalGM_old);
    /// Add content to the flattened analytical component array.
    /// Note that analytical component is big different in that they each has a position in the jitified analytical
    /// templates, insteads of like a clump, has an extra ComponentOffset array points it to the right jitified template
    /// location.
    void addAnalCompTemplate(const objType_t type,
                             const std::shared_ptr<DEMMaterial>& material,
                             const unsigned int owner,
                             const float3 pos,
                             const float3 rot = make_float3(0),
                             const float d1 = 0.f,
                             const float d2 = 0.f,
                             const float d3 = 0.f,
                             const objNormal_t normal = ENTITY_NORMAL_INWARD);
    /// Assert that the DEM simulation system is initialized
    void assertSysInit(const std::string& method_name);
    /// Assert that the DEM simulation system is not initialized
    void assertSysNotInit(const std::string& method_name);
    /// Print due information on worker threads reported anomalies
    bool goThroughWorkerAnomalies();
    /// @brief Get the owner ID of this geometry, depending on the contact type.
    /// @return Owner ID of this geometry.
    bodyID_t getGeoOwnerID(const bodyID_t& geoID, const contact_t& cnt_type) const;
    /// @brief Implementation of getting (unsorted) contact pairs from dT.
    /// @param type_func Exclude certain contact types from being outputted if this evaluates to false.
    void getContacts_impl(std::vector<bodyID_t>& idA,
                          std::vector<bodyID_t>& idB,
                          std::vector<contact_t>& cnt_type,
                          std::vector<family_t>& famA,
                          std::vector<family_t>& famB,
                          std::function<bool(contact_t)> type_func) const;

    // Some JIT packaging helpers
    inline void equipClumpTemplates(std::unordered_map<std::string, std::string>& strMap);
    inline void equipSimParams(std::unordered_map<std::string, std::string>& strMap);
    inline void equipMassMoiVolume(std::unordered_map<std::string, std::string>& strMap);
    inline void equipMaterials(std::unordered_map<std::string, std::string>& strMap);
    inline void equipAnalGeoTemplates(std::unordered_map<std::string, std::string>& strMap);
    // inline void equipFamilyMasks(std::unordered_map<std::string, std::string>& strMap);
    inline void equipFamilyPrescribedMotions(std::unordered_map<std::string, std::string>& strMap);
    inline void equipFamilyOnFlyChanges(std::unordered_map<std::string, std::string>& strMap);
    inline void equipForceModel(std::unordered_map<std::string, std::string>& strMap);
    inline void equipIntegrationScheme(std::unordered_map<std::string, std::string>& strMap);
};

}  // namespace deme

#endif<|MERGE_RESOLUTION|>--- conflicted
+++ resolved
@@ -532,27 +532,11 @@
         return std::make_shared<DEMTracker>(std::move(tracker));
     }
 
-<<<<<<< HEAD
-    std::shared_ptr<DEMTracker> PythonTrack(const std::shared_ptr<DEMInitializer>& obj) {
-        // Create a middle man: DEMTrackedObj. The reason we use it is because a simple struct should be used to
-        // transfer to  dT for owner-number processing. If we cut the middle man and use things such as DEMExtObj, there
-        // will not be a universal treatment that dT can apply, besides we may have some include-related issues.
-        DEMTrackedObj tracked_obj;
-        tracked_obj.load_order = obj->load_order;
-        tracked_obj.obj_type = obj->obj_type;
-        m_tracked_objs.push_back(std::make_shared<DEMTrackedObj>(std::move(tracked_obj)));
-
-        // Create a Tracker for this tracked object
-        DEMTracker tracker(this);
-        tracker.obj = m_tracked_objs.back();
-        return std::make_shared<DEMTracker>(std::move(tracker));
-=======
     /// @brief Create a DEMTracker to allow direct control/modification/query to this external object/batch of
     /// clumps/triangle mesh object.
     /// @details C++ users do not have to use this method. Using Track is enough. This method is for Python wrapper.
     std::shared_ptr<DEMTracker> PythonTrack(const std::shared_ptr<DEMInitializer>& obj) {
         return Track<DEMInitializer>(obj);
->>>>>>> eb3277a5
     }
 
     /// Create a inspector object that can help query some statistical info of the clumps in the simulation
