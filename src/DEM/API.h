//  Copyright (c) 2021, SBEL GPU Development Team
//  Copyright (c) 2021, University of Wisconsin - Madison
//
//	SPDX-License-Identifier: BSD-3-Clause

#ifndef DEME_API
#define DEME_API

#include <vector>
#include <set>
#include <cfloat>
#include <functional>

#include <core/ApiVersion.h>
#include <DEM/kT.h>
#include <DEM/dT.h>
#include <core/utils/ManagedAllocator.hpp>
#include <core/utils/ThreadManager.h>
#include <core/utils/GpuManager.h>
#include <core/utils/DEMEPaths.h>
#include <nvmath/helper_math.cuh>
#include <DEM/Defines.h>
#include <DEM/Structs.h>
#include <DEM/BdrsAndObjs.h>
#include <DEM/Models.h>
#include <DEM/AuxClasses.h>

/// Main namespace for the DEM-Engine package.
namespace deme {

// class DEMKinematicThread;
// class DEMDynamicThread;
// class ThreadManager;
class DEMInspector;
class DEMTracker;

//////////////////////////////////////////////////////////////
// TODO LIST: 1. Variable ts size (MAX_VEL flavor uses tracked max cp vel)
//            2. Allow ext obj init CoM setting
//            3. Instruct how many dT steps should at LEAST do before receiving kT update
//            4. Sleepers that don't participate CD or integration
//            9. wT takes care of an extra output when it crashes
//            10. Recover sph--mesh contact pairs in restarted sim by mesh name
//            11. A dry-run to map contact pair file with current clump batch based on cnt points location
//                  (this is done by fake an initialization with this batch)
//////////////////////////////////////////////////////////////

/// Main DEM-Engine solver.
class DEMSolver {
  public:
    DEMSolver(unsigned int nGPUs = 2);
    ~DEMSolver();

    /// Set output detail level.
    void SetVerbosity(VERBOSITY verbose) { verbosity = verbose; }

    /// Instruct the dimension of the `world'. On initialization, this info will be used to figure out how to assign the
    /// num of voxels in each direction. If your `useful' domain is not box-shaped, then define a box that contains your
    /// domian.
    void InstructBoxDomainDimension(float x, float y, float z, const std::string& dir_exact = "none");
    /// @brief Set the size of the simulation `world'.
    /// @param x Lower and upper limit for X coordinate.
    /// @param y Lower and upper limit for Y coordinate.
    /// @param z Lower and upper limit for Z coordinate.
    /// @param dir_exact The direction for which the user-instructed size must strictly agree with the actual generated
    /// size. Pick between "X", "Y", "Z" or "none".
    void InstructBoxDomainDimension(const std::pair<float, float>& x,
                                    const std::pair<float, float>& y,
                                    const std::pair<float, float>& z,
                                    const std::string& dir_exact = "none");

    /// Instruct if and how we should add boundaries to the simulation world upon initialization. Choose between `none',
    /// `all' (add 6 boundary planes) and `top_open' (add 5 boundary planes and leave the z-directon top open). Also
    /// specifies the material that should be assigned to those bounding boundaries.
    void InstructBoxDomainBoundingBC(const std::string& inst, const std::shared_ptr<DEMMaterial>& mat) {
        m_user_add_bounding_box = inst;
        m_bounding_box_material = mat;
    }

    /// Set gravitational pull.
    void SetGravitationalAcceleration(float3 g) { G = g; }
    void SetGravitationalAcceleration(const std::vector<float>& g) {
        assertThreeElements(g, "SetGravitationalAcceleration", "g");
        G = host_make_float3(g[0], g[1], g[2]);
    }
    /// Set the initial time step size. If using constant step size, then this will be used throughout; otherwise, the
    /// actual step size depends on the variable step strategy.
    void SetInitTimeStep(double ts_size) { m_ts_size = ts_size; }
    /// Return the number of clumps that are currently in the simulation.
    size_t GetNumClumps() const { return nOwnerClumps; }
    /// @brief Get the number of kT-reported potential contact pairs.
    /// @return Number of potential contact pairs.
    size_t GetNumContacts() const { return dT->getNumContacts(); }
    /// Get the current time step size in simulation.
    double GetTimeStepSize() const { return m_ts_size; }
    /// Get the current expand factor in simulation.
    float GetExpandFactor() const;
    /// Set the number of dT steps before it waits for a contact-pair info update from kT.
    void SetCDUpdateFreq(int freq) {
        m_updateFreq = freq;
        m_suggestedFutureDrift = 2 * freq;
        if (freq < 0) {
            DisableAdaptiveUpdateFreq();
        }
    }
    /// Get the simulation time passed since the start of simulation.
    double GetSimTime() const;
    /// Set the simulation time manually.
    void SetSimTime(double time);
    /// @brief Set the strategy for auto-adapting time step size (NOT implemented, no effect yet).
    /// @param type "none" or "max_vel" or "int_diff".
    void SetAdaptiveTimeStepType(const std::string& type);

    /// @brief Set the time integrator for this simulator.
    /// @param intg "forward_euler" or "extended_taylor" or "centered_difference".
    void SetIntegrator(const std::string& intg);
    /// @brief Set the time integrator for this simulator.
    void SetIntegrator(TIME_INTEGRATOR intg) { m_integrator = intg; }

    /// Return whether this simulation system is initialized
    bool GetInitStatus() const { return sys_initialized; }

    /// Get the jitification string substitution laundary list. It is needed by some of this simulation system's friend
    /// classes.
    std::unordered_map<std::string, std::string> GetJitStringSubs() const { return m_subs; }

    /// Explicitly instruct the bin size (for contact detection) that the solver should use.
    void SetInitBinSize(double bin_size) {
        use_user_defined_bin_size = INIT_BIN_SIZE_TYPE::EXPLICIT;
        m_binSize = bin_size;
    }
    /// Explicitly instruct the bin size (for contact detection) that the solver should use, as a multiple of the radius
    /// of the smallest sphere in simulation.
    void SetInitBinSizeAsMultipleOfSmallestSphere(float bin_size) {
        use_user_defined_bin_size = INIT_BIN_SIZE_TYPE::MULTI_MIN_SPH;
        m_binSize_as_multiple = bin_size;
    }
    /// @brief Set the target number of bins (for contact detection) at the start of the simulation upon initialization.
    void SetInitBinNumTarget(size_t num) {
        use_user_defined_bin_size = INIT_BIN_SIZE_TYPE::TARGET_NUM;
        m_target_init_bin_num = num;
    }

    /// Explicitly instruct the sizes for the arrays at initialization time. This is useful when the number of owners
    /// tends to change (especially gradually increase) frequently in the simulation, by reducing the need for
    /// reallocation. Note however, whatever instruction the user gives here it won't affect the correctness of the
    /// simulation, since if the arrays are not long enough they will always be auto-resized. This is not implemented
    /// yet :/
    void InstructNumOwners(size_t numOwners) { m_instructed_num_owners = numOwners; }

    /// Instruct the solver to use frictonal (history-based) Hertzian contact force model.
    std::shared_ptr<DEMForceModel> UseFrictionalHertzianModel();
    /// Instruct the solver to use frictonless Hertzian contact force model.
    std::shared_ptr<DEMForceModel> UseFrictionlessHertzianModel();
    /// Define a custom contact force model by a string. Returns a shared_ptr to the force model in use.
    std::shared_ptr<DEMForceModel> DefineContactForceModel(const std::string& model);
    /// Read user custom contact force model from a file (which by default should reside in kernel/DEMUserScripts).
    /// Returns a shared_ptr to the force model in use.
    std::shared_ptr<DEMForceModel> ReadContactForceModel(const std::string& filename);
    /// Get the current force model.
    std::shared_ptr<DEMForceModel> GetContactForceModel() { return m_force_model[DEFAULT_FORCE_MODEL_NAME]; }

    /// Instruct the solver if contact pair arrays should be sorted (based on the types of contacts) before usage.
    void SetSortContactPairs(bool use_sort) { should_sort_contacts = use_sort; }

    /// Instruct the solver to rearrange and consolidate clump templates information, then jitify it into GPU kernels
    /// (if set to true), rather than using flattened sphere component configuration arrays whose entries are associated
    /// with individual spheres.
    void SetJitifyClumpTemplates(bool use = true) { jitify_clump_templates = use; }
    /// Use flattened sphere component configuration arrays whose entries are associated with individual spheres, rather
    /// than jitifying them it into GPU kernels.
    void DisableJitifyClumpTemplates() { jitify_clump_templates = false; }
    /// Instruct the solver to rearrange and consolidate mass property information (for all owner types), then jitify it
    /// into GPU kernels (if set to true), rather than using flattened mass property arrays whose entries are associated
    /// with individual owners.
    void SetJitifyMassProperties(bool use = true) { jitify_mass_moi = use; }
    /// Use flattened mass property arrays whose entries are associated with individual spheres, rather than jitifying
    /// them it into GPU kernels.
    void DisableJitifyMassProperties() { jitify_mass_moi = false; }

    // NOTE: compact force calculation (in the hope to use shared memory) is not implemented
    void UseCompactForceKernel(bool use_compact);

    /// (Explicitly) set the amount by which the radii of the spheres (and the thickness of the boundaries) are expanded
    /// for the purpose of contact detection (safe, and creates false positives). If fix is set to true, then this
    /// expand factor does not change even if the user uses variable time step size.
    void SetExpandFactor(float beta, bool fix = true) {
        m_expand_factor = beta;
        use_user_defined_expand_factor = fix;
    }
    /// Input the maximum expected particle velocity. If `force' is set to false, the solver will not use a velocity
    /// larger than max_vel for determining the margin thickness; if `force' is set to true, the solver will not
    /// calculate maximum system velocity and will always use max_vel to calculate the margin thickness.

    /// @brief Set the maximum expected particle velocity. The solver will not use a velocity larger than this for
    /// determining the margin thickness, and velocity larger than this will be considered a system anomaly.
    /// @param max_vel Expected max velocity.
    void SetMaxVelocity(float max_vel);
    /// @brief Set the method this solver uses to derive current system velocity (for safety purposes in contact
    /// detection).
    /// @param insp_type A string. If "auto": the solver automatically derives.
    void SetExpandSafetyType(const std::string& insp_type);
    // void SetExpandSafetyType(const std::shared_ptr<DEMInspector>& insp) {
    //     m_max_v_finder_type = MARGIN_FINDER_TYPE::DEM_INSPECTOR;
    //     m_approx_max_vel_func = insp;
    // }

    /// Assign a multiplier to our estimated maximum system velocity, when deriving the thinckness of the contact
    /// `safety' margin. This can be greater than one if the simulation velocity can increase significantly in one kT
    /// update cycle, but this is not common and should be close to 1 in general.
    void SetExpandSafetyMultiplier(float param) { m_expand_safety_multi = param; }
    /// Set a `base' velocity, which we will always add to our estimated maximum system velocity, when deriving the
    /// thinckness of the contact `safety' margin. This need not to be large unless the simulation velocity can increase
    /// significantly in one kT update cycle.
    void SetExpandSafetyAdder(float vel) { m_expand_base_vel = vel; }

    /// @brief Used to force the solver to error out when there are too many spheres in a bin. A huge number can be used
    /// to discourage this error type.
    /// @param max_sph Max number of spheres in a bin.
    void SetMaxSphereInBin(unsigned int max_sph) { threshold_too_many_spheres_in_bin = max_sph; }

    /// @brief Used to force the solver to error out when there are too many spheres in a bin. A huge number can be used
    /// to discourage this error type.
    /// @param max_tri Max number of triangles in a bin.
    void SetMaxTriangleInBin(unsigned int max_tri) { threshold_too_many_tri_in_bin = max_tri; }

    /// @brief Set the velocity which when exceeded, the solver errors out. A huge number can be used to discourage this
    /// error type. Defaulted to 5e4.
    /// @param vel Error-out velocity.
    void SetErrorOutVelocity(float vel) { threshold_error_out_vel = vel; }

    /// @brief Set the average number of contacts a sphere has, before the solver errors out. A huge number can be used
    /// to discourage this error type. Defaulted to 100.
    /// @param num_cnts Error-out contact number.
    void SetErrorOutAvgContacts(float num_cnts) { threshold_error_out_num_cnts = num_cnts; }

    /// @brief Get the current number of contacts each sphere has.
    /// @return Number of contacts.
    float GetAvgSphContacts() const { return kT->stateParams.avgCntsPerSphere; }

    /// @brief Enable or disable the use of adaptive bin size (by default it is on).
    /// @param use Enable or disable.
    void UseAdaptiveBinSize(bool use = true) { auto_adjust_bin_size = use; }
    /// @brief Disable the use of adaptive bin size (always use initial size).
    void DisableAdaptiveBinSize() { auto_adjust_bin_size = false; }
    /// @brief Enable or disable the use of adaptive max update step count (by default it is on).
    /// @param use Enable or disable.
    void UseAdaptiveUpdateFreq(bool use = true) { auto_adjust_update_freq = use; }
    /// @brief Disable the use of adaptive max update step count (always use initial update frequency).
    void DisableAdaptiveUpdateFreq() { auto_adjust_update_freq = false; }
    /// @brief Adjust how frequent kT updates the bin size.
    /// @param n Number of contact detections before kT makes one adjustment to bin size.
    void SetAdaptiveBinSizeDelaySteps(unsigned int n) {
        if (n < NUM_STEPS_RESERVED_AFTER_CHANGING_BIN_SIZE)
            DEME_WARNING(
                "SetAdaptiveBinSizeDelaySteps is called with argument %u.\nThis is probably sub-optimal and may cause "
                "kT to try adjusting bin size before enough knowledge is gained.",
                n);
        auto_adjust_observe_steps = (n >= 1) ? n : 1;
    }
    /// @brief Set the max rate that the bin size can change in one adjustment.
    /// @param rate 0: never changes; 1: can double or halve size in one go; suggest using default.
    void SetAdaptiveBinSizeMaxRate(float rate) { auto_adjust_max_rate = (rate > 0) ? rate : 0; }
    /// @brief Set how fast kT changes the direction of bin size adjustmemt when there's a more beneficial direction.
    /// @param acc 0.01: slowly change direction; 1: quickly change direction
    void SetAdaptiveBinSizeAcc(float acc) { auto_adjust_acc = hostClampBetween(acc, 0.01, 1.0); }
    /// @brief Set how proactive the solver is in avoiding the bin being too big (leading to too many geometries in a
    /// bin).
    /// @param ratio 0: not proavtive; 1: very proactive.
    void SetAdaptiveBinSizeUpperProactivity(float ratio) {
        auto_adjust_upper_proactive_ratio = hostClampBetween(ratio, 0.0, 1.0);
    }
    /// @brief Set how proactive the solver is in avoiding the bin being too small (leading to too many bins in domain).
    /// @param ratio 0: not proavtive; 1: very proactive.
    void SetAdaptiveBinSizeLowerProactivity(float ratio) {
        auto_adjust_lower_proactive_ratio = hostClampBetween(ratio, 0.0, 1.0);
    }
    /// @brief Get the current bin (for contact detection) size. Must be called from synchronized stance.
    /// @return Bin size.
    float GetBinSize() { return kT->simParams->binSize; }
    /// @brief Get the current number of bins (for contact detection). Must be called from synchronized stance.
    /// @return Number of bins.
    size_t GetBinNum() { return kT->stateParams.numBins; }

    /// @brief Set the upper bound of kT update frequency (when it is adjusted automatically).
    /// @details This only affects when the update freq is updated automatically. To manually control the freq, use
    /// SetCDUpdateFreq then call DisableAdaptiveUpdateFreq.
    /// @param max_freq dT will not receive updates less frequently than 1 update per max_freq steps.
    void SetCDMaxUpdateFreq(unsigned int max_freq) { upper_bound_future_drift = 2 * max_freq; }
    /// @brief Set the number of steps dT configures its max drift more than average drift steps.
    /// @param n Number of steps. Suggest using default.
    void SetCDNumStepsMaxDriftAheadOfAvg(float n) { max_drift_ahead_of_avg_drift = n; }
    /// @brief Set the multiplier which dT configures its max drift to be w.r.t. the average drift steps.
    /// @param m The multiplier. Suggest using default.
    void SetCDNumStepsMaxDriftMultipleOfAvg(float m) { max_drift_multiple_of_avg_drift = m; }
    /// @brief Set the number of past kT updates that dT will use to calibrate the max future drift limit.
    /// @param n Number of kT updates. Suggest using default.
    void SetCDNumStepsMaxDriftHistorySize(unsigned int n);
    /// @brief Get the current update frequency used by the solver.
    /// @return The current update frequency.
    float GetUpdateFreq() const;

    /// Set the number of threads per block in force calculation (default 256).
    void SetForceCalcThreadsPerBlock(unsigned int nTh) { dT->DT_FORCE_CALC_NTHREADS_PER_BLOCK = nTh; }

    /// @brief Load a clump type into the API-level cache.
    /// @return the shared ptr to the clump type just loaded.
    std::shared_ptr<DEMClumpTemplate> LoadClumpType(float mass,
                                                    float3 moi,
                                                    const std::vector<float>& sp_radii,
                                                    const std::vector<float3>& sp_locations_xyz,
                                                    const std::vector<std::shared_ptr<DEMMaterial>>& sp_materials);
    std::shared_ptr<DEMClumpTemplate> LoadClumpType(float mass,
                                                    const std::vector<float>& moi,
                                                    const std::vector<float>& sp_radii,
                                                    const std::vector<std::vector<float>>& sp_locations_xyz,
                                                    const std::vector<std::shared_ptr<DEMMaterial>>& sp_materials) {
        assertThreeElements(moi, "LoadClumpType", "moi");
        assertThreeElementsVector(sp_locations_xyz, "LoadClumpType", "sp_locations_xyz");
        std::vector<float3> loc_xyz(sp_locations_xyz.size());
        for (size_t i = 0; i < sp_locations_xyz.size(); i++) {
            loc_xyz[i] = host_make_float3(sp_locations_xyz[i][0], sp_locations_xyz[i][1], sp_locations_xyz[i][2]);
        }
        return LoadClumpType(mass, host_make_float3(moi[0], moi[1], moi[2]), sp_radii, loc_xyz, sp_materials);
    }
    /// An overload of LoadClumpType where all components use the same material
    std::shared_ptr<DEMClumpTemplate> LoadClumpType(float mass,
                                                    float3 moi,
                                                    const std::vector<float>& sp_radii,
                                                    const std::vector<float3>& sp_locations_xyz,
                                                    const std::shared_ptr<DEMMaterial>& sp_material);
    std::shared_ptr<DEMClumpTemplate> LoadClumpType(float mass,
                                                    const std::vector<float>& moi,
                                                    const std::vector<float>& sp_radii,
                                                    const std::vector<std::vector<float>>& sp_locations_xyz,
                                                    const std::shared_ptr<DEMMaterial>& sp_material) {
        assertThreeElements(moi, "LoadClumpType", "moi");
        assertThreeElementsVector(sp_locations_xyz, "LoadClumpType", "sp_locations_xyz");
        std::vector<float3> loc_xyz(sp_locations_xyz.size());
        for (size_t i = 0; i < sp_locations_xyz.size(); i++) {
            loc_xyz[i] = host_make_float3(sp_locations_xyz[i][0], sp_locations_xyz[i][1], sp_locations_xyz[i][2]);
        }
        return LoadClumpType(mass, host_make_float3(moi[0], moi[1], moi[2]), sp_radii, loc_xyz, sp_material);
    }
    /// An overload of LoadClumpType where the user builds the DEMClumpTemplate struct themselves then supply it
    std::shared_ptr<DEMClumpTemplate> LoadClumpType(DEMClumpTemplate& clump);
    /// An overload of LoadClumpType which loads sphere components from a file
    std::shared_ptr<DEMClumpTemplate> LoadClumpType(float mass,
                                                    float3 moi,
                                                    const std::string filename,
                                                    const std::vector<std::shared_ptr<DEMMaterial>>& sp_materials);
    std::shared_ptr<DEMClumpTemplate> LoadClumpType(float mass,
                                                    const std::vector<float>& moi,
                                                    const std::string filename,
                                                    const std::vector<std::shared_ptr<DEMMaterial>>& sp_materials) {
        assertThreeElements(moi, "LoadClumpType", "moi");
        return LoadClumpType(mass, host_make_float3(moi[0], moi[1], moi[2]), filename, sp_materials);
    }
    /// An overload of LoadClumpType which loads sphere components from a file and all components use the same material
    std::shared_ptr<DEMClumpTemplate> LoadClumpType(float mass,
                                                    float3 moi,
                                                    const std::string filename,
                                                    const std::shared_ptr<DEMMaterial>& sp_material);
    std::shared_ptr<DEMClumpTemplate> LoadClumpType(float mass,
                                                    const std::vector<float>& moi,
                                                    const std::string filename,
                                                    const std::shared_ptr<DEMMaterial>& sp_material) {
        assertThreeElements(moi, "LoadClumpType", "moi");
        return LoadClumpType(mass, host_make_float3(moi[0], moi[1], moi[2]), filename, sp_material);
    }
    /// A simplified version of LoadClumpType: it just loads a one-sphere clump template
    std::shared_ptr<DEMClumpTemplate> LoadSphereType(float mass,
                                                     float radius,
                                                     const std::shared_ptr<DEMMaterial>& material);

    /// @brief Load materials properties (Young's modulus, Poisson's ratio...) into the system.
    /// @param mat_prop Property name--value pairs, as an unordered_map.
    /// @return A shared pointer for this material.
    std::shared_ptr<DEMMaterial> LoadMaterial(const std::unordered_map<std::string, float>& mat_prop);
    /// @brief Load materials properties into the system.
    /// @param a_material A DEMMaterial object.
    /// @return A shared pointer for this material.
    std::shared_ptr<DEMMaterial> LoadMaterial(DEMMaterial& a_material);

    /// @brief Duplicate a material that is loaded into the system.
    /// @param ptr Shared pointer for the object to duplicate.
    /// @return A duplicate of the object (with effectively a deep copy).
    std::shared_ptr<DEMMaterial> Duplicate(const std::shared_ptr<DEMMaterial>& ptr);
    /// @brief Duplicate a clump template that is loaded into the system.
    /// @param ptr Shared pointer for the object to duplicate.
    /// @return A duplicate of the object (with effectively a deep copy).
    std::shared_ptr<DEMClumpTemplate> Duplicate(const std::shared_ptr<DEMClumpTemplate>& ptr);
    /// @brief Duplicate a batch of clumps that is loaded into the system.
    /// @param ptr Shared pointer for the object to duplicate.
    /// @return A duplicate of the object (with effectively a deep copy).
    std::shared_ptr<DEMClumpBatch> Duplicate(const std::shared_ptr<DEMClumpBatch>& ptr);

    /// @brief Set the value for a material property that by nature involves a pair of a materials (e.g. friction
    /// coefficient).
    /// @param name The name of this property (which should have already been referred to in a previous LoadMaterial
    /// call).
    /// @param mat1 Material 1 that is involved in this pair.
    /// @param mat2 Material 2 that is involved in this pair.
    /// @param val The value.
    void SetMaterialPropertyPair(const std::string& name,
                                 const std::shared_ptr<DEMMaterial>& mat1,
                                 const std::shared_ptr<DEMMaterial>& mat2,
                                 float val);

    /// @brief Get the clumps that are in contact with this owner as a vector.
    /// @param ownerID The ID of the owner that is being queried.
    /// @return Clump owner IDs in contact with this owner.
    std::vector<bodyID_t> GetOwnerContactClumps(bodyID_t ownerID) const;
    /// Get position of a owner
    float3 GetOwnerPosition(bodyID_t ownerID) const;
    /// Get angular velocity of a owner
    float3 GetOwnerAngVel(bodyID_t ownerID) const;
    /// Get quaternion of a owner
    float4 GetOwnerOriQ(bodyID_t ownerID) const;
    /// Get velocity of a owner
    float3 GetOwnerVelocity(bodyID_t ownerID) const;
    /// Get the acceleration of a owner
    float3 GetOwnerAcc(bodyID_t ownerID) const;
    /// Get the angular acceleration of a owner
    float3 GetOwnerAngAcc(bodyID_t ownerID) const;
    /// @brief Get the family number of a owner.
    /// @param ownerID The owner's ID.
    /// @return The family number.
    unsigned int GetOwnerFamily(bodyID_t ownerID) const;
    /// @brief Get the mass of a owner.
    /// @param ownerID The owner's ID.
    /// @return The mass.
    float GetOwnerMass(bodyID_t ownerID) const;
    /// @brief Get the moment of inertia (in principal axis frame) of a owner.
    /// @param ownerID The owner's ID.
    /// @return The moment of inertia (in principal axis frame).
    float3 GetOwnerMOI(bodyID_t ownerID) const;
    /// Set position of a owner
    void SetOwnerPosition(bodyID_t ownerID, float3 pos);
    /// Set angular velocity of a owner
    void SetOwnerAngVel(bodyID_t ownerID, float3 angVel);
    /// Set velocity of a owner
    void SetOwnerVelocity(bodyID_t ownerID, float3 vel);
    /// Set quaternion of a owner
    void SetOwnerOriQ(bodyID_t ownerID, float4 oriQ);
    /// @brief Set the family number of a owner.
    /// @param ownerID The ID (offset) of the owner.
    /// @param fam Family number.
    void SetOwnerFamily(bodyID_t ownerID, family_t fam);
    /// @brief Rewrite the relative positions of the flattened triangle soup.
    void SetTriNodeRelPos(size_t owner, size_t triID, const std::vector<float3>& new_nodes);
    /// @brief Update the relative positions of the flattened triangle soup.
    void UpdateTriNodeRelPos(size_t owner, size_t triID, const std::vector<float3>& updates);
    /// @brief Get a handle for the mesh this tracker is tracking.
    /// @return Pointer to the mesh.
    std::shared_ptr<DEMMeshConnected>& GetCachedMesh(bodyID_t ownerID);
    /// @brief Get the current locations of all the nodes in the mesh being tracked.
    /// @param ownerID The ownerID of the mesh.
    /// @return A vector of float3 representing the global coordinates of the mesh nodes.
    std::vector<float3> GetMeshNodesGlobal(bodyID_t ownerID);

    /// @brief Get all clump--clump contacts in the simulation system.
    /// @return A sorted (based on contact body A's owner ID) vector of contact pairs. First is the owner ID of contact
    /// body A, and Second is that of contact body B.
    std::vector<std::pair<bodyID_t, bodyID_t>> GetClumpContacts() const;

    /// @brief Get all clump--clump contacts in the simulation system.
    /// @param family_to_include Contacts that involve a body in a family not listed in this argument are ignored.
    /// @return A sorted (based on contact body A's owner ID) vector of contact pairs. First is the owner ID of contact
    /// body A, and Second is that of contact body B.
    std::vector<std::pair<bodyID_t, bodyID_t>> GetClumpContacts(const std::set<family_t>& family_to_include) const;

    /// @brief Get all clump--clump contacts in the simulation system.
    /// @param family_pair Functions returns a vector of contact body family number pairs. First is the family number of
    /// contact body A, and Second is that of contact body B.
    /// @return A sorted (based on contact body A's owner ID) vector of contact pairs. First is the owner ID of contact
    /// body A, and Second is that of contact body B.
    std::vector<std::pair<bodyID_t, bodyID_t>> GetClumpContacts(
        std::vector<std::pair<family_t, family_t>>& family_pair) const;

    /// Load input clumps (topology types and initial locations) on a per-pair basis. Note that the initial location
    /// means the location of the clumps' CoM coordinates in the global frame.
    std::shared_ptr<DEMClumpBatch> AddClumps(DEMClumpBatch& input_batch);
    /// @brief Load clumps into the simulation.
    /// @param input_types Vector of the types of the clumps (vector of shared pointers).
    /// @param input_xyz Vector of the initial locations of the clumps.
    /// @return Handle to the loaded batch of clumps.
    std::shared_ptr<DEMClumpBatch> AddClumps(const std::vector<std::shared_ptr<DEMClumpTemplate>>& input_types,
                                             const std::vector<float3>& input_xyz);
    std::shared_ptr<DEMClumpBatch> AddClumps(const std::vector<std::shared_ptr<DEMClumpTemplate>>& input_types,
                                             const std::vector<std::vector<float>>& input_xyz) {
        assertThreeElementsVector(input_xyz, "AddClumps", "input_xyz");
        std::vector<float3> loc_xyz(input_xyz.size());
        for (size_t i = 0; i < input_xyz.size(); i++) {
            loc_xyz[i] = host_make_float3(input_xyz[i][0], input_xyz[i][1], input_xyz[i][2]);
        }
        return AddClumps(input_types, loc_xyz);
    }

    /// @brief Load a clump into the simulation.
    /// @param input_type The type (shared pointer pointing to the clump type handle).
    /// @param input_xyz Initial location of the clump.
    /// @return Handle to the clump.
    std::shared_ptr<DEMClumpBatch> AddClumps(std::shared_ptr<DEMClumpTemplate>& input_type, float3 input_xyz) {
        return AddClumps(std::vector<std::shared_ptr<DEMClumpTemplate>>(1, input_type),
                         std::vector<float3>(1, input_xyz));
    }
    std::shared_ptr<DEMClumpBatch> AddClumps(std::shared_ptr<DEMClumpTemplate>& input_type,
                                             const std::vector<float>& input_xyz) {
        assertThreeElements(input_xyz, "AddClumps", "input_xyz");
        return AddClumps(input_type, host_make_float3(input_xyz[0], input_xyz[1], input_xyz[2]));
    }

    /// @brief Load clumps (of the same template) into the simulation.
    /// @param input_types The type (shared pointer pointing to the clump type handle).
    /// @param input_xyz Vector of the initial locations of the clumps.
    /// @return Handle to the loaded batch of clumps.
    std::shared_ptr<DEMClumpBatch> AddClumps(std::shared_ptr<DEMClumpTemplate>& input_type,
                                             const std::vector<float3>& input_xyz) {
        return AddClumps(std::vector<std::shared_ptr<DEMClumpTemplate>>(input_xyz.size(), input_type), input_xyz);
    }
    std::shared_ptr<DEMClumpBatch> AddClumps(std::shared_ptr<DEMClumpTemplate>& input_type,
                                             const std::vector<std::vector<float>>& input_xyz) {
        assertThreeElementsVector(input_xyz, "AddClumps", "input_xyz");
        std::vector<float3> loc_xyz(input_xyz.size());
        for (size_t i = 0; i < input_xyz.size(); i++) {
            loc_xyz[i] = host_make_float3(input_xyz[i][0], input_xyz[i][1], input_xyz[i][2]);
        }
        return AddClumps(input_type, loc_xyz);
    }

    /// Load a mesh-represented object
    std::shared_ptr<DEMMeshConnected> AddWavefrontMeshObject(const std::string& filename,
                                                             const std::shared_ptr<DEMMaterial>& mat,
                                                             bool load_normals = true,
                                                             bool load_uv = false);
    std::shared_ptr<DEMMeshConnected> AddWavefrontMeshObject(const std::string& filename,
                                                             bool load_normals = true,
                                                             bool load_uv = false);
    std::shared_ptr<DEMMeshConnected> AddWavefrontMeshObject(DEMMeshConnected& mesh);

    /// @brief Create a DEMTracker to allow direct control/modification/query to this external object/batch of
    /// clumps/triangle mesh object.
    /// @details By default, it refers to the first clump in this batch. The user can refer to other clumps in this
    /// batch by supplying an offset when using this tracker's querying or assignment methods.
    template <typename T>
    std::shared_ptr<DEMTracker> Track(const std::shared_ptr<T>& obj) {
        // Create a middle man: DEMTrackedObj. The reason we use it is because a simple struct should be used to
        // transfer to dT for owner-number processing. If we cut the middle man and use things such as DEMExtObj, there
        // will not be a universal treatment that dT can apply, besides we may have some include-related issues.
        DEMTrackedObj tracked_obj;
        tracked_obj.load_order = obj->load_order;
        tracked_obj.obj_type = obj->obj_type;
        m_tracked_objs.push_back(std::make_shared<DEMTrackedObj>(std::move(tracked_obj)));

        // Create a Tracker for this tracked object
        DEMTracker tracker(this);
        tracker.obj = m_tracked_objs.back();
        return std::make_shared<DEMTracker>(std::move(tracker));
    }

    /// @brief Create a DEMTracker to allow direct control/modification/query to this external object/batch of
    /// clumps/triangle mesh object.
    /// @details C++ users do not have to use this method. Using Track is enough. This method is for Python wrapper.
    std::shared_ptr<DEMTracker> PythonTrack(const std::shared_ptr<DEMInitializer>& obj) {
        return Track<DEMInitializer>(obj);
    }

    /// Create a inspector object that can help query some statistical info of the clumps in the simulation
    std::shared_ptr<DEMInspector> CreateInspector(const std::string& quantity = "clump_max_z");
    std::shared_ptr<DEMInspector> CreateInspector(const std::string& quantity, const std::string& region);

    /// @brief Add an extra acceleration to a owner for the next time step.
    /// @param ownerID The number of that owner.
    /// @param acc The extra acceleration to add.
    void AddOwnerNextStepAcc(bodyID_t ownerID, float3 acc);
    /// @brief Add an extra angular acceleration to a owner for the next time step.
    /// @param ownerID The number of that owner.
    /// @param acc The extra angular acceleration to add.
    void AddOwnerNextStepAngAcc(bodyID_t ownerID, float3 angAcc);

    /// Instruct the solver that the 2 input families should not have contacts (a.k.a. ignored, if such a pair is
    /// encountered in contact detection). These 2 families can be the same (which means no contact within members of
    /// that family).
    void DisableContactBetweenFamilies(unsigned int ID1, unsigned int ID2);

    /// Re-enable contact between 2 families after the system is initialized.
    void EnableContactBetweenFamilies(unsigned int ID1, unsigned int ID2);

    /// Prevent entites associated with this family to be outputted to files.
    void DisableFamilyOutput(unsigned int ID);

    /// Mark all entities in this family to be fixed.
    void SetFamilyFixed(unsigned int ID);

    /// If dictate is set to true, then

    /// @brief Set the prescribed linear velocity to all entities in a family.
    /// @param ID Family number.
    /// @param velX X component of velocity.
    /// @param velY Y component of velocity.
    /// @param velZ Z component of velocity.
    /// @param dictate If true, this family will not be influenced by the force exerted from other simulation entites
    /// (both linear and rotational motions); if false, only specified components (that is, not specified with "none")
    /// will not be influenced by the force exerted from other simulation entites.
    /// @param pre Prerequisite code. For example, you can generate a float3 with this prerequisite code, then assign
    /// XYZ components based on this float3.
    void SetFamilyPrescribedLinVel(unsigned int ID,
                                   const std::string& velX,
                                   const std::string& velY,
                                   const std::string& velZ,
                                   bool dictate = true,
                                   const std::string& pre = "none");
    /// Let the linear velocities of all entites in this family always keep `as is', and not influenced by the force
    /// exerted from other simulation entites.
    void SetFamilyPrescribedLinVel(unsigned int ID);
    /// Let the X component of the linear velocities of all entites in this family always keep `as is', and not
    /// influenced by the force exerted from other simulation entites.
    void SetFamilyPrescribedLinVelX(unsigned int ID);
    /// Let the Y component of the linear velocities of all entites in this family always keep `as is', and not
    /// influenced by the force exerted from other simulation entites.
    void SetFamilyPrescribedLinVelY(unsigned int ID);
    /// Let the Z component of the linear velocities of all entites in this family always keep `as is', and not
    /// influenced by the force exerted from other simulation entites.
    void SetFamilyPrescribedLinVelZ(unsigned int ID);

    /// @brief Set the prescribed angular velocity to all entities in a family.
    /// @param ID Family number.
    /// @param velX X component of angular velocity.
    /// @param velY Y component of angular velocity.
    /// @param velZ Z component of angular velocity.
    /// @param dictate If true, this family will not be influenced by the force exerted from other simulation entites
    /// (both linear and rotational motions); if false, only specified components (that is, not specified with "none")
    /// will not be influenced by the force exerted from other simulation entites.
    /// @param pre Prerequisite code. For example, you can generate a float3 with this prerequisite code, then assign
    /// XYZ components based on this float3.
    void SetFamilyPrescribedAngVel(unsigned int ID,
                                   const std::string& velX,
                                   const std::string& velY,
                                   const std::string& velZ,
                                   bool dictate = true,
                                   const std::string& pre = "none");
    /// Let the linear velocities of all entites in this family always keep `as is', and not influenced by the force
    /// exerted from other simulation entites.
    void SetFamilyPrescribedAngVel(unsigned int ID);
    /// Let the X component of the angular velocities of all entites in this family always keep `as is', and not
    /// influenced by the force exerted from other simulation entites.
    void SetFamilyPrescribedAngVelX(unsigned int ID);
    /// Let the Y component of the angular velocities of all entites in this family always keep `as is', and not
    /// influenced by the force exerted from other simulation entites.
    void SetFamilyPrescribedAngVelY(unsigned int ID);
    /// Let the Z component of the angular velocities of all entites in this family always keep `as is', and not
    /// influenced by the force exerted from other simulation entites.
    void SetFamilyPrescribedAngVelZ(unsigned int ID);

    /// @brief Keep the positions of all entites in this family to remain exactly the user-specified values.
    /// @param ID Family number.
    /// @param X X coordinate (can be an expression).
    /// @param Y Y coordinate (can be an expression).
    /// @param Z Z coordinate (can be an expression).
    /// @param dictate If true, prevent entities in this family to have (both linear and rotational) positional updates
    /// resulted from the `simulation physics'; if false, only specified components (that is, not specified with "none")
    /// will not be influenced by the force exerted from other simulation entites.
    /// @param pre Prerequisite code. For example, you can generate a float3 with this prerequisite code, then assign
    /// XYZ components based on this float3.
    void SetFamilyPrescribedPosition(unsigned int ID,
                                     const std::string& X,
                                     const std::string& Y,
                                     const std::string& Z,
                                     bool dictate = true,
                                     const std::string& pre = "none");
    /// @brief Let the linear positions of all entites in this family always keep `as is'.
    void SetFamilyPrescribedPosition(unsigned int ID);
    /// @brief Let the X component of the linear positions of all entites in this family always keep `as is'.
    void SetFamilyPrescribedPositionX(unsigned int ID);
    /// @brief Let the Y component of the linear positions of all entites in this family always keep `as is'.
    void SetFamilyPrescribedPositionY(unsigned int ID);
    /// @brief Let the Z component of the linear positions of all entites in this family always keep `as is'.
    void SetFamilyPrescribedPositionZ(unsigned int ID);

    /// @brief Keep the orientation quaternions of all entites in this family to remain exactly the user-specified
    /// values.
    /// @param ID Family number.
    /// @param q_formula The code from which the quaternion should be calculated. Must `return' a float4. For example,
    /// "float tmp=make_float4(1,1,1,1); return tmp;".
    /// @param dictate If true, prevent entities in this family to have (both linear and rotational) positional updates
    /// resulted from the `simulation physics'; otherwise, the `simulation physics' still takes effect.
    void SetFamilyPrescribedQuaternion(unsigned int ID, const std::string& q_formula, bool dictate = true);
    /// @brief Let the orientation quaternions of all entites in this family always keep `as is'.
    void SetFamilyPrescribedQuaternion(unsigned int ID);

    /// @brief The entities in this family will always experience an extra acceleration defined using this method.
    /// @param pre Prerequisite code. For example, you can generate a float3 with this prerequisite code, then assign
    /// XYZ components based on this float3.
    void AddFamilyPrescribedAcc(unsigned int ID,
                                const std::string& X,
                                const std::string& Y,
                                const std::string& Z,
                                const std::string& pre = "none");
    /// @brief The entities in this family will always experience an extra angular acceleration defined using this
    /// method.
    /// @param pre Prerequisite code. For example, you can generate a float3 with this prerequisite code, then assign
    /// XYZ components based on this float3.
    void AddFamilyPrescribedAngAcc(unsigned int ID,
                                   const std::string& X,
                                   const std::string& Y,
                                   const std::string& Z,
                                   const std::string& pre = "none");

    /// @brief The entities in this family will always experience an added linear-velocity correction defined using this
    /// method. At the same time, they are still subject to the `simulation physics'.
    /// @param pre Prerequisite code. For example, you can generate a float3 with this prerequisite code, then assign
    /// XYZ components based on this float3.
    void CorrectFamilyLinVel(unsigned int ID,
                             const std::string& X,
                             const std::string& Y,
                             const std::string& Z,
                             const std::string& pre = "none");
    /// @brief The entities in this family will always experience an added angular-velocity correction defined using
    /// this method. At the same time, they are still subject to the `simulation physics'.
    /// @param pre Prerequisite code. For example, you can generate a float3 with this prerequisite code, then assign
    /// XYZ components based on this float3.
    void CorrectFamilyAngVel(unsigned int ID,
                             const std::string& X,
                             const std::string& Y,
                             const std::string& Z,
                             const std::string& pre = "none");

    /// @brief The entities in this family will always experience an added positional correction defined using this
    /// method. At the same time, they are still subject to the `simulation physics'.
    /// @param pre Prerequisite code. For example, you can generate a float3 with this prerequisite code, then assign
    /// XYZ components based on this float3.
    void CorrectFamilyPosition(unsigned int ID,
                               const std::string& X,
                               const std::string& Y,
                               const std::string& Z,
                               const std::string& pre = "none");
    /// @brief The entities in this family will always experience an added quaternion correction defined using this
    /// method. At the same time, they are still subject to the `simulation physics'.
    /// @param q_formula The code from which the quaternion should be calculated. Must `return' a float4. For example,
    /// "float tmp=make_float4(1,1,1,1); return tmp;".
    void CorrectFamilyQuaternion(unsigned int ID, const std::string& q_formula);

    /// @brief Set the names for the extra quantities that will be associated with each contact pair.
    void SetContactWildcards(const std::set<std::string>& wildcards);
    /// @brief Set the names for the extra quantities that will be associated with each owner.
    void SetOwnerWildcards(const std::set<std::string>& wildcards);
    /// @brief Set the names for the extra quantities that will be associated with each geometry entity (such as sphere,
    /// triangle).
    void SetGeometryWildcards(const std::set<std::string>& wildcards);

    /// @brief Change the value of contact wildcards to val if either of the contact geometries is in family N.
    /// @param N Family number. If one contact geometry is in N, this contact wildcard is modified.
    /// @param name Name of the contact wildcard to modify.
    /// @param val The value to change to.
    void SetFamilyContactWildcardValueAny(unsigned int N, const std::string& name, float val);
    /// @brief Change the value of contact wildcards to val if both of the contact geometries are in family N.
    /// @param N Family number. Only if both contact geometries are in N, this contact wildcard is modified.
    /// @param name Name of the contact wildcard to modify.
    /// @param val The value to change to.
    void SetFamilyContactWildcardValueAll(unsigned int N, const std::string& name, float val);
    /// @brief Change the value of contact wildcards to val if one of the contact geometry is in family N1, and the
    /// other is in N2.
    /// @param N1 First family number.
    /// @param N2 Second family number.
    /// @param name Name of the contact wildcard to modify.
    /// @param val The value to change to.
    void SetFamilyContactWildcardValue(unsigned int N1, unsigned int N2, const std::string& name, float val);
    /// @brief Change the value of contact wildcards to val. Apply to all simulation bodies that are present.
    /// @param name Name of the contact wildcard to modify.
    /// @param val The value to change to.
    void SetContactWildcardValue(const std::string& name, float val);

    /// @brief Get all contact forces that concern a owner.
    /// @param ownerID The ID of the owner.
    /// @param points Fill this vector of float3 with the XYZ components of the contact points.
    /// @param forces Fill this vector of float3 with the XYZ components of the forces.
    /// @return Number of force pairs.
    size_t GetOwnerContactForces(bodyID_t ownerID, std::vector<float3>& points, std::vector<float3>& forces);

    /// @brief Get all contact forces that concern a owner.
    /// @param ownerID The ID of the owner.
    /// @param points Fill this vector of float3 with the XYZ components of the contact points.
    /// @param forces Fill this vector of float3 with the XYZ components of the forces.
    /// @param torques Fill this vector of float3 with the XYZ components of the torques (in local frame).
    /// @param torque_in_local If true, output torque in this body's local ref frame.
    /// @return Number of force pairs.
    size_t GetOwnerContactForces(bodyID_t ownerID,
                                 std::vector<float3>& points,
                                 std::vector<float3>& forces,
                                 std::vector<float3>& torques,
                                 bool torque_in_local = false);

    /// @brief Set the wildcard values of some triangles.
    /// @param geoID The ID of the starting (first) triangle that needs to be modified.
    /// @param name The name of the wildcard.
    /// @param vals A vector of values that will be assigned to the triangles starting from geoID.
    void SetTriWildcardValue(bodyID_t geoID, const std::string& name, const std::vector<float>& vals);
    /// @brief Set the wildcard values of some spheres.
    /// @param geoID The ID of the starting (first) sphere that needs to be modified.
    /// @param name The name of the wildcard.
    /// @param vals A vector of values that will be assigned to the spheres starting from geoID.
    void SetSphereWildcardValue(bodyID_t geoID, const std::string& name, const std::vector<float>& vals);
    /// @brief Set the wildcard values of some analytical components.
    /// @param geoID The ID of the starting (first) analytical component that needs to be modified.
    /// @param name The name of the wildcard.
    /// @param vals A vector of values that will be assigned to the analytical components starting from geoID.
    void SetAnalWildcardValue(bodyID_t geoID, const std::string& name, const std::vector<float>& vals);

    /// @brief Set the wildcard values of some owners.
    /// @param ownerID The ID of the starting (first) owner that needs to be modified.
    /// @param name The name of the wildcard.
    /// @param vals A vector of values that will be assigned to the owners starting from ownerID.
    void SetOwnerWildcardValue(bodyID_t ownerID, const std::string& name, const std::vector<float>& vals);
    /// @brief Set the wildcard values of some owners.
    /// @param ownerID The ID of the starting (first) owner that needs to be modified.
    /// @param name The name of the wildcard.
    /// @param val The value to set.
    /// @param n The number of owners starting from the first that will be modified by this call. Default is 1.
    void SetOwnerWildcardValue(bodyID_t ownerID, const std::string& name, float val, size_t n = 1) {
        SetOwnerWildcardValue(ownerID, name, std::vector<float>(n, val));
    }

    /// Modify the owner wildcard's values of all entities in family N.
    void SetFamilyOwnerWildcardValue(unsigned int N, const std::string& name, const std::vector<float>& vals);
    /// Modify the owner wildcard's values of all entities in family N.
    void SetFamilyOwnerWildcardValue(unsigned int N, const std::string& name, float val) {
        SetFamilyOwnerWildcardValue(N, name, std::vector<float>(1, val));
    }
    /// @brief Set all clumps in this family to have this material.
    /// @param N Family number.
    /// @param mat Material type.
    void SetFamilyClumpMaterial(unsigned int N, const std::shared_ptr<DEMMaterial>& mat);
    /// @brief Set all meshes in this family to have this material.
    /// @param N Family number.
    /// @param mat Material type.
    void SetFamilyMeshMaterial(unsigned int N, const std::shared_ptr<DEMMaterial>& mat);

    /// @brief Add an extra contact margin to entities in a family so they are registered as potential contact pairs
    /// earlier.
    /// @details You typically need this method when the custom force model contains non-contact forces. The solver
    /// needs this extra margin to preemptively registered contact pairs. If the extra margin is not added, then the
    /// contact pair will not be computed until entities are in physical contact. Note this margin should be as small as
    /// needed, since it potentially increases the total number of contact pairs greatly.
    /// @param N Family number.
    /// @param extra_size The thickness of the extra contact margin.
    void SetFamilyExtraMargin(unsigned int N, float extra_size);

    /// @brief Get the owner wildcard's values of a owner.
    /// @param ownerID Owner's ID.
    /// @param name Wildcard's name.
    /// @return Value of this wildcard.
    float GetOwnerWildcardValue(bodyID_t ownerID, const std::string& name);
    /// @brief Get the owner wildcard's values of all entities.
    std::vector<float> GetAllOwnerWildcardValue(const std::string& name);
    /// @brief Get the owner wildcard's values of all entities in family N.
    std::vector<float> GetFamilyOwnerWildcardValue(unsigned int N, const std::string& name);

    /// @brief Get the geometry wildcard's values of a series of triangles.
    /// @param geoID The ID of the first triangle.
    /// @param name Wildcard's name.
    /// @param n The number of triangles to query following the ID of the first one.
    /// @return Vector of values of the wildcards.
    std::vector<float> GetTriWildcardValue(bodyID_t geoID, const std::string& name, size_t n);
    /// @brief Get the geometry wildcard's values of a series of spheres.
    /// @param geoID The ID of the first sphere.
    /// @param name Wildcard's name.
    /// @param n The number of spheres to query following the ID of the first one.
    /// @return Vector of values of the wildcards.
    std::vector<float> GetSphereWildcardValue(bodyID_t geoID, const std::string& name, size_t n);
    /// @brief Get the geometry wildcard's values of a series of analytical entities.
    /// @param geoID The ID of the first analytical entity.
    /// @param name Wildcard's name.
    /// @param n The number of analytical entities to query following the ID of the first one.
    /// @return Vector of values of the wildcards.
    std::vector<float> GetAnalWildcardValue(bodyID_t geoID, const std::string& name, size_t n);

    /// Change all entities with family number ID_from to have a new number ID_to, when the condition defined by the
    /// string is satisfied by the entities in question. This should be called before initialization, and will be baked
    /// into the solver, so the conditions will be checked and changes applied every time step.
    void ChangeFamilyWhen(unsigned int ID_from, unsigned int ID_to, const std::string& condition);

    /// Change all entities with family number ID_from to have a new number ID_to, immediately. This is callable when kT
    /// and dT are hanging, not when they are actively working, or the behavior is not defined.
    void ChangeFamily(unsigned int ID_from, unsigned int ID_to);

    /// @brief Change the family number for the clumps in a box region to the specified value.
    /// @param fam_num The family number to change into.
    /// @param X {L, U} that discribes the lower and upper bound of the X coord of the box region.
    /// @param Y The lower and upper bound of the Y coord of the box region.
    /// @param Z The lower and upper bound of the Z coord of the box region.
    /// @param orig_fam Only clumps that originally have these family numbers will be modified. Leave empty to apply
    /// changes regardless of original family numbers.
    /// @return The number of owners that get changed by this call.
    size_t ChangeClumpFamily(
        unsigned int fam_num,
        const std::pair<double, double>& X = std::pair<double, double>(-DEME_HUGE_FLOAT, DEME_HUGE_FLOAT),
        const std::pair<double, double>& Y = std::pair<double, double>(-DEME_HUGE_FLOAT, DEME_HUGE_FLOAT),
        const std::pair<double, double>& Z = std::pair<double, double>(-DEME_HUGE_FLOAT, DEME_HUGE_FLOAT),
        const std::set<unsigned int>& orig_fam = std::set<unsigned int>());

    /// Change the sizes of the clumps by a factor. This method directly works on the clump components spheres,
    /// therefore requiring sphere components to be store in flattened array (default behavior), not jitified templates.
    void ChangeClumpSizes(const std::vector<bodyID_t>& IDs, const std::vector<float>& factors);

    /// If true, each jitification string substitution will do a one-liner to one-liner replacement, so that if the
    /// kernel compilation fails, the error meessage line number will reflex the actual spot where that happens (instead
    /// of some random number)
    void EnsureKernelErrMsgLineNum(bool flag = true) { ensure_kernel_line_num = flag; }

    /// Whether the force collection (acceleration calc and reduction) process should be using CUB. If true, the
    /// acceleration array is flattened and reduced using CUB; if false, the acceleration is computed and directly
    /// applied to each body through atomic operations.
    void UseCubForceCollection(bool flag = true) { use_cub_to_reduce_force = flag; }

    /// Reduce contact forces to accelerations right after calculating them, in the same kernel. This may give some
    /// performance boost if you have only polydisperse spheres, no clumps.
    void SetCollectAccRightAfterForceCalc(bool flag = true) { collect_force_in_force_kernel = flag; }

    /// Instruct the solver that there is no need to record the contact force (and contact point location etc.) in an
    /// array. If set to true, the contact forces must be reduced to accelerations right in the force calculation kernel
    /// (meaning SetCollectAccRightAfterForceCalc is effectively called too). Calling this method could reduce some
    /// memory usage, but will disable contact pair output.
    void SetNoForceRecord(bool flag = true) {
        no_recording_contact_forces = flag;
        if (flag)
            collect_force_in_force_kernel = flag;
    }

    /// Add an analytical object to the simulation system.
    std::shared_ptr<DEMExternObj> AddExternalObject();
    /// @brief Add an analytical plane to the simulation.
    /// @param pos A point on the plane.
    /// @param normal The normal direction of the plane. Note entities are always considered in-contact with the plane
    /// from the positive normal direction.
    /// @param material Material of the plane.
    /// @return A handle to the added plane object.
    std::shared_ptr<DEMExternObj> AddBCPlane(const float3 pos,
                                             const float3 normal,
                                             const std::shared_ptr<DEMMaterial>& material);
    std::shared_ptr<DEMExternObj> AddBCPlane(const std::vector<float>& pos,
                                             const std::vector<float>& normal,
                                             const std::shared_ptr<DEMMaterial>& material) {
        assertThreeElements(pos, "AddBCPlane", "pos");
        assertThreeElements(normal, "AddBCPlane", "normal");
        return AddBCPlane(host_make_float3(pos[0], pos[1], pos[2]), host_make_float3(normal[0], normal[1], normal[2]),
                          material);
    }

    /// Remove host-side cached vectors (so you can re-define them, and then re-initialize system).
    void ClearCache();

    /// Write the current status of clumps to a file
    void WriteClumpFile(const std::string& outfilename, unsigned int accuracy = 10) const;
    /// Write the current status of `clumps' to a file, but not as clumps, instead, as each individual sphere. This may
    /// make small-scale rendering easier.
    void WriteSphereFile(const std::string& outfilename) const;
    /// @brief Write all contact pairs to a file.
    /// @details The outputted torque using this method is in global, rather than each object's local coordinate system.
    /// @param outfilename Output filename.
    /// @param force_thres Forces with magnitude smaller than this amount will not be outputted.
    void WriteContactFile(const std::string& outfilename, float force_thres = DEME_TINY_FLOAT) const;
    /// Write the current status of all meshes to a file
    void WriteMeshFile(const std::string& outfilename) const;

    /// @brief Read 3 columns of your choice from a CSV filem and group them by clump_header.
    /// @param infilename CSV filename.
    /// @param x_header CSV header for the first col.
    /// @param y_header CSV header for the second col.
    /// @param z_header CSV header for the third col.
    /// @param clump_header The identifier column to separate types of clumps.
    /// @return Unordered_map which maps types of clumps to a respective vector of float3s.
    static std::unordered_map<std::string, std::vector<float3>> ReadClumpFloat3FromCsv(
        const std::string& infilename,
        const std::string& x_header,
        const std::string& y_header,
        const std::string& z_header,
        const std::string& clump_header) {
        std::unordered_map<std::string, std::vector<float3>> type_xyz_map;
        io::CSVReader<4, io::trim_chars<' ', '\t'>, io::no_quote_escape<','>, io::throw_on_overflow,
                      io::empty_line_comment>
            in(infilename);
        in.read_header(io::ignore_extra_column, clump_header, x_header, y_header, z_header);
        std::string type_name;
        float3 XYZ;
        size_t count = 0;
        while (in.read_row(type_name, XYZ.x, XYZ.y, XYZ.z)) {
            type_xyz_map[type_name].push_back(XYZ);
            count++;
        }
        return type_xyz_map;
    }
    /// Read clump coordinates from a CSV file (whose format is consistent with this solver's clump output file).
    /// Returns an unordered_map which maps each unique clump type name to a vector of float3 (XYZ coordinates).
    static std::unordered_map<std::string, std::vector<float3>> ReadClumpXyzFromCsv(const std::string& infilename) {
        return ReadClumpFloat3FromCsv(infilename, OUTPUT_FILE_X_COL_NAME, OUTPUT_FILE_Y_COL_NAME,
                                      OUTPUT_FILE_Z_COL_NAME, OUTPUT_FILE_CLUMP_TYPE_NAME);
    }
    /// Read clump velocity from a CSV file (whose format is consistent with this solver's clump output file).
    /// Returns an unordered_map which maps each unique clump type name to a vector of float3 (velocity).
    static std::unordered_map<std::string, std::vector<float3>> ReadClumpVelFromCsv(const std::string& infilename) {
        return ReadClumpFloat3FromCsv(infilename, OUTPUT_FILE_VEL_X_COL_NAME, OUTPUT_FILE_VEL_Y_COL_NAME,
                                      OUTPUT_FILE_VEL_Z_COL_NAME, OUTPUT_FILE_CLUMP_TYPE_NAME);
    }
    /// Read clump angular velocity from a CSV file (whose format is consistent with this solver's clump output file).
    /// Returns an unordered_map which maps each unique clump type name to a vector of float3 (angular velocity).
    static std::unordered_map<std::string, std::vector<float3>> ReadClumpAngVelFromCsv(const std::string& infilename) {
        return ReadClumpFloat3FromCsv(infilename, OUTPUT_FILE_ANGVEL_X_COL_NAME, OUTPUT_FILE_ANGVEL_Y_COL_NAME,
                                      OUTPUT_FILE_ANGVEL_Z_COL_NAME, OUTPUT_FILE_CLUMP_TYPE_NAME);
    }

    /// Read clump quaternions from a CSV file (whose format is consistent with this solver's clump output file).
    /// Returns an unordered_map which maps each unique clump type name to a vector of float4 (4 components of the
    /// quaternion, (Qx, Qy, Qz, Qw) = (0, 0, 0, 1) means 0 rotation).
    static std::unordered_map<std::string, std::vector<float4>> ReadClumpQuatFromCsv(const std::string& infilename) {
        std::unordered_map<std::string, std::vector<float4>> type_Q_map;
        io::CSVReader<5, io::trim_chars<' ', '\t'>, io::no_quote_escape<','>, io::throw_on_overflow,
                      io::empty_line_comment>
            in(infilename);
        in.read_header(io::ignore_extra_column, OUTPUT_FILE_CLUMP_TYPE_NAME, OUTPUT_FILE_QW_COL_NAME,
                       OUTPUT_FILE_QX_COL_NAME, OUTPUT_FILE_QY_COL_NAME, OUTPUT_FILE_QZ_COL_NAME);
        std::string type_name;
        float4 Q;
        size_t count = 0;
        while (in.read_row(type_name, Q.w, Q.x, Q.y, Q.z)) {
            type_Q_map[type_name].push_back(Q);
            count++;
        }
        return type_Q_map;
    }

    /// Read all contact pairs (geometry ID) from a contact file
    static std::vector<std::pair<bodyID_t, bodyID_t>> ReadContactPairsFromCsv(
        const std::string& infilename,
        const std::string& cntType = OUTPUT_FILE_SPH_SPH_CONTACT_NAME,
        const std::string& cntColName = OUTPUT_FILE_CNT_TYPE_NAME,
        const std::string& first_name = OUTPUT_FILE_GEO_ID_1_NAME,
        const std::string& second_name = OUTPUT_FILE_GEO_ID_2_NAME) {
        io::CSVReader<3, io::trim_chars<' ', '\t'>, io::no_quote_escape<','>, io::throw_on_overflow,
                      io::empty_line_comment>
            in(infilename);
        in.read_header(io::ignore_extra_column, cntColName, first_name, second_name);
        bodyID_t A, B;
        std::string cnt_type_name;
        std::vector<std::pair<bodyID_t, bodyID_t>> pairs;
        size_t count = 0;
        while (in.read_row(cnt_type_name, A, B)) {
            if (cnt_type_name == cntType) {  // only the type of contact we care
                pairs.push_back(std::pair<bodyID_t, bodyID_t>(A, B));
                count++;
            }
        }
        return pairs;
    }

    /// Read all contact wildcards from a contact file
    static std::unordered_map<std::string, std::vector<float>> ReadContactWildcardsFromCsv(
        const std::string& infilename,
        const std::string& cntType = OUTPUT_FILE_SPH_SPH_CONTACT_NAME,
        const std::string& cntColName = OUTPUT_FILE_CNT_TYPE_NAME) {
        io::LineReader in_header(infilename);
        char* f_header = in_header.next_line();
        std::vector<std::string> header_names = parse_string_line(std::string(f_header));
        std::vector<std::string> wildcard_names;
        // Find those col names that are not contact file standard names: they have to be wildcard names
        for (const auto& col_name : header_names) {
            if (!check_exist(CNT_FILE_KNOWN_COL_NAMES, col_name)) {
                wildcard_names.push_back(col_name);
            }
        }
        // Now parse in the csv file
        std::unordered_map<std::string, std::vector<float>> w_vals;
        size_t count = 0;
        for (const auto& wildcard_name : wildcard_names) {
            io::CSVReader<2, io::trim_chars<' ', '\t'>, io::no_quote_escape<','>, io::throw_on_overflow,
                          io::empty_line_comment>
                in(infilename);
            in.read_header(io::ignore_extra_column, OUTPUT_FILE_CNT_TYPE_NAME, wildcard_name);
            std::string cnt_type_name;
            float w_val;

            while (in.read_row(cnt_type_name, w_val)) {
                if (cnt_type_name == cntType) {  // only the type of contact we care (SS by default)
                    w_vals[wildcard_name].push_back(w_val);
                    count++;
                }
            }
        }

        return w_vals;
    }

    /// Intialize the simulation system.
    void Initialize();

    /// Advance simulation by this amount of time, and at the end of this call, synchronize kT and dT. This is suitable
    /// for a longer call duration and without co-simulation.
    void DoDynamicsThenSync(double thisCallDuration);

    /// Advance simulation by this amount of time (but does not attempt to sync kT and dT). This can work with both long
    /// and short call durations and allows interplay with co-simulation APIs.
    void DoDynamics(double thisCallDuration);

    /// Equivalent to calling DoDynamics with the time step size as the argument.
    void DoStepDynamics() { DoDynamics(m_ts_size); }

    /// @brief Transfer the cached sim params to the workers. Used for sim environment modification after system
    /// initialization.
    void UpdateSimParams();

    /// @brief Transfer newly loaded clumps to the GPU-side in mid-simulation.
    void UpdateClumps();

    /// @brief Update the time step size. Used after system initialization.
    /// @param ts Time step size.
<<<<<<< HEAD
    void UpdateStepSize(double ts = -1.0);
=======
    void UpdateStepSize(double ts);
>>>>>>> 8628aee1

    /// Show the collaboration stats between dT and kT. This is more useful for tweaking the number of time steps that
    /// dT should be allowed to be in advance of kT.
    void ShowThreadCollaborationStats();

    /// Show the wall time and percentages of wall time spend on various solver tasks.
    void ShowTimingStats();

    /// Show potential anomalies that may have been there in the simulation, then clear the anomaly log.
    void ShowAnomalies();

    /// Reset the collaboration stats between dT and kT back to the initial value (0). You should call this if you want
    /// to start over and re-inspect the stats of the new run; otherwise, it is generally not needed, you can go ahead
    /// and destroy DEMSolver.
    void ClearThreadCollaborationStats();

    /// Reset the recordings of the wall time and percentages of wall time spend on various solver tasks.
    void ClearTimingStats();

    /// Removes all entities associated with a family from the arrays (to save memory space).
    void PurgeFamily(unsigned int family_num);

    /// Release the memory for the flattened arrays (which are used for initialization pre-processing and transferring
    /// info the worker threads).
    void ReleaseFlattenedArrays();

    /// @brief Return whether the solver is currently reducing force in the force calculation kernel.
    bool GetWhetherForceCollectInKernel() { return collect_force_in_force_kernel; }

    /*
      protected:
        DEMSolver() : m_sys(nullptr) {}
        DEMSolver_impl* m_sys;
    */

    // Choose between outputting particles as individual component spheres (results in larger files but less
    // post-processing), or as owner clumps (e.g. xyz location means clump CoM locations, etc.), by
    // OUTPUT_MODE::SPHERE and OUTPUT_MODE::CLUMP options.
    // NOTE: I did not implement this functionality; the flavor of output depends on the actual write-to-file function
    // call.
    // void SetClumpOutputMode(OUTPUT_MODE mode) { m_clump_out_mode = mode; }

    /// Choose output format.
    void SetOutputFormat(OUTPUT_FORMAT format) { m_out_format = format; }
    /// Specify the information that needs to go into the clump or sphere output files.
    void SetOutputContent(unsigned int content) { m_out_content = content; }
    /// Specify the file format of contact pairs.
    void SetContactOutputFormat(OUTPUT_FORMAT format) { m_cnt_out_format = format; }
    /// Specify the information that needs to go into the contact pair output files.
    void SetContactOutputContent(unsigned int content) { m_cnt_out_content = content; }
    /// Specify the file format of meshes.
    void SetMeshOutputFormat(MESH_FORMAT format) { m_mesh_out_format = format; }
    /// Enable/disable outputting owner wildcard values to file.
    void EnableOwnerWildcardOutput(bool enable = true) { m_is_out_owner_wildcards = enable; }
    /// Enable/disable outputting contact wildcard values to the contact file.
    void EnableContactWildcardOutput(bool enable = true) { m_is_out_cnt_wildcards = enable; }
    /// Enable/disable outputting geometry wildcard values to the contact file.
    void EnableGeometryWildcardOutput(bool enable = true) { m_is_out_geo_wildcards = enable; }

    /// @brief Set the verbosity level of the solver.
    /// @param verbose "QUIET", "ERROR", "WARNING", "INFO", "STEP_ANOMALY", "STEP_METRIC", "DEBUG" or "STEP_DEBUG".
    /// Recommend "INFO".
    void SetVerbosity(const std::string& verbose);
    /// @brief Choose sphere and clump output file format.
    /// @param format Choice among "CSV", "BINARY".
    void SetOutputFormat(const std::string& format);
    /// @brief Specify the information that needs to go into the clump or sphere output files.
    /// @param content A list of "XYZ", "QUAT", "ABSV", "VEL", "ANG_VEL", "ABS_ACC", "ACC", "ANG_ACC", "FAMILY", "MAT",
    /// "OWNER_WILDCARD" and/or "GEO_WILDCARD".
    void SetOutputContent(const std::vector<std::string>& content);
    /// @brief Specify the file format of contact pairs.
    /// @param format Choice among "CSV", "BINARY".
    void SetContactOutputFormat(const std::string& format);
    /// @brief Specify the information that needs to go into the contact pair output files.
    /// @param content A list of "CNT_TYPE", "FORCE", "POINT", "COMPONENT", "NORMAL", "TORQUE", "CNT_WILDCARD", "OWNER",
    /// "GEO_ID" and/or "NICKNAME".
    void SetContactOutputContent(const std::vector<std::string>& content);
    /// @brief Specify the output file format of meshes.
    /// @param format A choice between "VTK", "OBJ".
    void SetMeshOutputFormat(const std::string& format);

    // void SetOutputContent(const std::string& content) { SetOutputContent({content}); }
    // void SetContactOutputContent(const std::string& content) { SetContactOutputContent({content}); }

    /// @brief Add a library that the kernels will be compiled with (so that the user can use the provided methods in
    /// their customized code, like force model).
    /// @param lib_name The lib to include. For example, "math_functions.h".
    void AddKernelInclude(const std::string& lib_name);
    /// @brief Set the kernels' headers' extra include lines. Useful for customization.
    /// @param includes The extra headers, as a string.
    void SetKernelInclude(const std::string& includes) { kernel_includes = includes; }
    /// @brief Remove all extra libraries that the kernels `include' in their headers.
    void RemoveKernelInclude() { kernel_includes = " "; }

    /// Let dT do this call and return the reduce value of the inspected quantity.
    float dTInspectReduce(const std::shared_ptr<jitify::Program>& inspection_kernel,
                          const std::string& kernel_name,
                          INSPECT_ENTITY_TYPE thing_to_insp,
                          CUB_REDUCE_FLAVOR reduce_flavor,
                          bool all_domain);
    float* dTInspectNoReduce(const std::shared_ptr<jitify::Program>& inspection_kernel,
                             const std::string& kernel_name,
                             INSPECT_ENTITY_TYPE thing_to_insp,
                             CUB_REDUCE_FLAVOR reduce_flavor,
                             bool all_domain);

  private:
    ////////////////////////////////////////////////////////////////////////////////
    // Flag-like behavior-related variables cached on the host side
    ////////////////////////////////////////////////////////////////////////////////

    // Verbosity
    VERBOSITY verbosity = INFO;
    // If true, dT should sort contact arrays (based on contact type) before usage
    bool should_sort_contacts = true;
    // If true, the solvers may need to do a per-step sweep to apply family number changes
    bool famnum_can_change_conditionally = false;

    // Should jitify clump template into kernels
    bool jitify_clump_templates = true;
    // Should jitify mass/MOI properties into kernels
    bool jitify_mass_moi = true;

    enum class INIT_BIN_SIZE_TYPE { EXPLICIT, MULTI_MIN_SPH, TARGET_NUM };
    // User explicitly set a bin size to use
    INIT_BIN_SIZE_TYPE use_user_defined_bin_size = INIT_BIN_SIZE_TYPE::TARGET_NUM;
    // User explicity specify a expand factor to use
    bool use_user_defined_expand_factor = false;
    // Whether to auto-adjust the bin size and the max update frequency
    bool auto_adjust_bin_size = true;
    bool auto_adjust_update_freq = true;
    // User-instructed initial bin size as a multiple of smallest sphere radius
    float m_binSize_as_multiple = 8.0;
    // Target initial bin number
    size_t m_target_init_bin_num = 1e6;

    // I/O related flags
    // The output file format for clumps and spheres
    // OUTPUT_MODE m_clump_out_mode = OUTPUT_MODE::SPHERE;
    OUTPUT_FORMAT m_out_format = OUTPUT_FORMAT::CSV;
    unsigned int m_out_content = OUTPUT_CONTENT::QUAT | OUTPUT_CONTENT::ABSV;
    // The output file format for contact pairs
    OUTPUT_FORMAT m_cnt_out_format = OUTPUT_FORMAT::CSV;
    // The output file content for contact pairs
    unsigned int m_cnt_out_content = CNT_OUTPUT_CONTENT::GEO_ID | CNT_OUTPUT_CONTENT::FORCE |
                                     CNT_OUTPUT_CONTENT::DEME_POINT | CNT_OUTPUT_CONTENT::CNT_WILDCARD;
    // The output file format for meshes
    MESH_FORMAT m_mesh_out_format = MESH_FORMAT::VTK;
    // If the solver should output wildcards to file
    bool m_is_out_owner_wildcards = false;
    bool m_is_out_cnt_wildcards = false;
    bool m_is_out_geo_wildcards = false;

    // User-instructed simulation `world' size. Note it is an approximate of the true size and we will generate a world
    // not smaller than this. This is useful if the user want to automatically add BCs enclosing this user-defined
    // domain.
    float3 m_user_box_min = make_float3(-DEFAULT_BOX_DOMAIN_SIZE / 2.);
    float3 m_user_box_max = make_float3(DEFAULT_BOX_DOMAIN_SIZE / 2.);

    // The enlarged user-instructed box.. We do this because we don't want the box domain to have boundaries exactly on
    // the edge of the world.
    float3 m_target_box_min = make_float3(-DEFAULT_BOX_DOMAIN_SIZE * (1. + DEFAULT_BOX_DOMAIN_ENLARGE_RATIO) / 2.);
    float3 m_target_box_max = make_float3(DEFAULT_BOX_DOMAIN_SIZE * (1. + DEFAULT_BOX_DOMAIN_ENLARGE_RATIO) / 2.);

    // Exact `World' size along X dir (determined at init time)
    float m_boxX = -1.f;
    // Exact `World' size along Y dir (determined at init time)
    float m_boxY = -1.f;
    // Exact `World' size along Z dir (determined at init time)
    float m_boxZ = -1.f;
    // Origin of the ``world''
    float3 m_boxLBF = make_float3(0);
    // Number of voxels in the X direction, expressed as a power of 2
    unsigned char nvXp2;
    // Number of voxels in the Y direction, expressed as a power of 2
    unsigned char nvYp2;
    // Number of voxels in the Z direction, expressed as a power of 2
    unsigned char nvZp2;
    // Gravitational acceleration
    float3 G;
    // Actual (double-precision) size of a voxel
    double m_voxelSize;
    // Time step size
    double m_ts_size = 1e-5;
    // If the time step size is a constant (if not, it needs to be supplied with a file or a function)
    bool ts_size_is_const = true;
    // The length unit. Any XYZ we report to the user, is under the hood a multiple of this l.
    float l = FLT_MAX;
    // The edge length of a bin (for contact detection)
    double m_binSize;
    // Total number of bins
    size_t m_num_bins;
    // Number of bins on each direction
    binID_t nbX;
    binID_t nbY;
    binID_t nbZ;
    // The amount at which all geometries inflate (for safer contact detection)
    float m_expand_factor = 0.f;
    // When the user suggests the expand factor without explicitly setting it, the `just right' amount of expansion is
    // multiplied by this expand_safety_param, so the geometries over-expand for CD purposes. This creates more false
    // positives, and risks leading to more bodies in a bin than a block can handle, but helps prevent contacts being
    // left undiscovered by CD.
    float m_expand_safety_multi = 1.f;
    // The `base' velocity we always consider entities to have, when determining the thickness of the margin to add for
    // contact detection.
    float m_expand_base_vel = 3.f;

    // The method of determining the thickness of the margin added to CD
    // Default is using a max_vel inspector of the clumps to decide it
    enum class MARGIN_FINDER_TYPE { DEM_INSPECTOR, DEFAULT };
    MARGIN_FINDER_TYPE m_max_v_finder_type = MARGIN_FINDER_TYPE::DEFAULT;
    // User-instructed approximate maximum velocity (of any point on a body in the simulation)
    float m_approx_max_vel = DEME_HUGE_FLOAT;
    // The inspector that will be used for querying system max velocity
    std::shared_ptr<DEMInspector> m_approx_max_vel_func;

    // The number of user-estimated (max) number of owners that will be present in the simulation. If 0, then the arrays
    // will just be resized at intialization based on the input size.
    size_t m_instructed_num_owners = 0;

    // Whether the GPU-side systems have been initialized
    bool sys_initialized = false;
    // Smallest sphere radius (used to let the user know whether the expand factor is sufficient)
    float m_smallest_radius = FLT_MAX;

    // The number of dT steps before it waits for a kT update. The default value means every dT step will wait for a
    // newly produced contact-pair info (from kT) before proceeding.
    int m_suggestedFutureDrift = 40;

    // This is an unused variable which is supposed to be related to m_suggestedFutureDrift...
    int m_updateFreq = 20;

    // The extra libs that the kernels need to include.
    std::string kernel_includes = "#include <curand_kernel.h>\n";

    // If and how we should add boundaries to the simulation world upon initialization. Choose between none, all and
    // top_open.
    std::string m_user_add_bounding_box = "none";
    // And the material should be used for the bounding BCs
    std::shared_ptr<DEMMaterial> m_bounding_box_material;
    // Along which direction the size of the simulation world representable with our integer-based voxels needs to be
    // exactly the same as user-instructed simulation domain size?
    SPATIAL_DIR m_box_dir_length_is_exact = SPATIAL_DIR::NONE;

    // If we should ensure that when kernel jitification fails, the line number reported reflexes where error happens
    bool ensure_kernel_line_num = false;

    // If we should flatten then reduce forces (true), or use atomic operation to reduce forces (false)
    bool use_cub_to_reduce_force = false;

    // If the solver sees there are more spheres in a bin than a this `maximum', it errors out
    unsigned int threshold_too_many_spheres_in_bin = 32768;
    // If the solver sees there are more triangles in a bin than a this `maximum', it errors out
    unsigned int threshold_too_many_tri_in_bin = 32768;
    // The max velocity at which the simulation should error out
    float threshold_error_out_vel = 1e3;
    // Num of steps that kT takes average before making a conclusion on the performance of this bin size
    unsigned int auto_adjust_observe_steps = 25;
    // See corresponding method for those...
    float auto_adjust_max_rate = 0.03;
    float auto_adjust_acc = 0.2;
    float auto_adjust_upper_proactive_ratio = 0.75;
    float auto_adjust_lower_proactive_ratio = 0.5;
    unsigned int upper_bound_future_drift = 200;
    float max_drift_ahead_of_avg_drift = 4.;
    float max_drift_multiple_of_avg_drift = 1.05;
    unsigned int max_drift_gauge_history_size = 200;

    // See SetNoForceRecord
    bool no_recording_contact_forces = false;
    // See SetCollectAccRightAfterForceCalc
    bool collect_force_in_force_kernel = false;

    // Error-out avg num contacts
    float threshold_error_out_num_cnts = 100.;

    // Integrator type
    TIME_INTEGRATOR m_integrator = TIME_INTEGRATOR::EXTENDED_TAYLOR;

    // The force model which will be used
    std::unordered_map<std::string, std::shared_ptr<DEMForceModel>> m_force_model;

    // Strategy for auto-adapting time steps size
    ADAPT_TS_TYPE adapt_ts_type = ADAPT_TS_TYPE::NONE;

    ////////////////////////////////////////////////////////////////////////////////
    // No user method is provided to modify the following key quantities, even if
    // there are entites added to/removed from the simulation, in which case
    // they will just be modified. At the time these quantities should be cleared,
    // the user might as well reconstruct the simulator.
    ////////////////////////////////////////////////////////////////////////////////

    // All material properties names
    std::set<std::string> m_material_prop_names;

    // The material properties that are pair-wise (example: friction coeff)
    std::set<std::string> m_pairwise_material_prop_names;

    // Cached tracked objects that can be leveraged by the user to assume explicit control over some simulation objects
    std::vector<std::shared_ptr<DEMTrackedObj>> m_tracked_objs;
    // std::vector<std::shared_ptr<DEMTracker>> m_trackers;

    // Cached inspectors that can be used to query the simulation system
    std::vector<std::shared_ptr<DEMInspector>> m_inspectors;

    // Total number of spheres
    size_t nSpheresGM = 0;
    // Total number of triangle facets
    size_t nTriGM = 0;
    // Number of analytical entites (as components of some external objects)
    unsigned int nAnalGM = 0;
    // Total number of owner bodies
    size_t nOwnerBodies = 0;
    // Number of loaded clumps
    size_t nOwnerClumps = 0;
    // Number of loaded external objects
    unsigned int nExtObj = 0;
    // Number of loaded triangle-represented (mesh) objects
    size_t nTriMeshes = 0;
    // nExtObj + nOwnerClumps + nTriMeshes == nOwnerBodies

    // Number of batches of clumps loaded by the user. Note this number never decreases, it just records how many times
    // the user loaded clumps into the simulation for the duration of this class.
    size_t nBatchClumpsLoad = 0;
    // Number of times when an external (analytical) object is loaded by the user. Never decreases.
    unsigned int nExtObjLoad = 0;
    // Number of times when a meshed object is loaded by the user. Never decreses.
    size_t nTriObjLoad = 0;
    // Number of clump templates loaded. Never decreases.
    size_t nClumpTemplateLoad = 0;
    // Number of materials loaded. Never decreases.
    size_t nMaterialsLoad = 0;

    // The above quantities, when they were last time initialized. Used for sanity checks at user re-initialization.
    size_t nLastTimeClumpTemplateLoad = 0;
    unsigned int nLastTimeExtObjLoad = 0;
    size_t nLastTimeBatchClumpsLoad = 0;
    size_t nLastTimeTriObjLoad = 0;
    unsigned int nLastTimeMatNum = 0;
    unsigned int nLastTimeClumpTemplateNum = 0;
    unsigned int nLastTimeFamilyPreNum = 0;

    ////////////////////////////////////////////////////////////////////////////////
    // These quantities will be reset at the time of jitification or re-jitification,
    // but not when entities are added to/removed from the simulation. No method is
    // provided to directly modify them as it is not needed.
    ////////////////////////////////////////////////////////////////////////////////

    // Num of sphere components that all clump templates have
    unsigned int nDistinctClumpComponents;

    // Num of clump templates types, basically. It's also the number of clump template mass properties.
    unsigned int nDistinctClumpBodyTopologies;

    // A design choice is that each analytical obj and meshed obj is its own mass type, so the following 2 quantities
    // are not independent, so we just won't use them Num of analytical objects loaded unsigned int
    // nExtObjMassProperties; Num of meshed objects loaded unsigned int nMeshMassProperties;

    // Sum of the above 3 items (but in fact nDistinctClumpBodyTopologies + nExtObj + nTriMeshes)
    unsigned int nDistinctMassProperties;

    // Num of material types
    unsigned int nMatTuples;

    // Not used anymore
    // unsigned int nDistinctFamilies;

    // This many clump template can be jitified, and the rest need to exist in global memory
    // Note all `mass' properties are jitified, it's just this many clump templates' component info will not be
    // jitified. Therefore, this quantity does not seem to be useful beyond reporting to the user.
    unsigned int nJitifiableClumpTopo;
    // Number of jitified clump components
    unsigned int nJitifiableClumpComponents;

    // A big fat tab for all string replacement that the JIT compiler needs to consider
    std::unordered_map<std::string, std::string> m_subs;

    // A map that records the numbering for user-defined owner wildcards
    std::unordered_map<std::string, unsigned int> m_owner_wc_num;
    // A map that records the numbering for user-defined geometry wildcards
    std::unordered_map<std::string, unsigned int> m_geo_wc_num;
    // A map that records the numbering for user-defined per-contact wildcards
    std::unordered_map<std::string, unsigned int> m_cnt_wc_num;

    // Meshes cached on dT side that has corresponding owner number associated. Useful for modifying meshes.
    std::vector<std::shared_ptr<DEMMeshConnected>> m_meshes;
    // A map between the owner of mesh, and the offset this mesh lives in m_meshes array.
    std::unordered_map<bodyID_t, unsigned int> m_owner_mesh_map;

    ////////////////////////////////////////////////////////////////////////////////
    // Cached user's direct (raw) inputs concerning the actual physics objects
    // presented in the simulation, which need to be processed before shipment,
    // at initialization time. These items will be cleared after initialization,
    // and before users add entites from the simulation on-the-fly.
    ////////////////////////////////////////////////////////////////////////////////
    //// TODO: These re-initialization flavors haven't been added

    // This is the cached material information.
    // It will be massaged into the managed memory upon Initialize().
    std::vector<std::shared_ptr<DEMMaterial>> m_loaded_materials;

    // Pair-wise material properties
    std::unordered_map<std::string, std::vector<std::pair<std::pair<unsigned int, unsigned int>, float>>>
        m_pairwise_matprop;

    // This is the cached clump structure information. Note although not stated explicitly, those are only `clump'
    // templates, not including triangles, analytical geometries etc.
    std::vector<std::shared_ptr<DEMClumpTemplate>> m_templates;

    // Shared pointers to a batch of clumps loaded into the system. Through this returned handle, the user can further
    // specify the vel, ori etc. of this batch of clumps.
    std::vector<std::shared_ptr<DEMClumpBatch>> cached_input_clump_batches;

    // Shared pointers to analytical objects cached at the API system
    std::vector<std::shared_ptr<DEMExternObj>> cached_extern_objs;

    // Shared pointers to meshed objects cached at the API system
    std::vector<std::shared_ptr<DEMMeshConnected>> cached_mesh_objs;

    // User-input prescribed motion
    std::vector<familyPrescription_t> m_input_family_prescription;
    // TODO: fixed particles should automatically attain status indicating they don't interact with each other.
    // The familes that should not be outputted
    std::set<unsigned int> m_no_output_families;
    // Change family number from ID1 to ID2 when conditions are met
    std::vector<familyPair_t> m_family_change_pairs;
    // Corrsponding family number changing conditions
    std::vector<std::string> m_family_change_conditions;
    // Cached user-input no-contact family pairs
    std::vector<familyPair_t> m_input_no_contact_pairs;
    // TODO: add APIs to allow specification of prescribed motions for each family. This information is only needed by
    // dT. (Prescribed types: an added force as a function of sim time or location; prescribed velocity/angVel as a
    // function; prescribed location as a function)
    // Upper-triangular interaction `mask' matrix, which clarifies the family codes that a family can interact with.
    // This is needed by kT only.

    ////////////////////////////////////////////////////////////////////////////////
    // Flattened and sometimes processed user inputs, ready to be transferred to
    // worker threads. Will be automatically cleared after initialization.
    ////////////////////////////////////////////////////////////////////////////////

    // Family mask that helps determine whether between 2 families there should be contacts, or not
    std::vector<notStupidBool_t> m_family_mask_matrix;
    // Map between clump templates and the user-assigned name. It is needed when the clump is outputted to files.
    std::unordered_map<unsigned int, std::string> m_template_number_name_map;

    // Unlike clumps, external objects do not have _types (each is its own type)
    std::vector<float3> m_input_ext_obj_xyz;
    std::vector<float4> m_input_ext_obj_rot;
    std::vector<unsigned int> m_input_ext_obj_family;
    // Mesh is also flattened before sending to kT and dT
    std::vector<float3> m_input_mesh_obj_xyz;
    std::vector<float4> m_input_mesh_obj_rot;
    std::vector<unsigned int> m_input_mesh_obj_family;

    // Processed unique family prescription info
    std::vector<familyPrescription_t> m_unique_family_prescription;

    // Flattened array of all family numbers the user used. This needs to be prepared each time at initialization time
    // since we need to know the range and amount of unique family numbers the user used, as we did not restrict what
    // naming scheme the user must use when defining family numbers.
    std::vector<unsigned int> m_input_clump_family;

    // Flattened (analytical) object component definition arrays, potentially jitifiable
    // These extra analytical entities' owners' ID will be appended to those added thru normal AddClump
    std::vector<unsigned int> m_anal_owner;
    // Material types of these analytical geometries
    std::vector<materialsOffset_t> m_anal_materials;
    // Initial locations of this obj's components relative to obj's CoM
    std::vector<float3> m_anal_comp_pos;
    // Some float3 quantity that is representitive of a component's initial orientation (such as plane normal, and its
    // meaning can vary among different types)
    std::vector<float3> m_anal_comp_rot;
    // Some float quantity that is representitive of a component's size (e.g. for a cylinder, top radius)
    std::vector<float> m_anal_size_1;
    // Some float quantity that is representitive of a component's size (e.g. for a cylinder, bottom radius)
    std::vector<float> m_anal_size_2;
    // Some float quantity that is representitive of a component's size (e.g. for a cylinder, its length)
    std::vector<float> m_anal_size_3;
    // Component object types
    std::vector<objType_t> m_anal_types;
    // Component object normal direction (represented by sign, 1 or -1), defaulting to inward (1). If this object is
    // topologically a plane then this param is meaningless, since its normal is determined by its rotation.
    std::vector<float> m_anal_normals;

    // These extra mesh facets' owners' ID will be appended to analytical entities'
    std::vector<unsigned int> m_mesh_facet_owner;
    // Material types of these mesh facets
    std::vector<materialsOffset_t> m_mesh_facet_materials;
    // Material types of these mesh facets
    std::vector<DEMTriangle> m_mesh_facets;

    // Clump templates will be flatten and transferred into kernels upon Initialize()
    std::vector<float> m_template_clump_mass;
    std::vector<float3> m_template_clump_moi;
    std::vector<std::vector<unsigned int>> m_template_sp_mat_ids;
    std::vector<std::vector<float>> m_template_sp_radii;
    std::vector<std::vector<float3>> m_template_sp_relPos;
    std::vector<float> m_template_clump_volume;
    // Analytical objects that will be flatten and transferred into kernels upon Initialize()
    std::vector<float> m_ext_obj_mass;
    std::vector<float3> m_ext_obj_moi;
    std::vector<unsigned int> m_ext_obj_comp_num;  // number of component of each analytical obj
    // Meshed objects that will be flatten and transferred into kernels upon Initialize()
    std::vector<float> m_mesh_obj_mass;
    std::vector<float3> m_mesh_obj_moi;
    /*
    // Dan and Ruochun decided NOT to extract unique input values.
    // Instead, we trust users: we simply store all clump template info users give.
    // So this unique-value-extractor block is disabled and commented.

    // unique clump masses derived from m_template_clump_mass
    std::set<float> m_template_mass_types;
    std::vector<unsigned int> m_template_mass_type_offset;
    // unique sphere radii types derived from m_template_sp_radii
    std::set<float> m_template_sp_radii_types;
    std::vector<std::vector<distinctSphereRadiiOffset_default_t>> m_template_sp_radii_type_offset;
    // unique sphere (local) location types derived from m_template_sp_relPos
    // std::set<float3, float3_less_than> m_clumps_sp_location_types;
    std::set<float3> m_clumps_sp_location_types;
    std::vector<std::vector<distinctSphereRelativePositions_default_t>> m_clumps_sp_location_type_offset;
    */

    // Number of contact pairs that the user manually added for this initialization call. Note unlike nTriGM or
    // nOwnerBodies and such, this number is temporary, and becomes useless after an initialization call, as we don't
    // generally know the number of contacts, that's kT dT's problem.
    size_t nExtraContacts = 0;

    ////////////////////////////////////////////////////////////////////////////////
    // DEM system's workers, helpers, friends
    ////////////////////////////////////////////////////////////////////////////////

    WorkerReportChannel* kTMain_InteractionManager;
    WorkerReportChannel* dTMain_InteractionManager;
    GpuManager* dTkT_GpuManager;
    ThreadManager* dTkT_InteractionManager;
    DEMKinematicThread* kT;
    DEMDynamicThread* dT;

    ////////////////////////////////////////////////////////////////////////////////
    // DEM system's private methods
    ////////////////////////////////////////////////////////////////////////////////

    /// Pre-process some user inputs regarding the simulation entities that fill up the world, so we acquire the
    /// knowledge on how to jitify the kernels
    void generateEntityResources();
    /// Pre-process some user inputs regarding the (sizes, features of) simulation world
    void generatePolicyResources();
    /// Must be called after generateEntityResources and generatePolicyResources to wrap the info in the previous steps
    /// up
    void postResourceGen();
    /// Make sure the input represents something we can simulate, and if not, tell the reasons
    void postResourceGenChecksAndTabKeeping();
    /// Flatten some input clump information, to figure out the size of the input, and their associated family numbers
    /// (to make jitifying family policies easier)
    void preprocessClumps();
    /// Flatten cached clump templates (from ClumpTemplate structs to float arrays)
    void preprocessClumpTemplates();
    /// Count the number of `things' that should be in the simulation now
    void updateTotalEntityNum();
    /// Jitify GPU kernels, based on pre-processed user inputs
    void jitifyKernels();
    /// Figure out the unit length l and numbers of voxels along each direction, based on domain size X, Y, Z
    void figureOutNV();
    /// Set the default bin (for contact detection) size to be the same of the smallest sphere
    void decideBinSize();
    /// The method of deciding the thickness of contact margin (user-specified max vel; or a custom inspector)
    void decideCDMarginStrat();
    /// Add boundaries to the simulation `world' based on user instructions
    void addWorldBoundingBox();
    /// Transfer cached solver preferences/instructions to dT and kT.
    void transferSolverParams();
    /// Transfer (CPU-side) cached simulation data (about sim world) to the GPU-side. It is called automatically during
    /// system initialization.
    void transferSimParams();
    /// Transfer cached clump templates info etc. to GPU-side arrays
    void initializeGPUArrays();
    /// Allocate memory space for GPU-side arrays
    void allocateGPUArrays();
    /// Pack array pointers to a struct so they can be easily used as kernel arguments
    void packDataPointers();
    /// Warn users if the data types defined in Defines.h do not blend well with the user inputs (fist-round
    /// coarse-grain sanity check)
    void validateUserInputs();
    /// Prepare the material/contact proxy matrix force computation kernels
    void figureOutMaterialProxies();
    /// Figure out info about external objects and how they should be jitified
    void preprocessAnalyticalObjs();
    /// Figure out info about external meshed objects
    void preprocessTriangleObjs();
    /// Report simulation stats at initialization
    void reportInitStats() const;
    /// Based on user input, prepare family_mask_matrix (family contact map matrix)
    void figureOutFamilyMasks();
    /// Reset kT and dT back to a status like when the simulation system is constructed. I decided to make this a
    /// private method because it can be dangerous, as if it is called when kT is waiting at the outer loop, it will
    /// stall the siumulation. So perhaps the user should not call it without knowing what they are doing. Also note
    /// this call does not reset the collaboration log between kT and dT.
    void resetWorkerThreads();
    /// Transfer newly loaded clumps/meshed objects to the GPU-side in mid-simulation and allocate GPU memory space for
    /// them
    void updateClumpMeshArrays(size_t nOwners,
                               size_t nClumps,
                               size_t nSpheres,
                               size_t nTriMesh,
                               size_t nFacets,
                               unsigned int nExtObj_old,
                               unsigned int nAnalGM_old);
    /// Add content to the flattened analytical component array.
    /// Note that analytical component is big different in that they each has a position in the jitified analytical
    /// templates, insteads of like a clump, has an extra ComponentOffset array points it to the right jitified template
    /// location.
    void addAnalCompTemplate(const objType_t type,
                             const std::shared_ptr<DEMMaterial>& material,
                             const unsigned int owner,
                             const float3 pos,
                             const float3 rot = make_float3(0),
                             const float d1 = 0.f,
                             const float d2 = 0.f,
                             const float d3 = 0.f,
                             const objNormal_t normal = ENTITY_NORMAL_INWARD);
    /// Assert that the DEM simulation system is initialized
    void assertSysInit(const std::string& method_name);
    /// Assert that the DEM simulation system is not initialized
    void assertSysNotInit(const std::string& method_name);
    /// Print due information on worker threads reported anomalies
    bool goThroughWorkerAnomalies();
    /// @brief Get the owner ID of this geometry, depending on the contact type.
    /// @return Owner ID of this geometry.
    bodyID_t getGeoOwnerID(const bodyID_t& geoID, const contact_t& cnt_type) const;
    /// @brief Implementation of getting (unsorted) contact pairs from dT.
    /// @param type_func Exclude certain contact types from being outputted if this evaluates to false.
    void getContacts_impl(std::vector<bodyID_t>& idA,
                          std::vector<bodyID_t>& idB,
                          std::vector<contact_t>& cnt_type,
                          std::vector<family_t>& famA,
                          std::vector<family_t>& famB,
                          std::function<bool(contact_t)> type_func) const;

    // Some JIT packaging helpers
    inline void equipClumpTemplates(std::unordered_map<std::string, std::string>& strMap);
    inline void equipSimParams(std::unordered_map<std::string, std::string>& strMap);
    inline void equipMassMoiVolume(std::unordered_map<std::string, std::string>& strMap);
    inline void equipMaterials(std::unordered_map<std::string, std::string>& strMap);
    inline void equipAnalGeoTemplates(std::unordered_map<std::string, std::string>& strMap);
    // inline void equipFamilyMasks(std::unordered_map<std::string, std::string>& strMap);
    inline void equipFamilyPrescribedMotions(std::unordered_map<std::string, std::string>& strMap);
    inline void equipFamilyOnFlyChanges(std::unordered_map<std::string, std::string>& strMap);
    inline void equipForceModel(std::unordered_map<std::string, std::string>& strMap);
    inline void equipIntegrationScheme(std::unordered_map<std::string, std::string>& strMap);
    inline void equipKernelIncludes(std::unordered_map<std::string, std::string>& strMap);
};

}  // namespace deme

#endif<|MERGE_RESOLUTION|>--- conflicted
+++ resolved
@@ -1113,11 +1113,7 @@
 
     /// @brief Update the time step size. Used after system initialization.
     /// @param ts Time step size.
-<<<<<<< HEAD
-    void UpdateStepSize(double ts = -1.0);
-=======
     void UpdateStepSize(double ts);
->>>>>>> 8628aee1
 
     /// Show the collaboration stats between dT and kT. This is more useful for tweaking the number of time steps that
     /// dT should be allowed to be in advance of kT.
