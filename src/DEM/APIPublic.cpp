//  Copyright (c) 2021, SBEL GPU Development Team
//  Copyright (c) 2021, University of Wisconsin - Madison
//
//	SPDX-License-Identifier: BSD-3-Clause

#include <core/ApiVersion.h>
#include <DEM/API.h>
#include <DEM/Defines.h>
#include <DEM/HostSideHelpers.hpp>
#include <DEM/AuxClasses.h>

#include <iostream>
#include <fstream>
#include <thread>
#include <chrono>
#include <cstring>
#include <limits>
#include <algorithm>

namespace deme {

DEMSolver::DEMSolver(unsigned int nGPUs) {
    dTkT_InteractionManager = new ThreadManager();
    kTMain_InteractionManager = new WorkerReportChannel();
    dTMain_InteractionManager = new WorkerReportChannel();

    // 2 means 2 threads (nGPUs is currently not used)
    dTkT_GpuManager = new GpuManager(2);

    dT = new DEMDynamicThread(dTMain_InteractionManager, dTkT_InteractionManager, dTkT_GpuManager);
    kT = new DEMKinematicThread(kTMain_InteractionManager, dTkT_InteractionManager, dTkT_GpuManager);

    // Make friends
    dT->kT = kT;
    kT->dT = dT;
}

DEMSolver::~DEMSolver() {
    delete kT;
    delete dT;
    delete kTMain_InteractionManager;
    delete dTMain_InteractionManager;
    delete dTkT_InteractionManager;
    delete dTkT_GpuManager;
}

std::vector<bodyID_t> DEMSolver::GetOwnerContactClumps(bodyID_t ownerID) const {
    // Is this owner a clump?
    ownerType_t this_type = dT->ownerTypes.at(ownerID);
    std::vector<bodyID_t> geo_to_watch;  // geo IDs that need to scan
    switch (this_type) {
        case OWNER_T_CLUMP:
            for (bodyID_t i = 0; i < nSpheresGM; i++) {
                if (ownerID == dT->ownerClumpBody.at(i))
                    geo_to_watch.push_back(i);
            }
            break;
        case OWNER_T_ANALYTICAL:
            for (bodyID_t i = 0; i < nAnalGM; i++) {
                if (ownerID == dT->ownerAnalBody.at(i))
                    geo_to_watch.push_back(i);
            }
            break;
        case OWNER_T_MESH:
            for (bodyID_t i = 0; i < nTriGM; i++) {
                if (ownerID == dT->ownerMesh.at(i))
                    geo_to_watch.push_back(i);
            }
            break;
    }

    std::vector<bodyID_t> clumps_in_cnt;
    // If this is not clump, then checking idB for it is enough
    if (this_type != OWNER_T_CLUMP) {
        for (size_t i = 0; i < dT->getNumContacts(); i++) {
            auto idA = dT->idGeometryA.at(i);
            auto idB = dT->idGeometryB.at(i);
            if (!check_exist(geo_to_watch, idB))
                continue;
            auto cnt_type = dT->contactType.at(i);
            // If it is a mesh facet, then contact type needs to match
            if (this_type == OWNER_T_MESH) {
                if (cnt_type == SPHERE_MESH_CONTACT) {
                    clumps_in_cnt.push_back(dT->ownerClumpBody.at(idA));
                }
            } else {  // If analytical, then contact type larger than PLANE is fine
                if (cnt_type >= SPHERE_PLANE_CONTACT) {
                    clumps_in_cnt.push_back(dT->ownerClumpBody.at(idA));
                }
            }
        }
    } else {  // If a clump, then both idA and idB need to be checked
        for (size_t i = 0; i < dT->getNumContacts(); i++) {
            auto idA = dT->idGeometryA.at(i);
            auto idB = dT->idGeometryB.at(i);
            auto cnt_type = dT->contactType.at(i);
            if (check_exist(geo_to_watch, idA)) {
                if (cnt_type == SPHERE_SPHERE_CONTACT) {
                    clumps_in_cnt.push_back(dT->ownerClumpBody.at(idB));
                }
            } else if (check_exist(geo_to_watch, idB)) {
                if (cnt_type == SPHERE_SPHERE_CONTACT) {
                    clumps_in_cnt.push_back(dT->ownerClumpBody.at(idA));
                }
            }
        }
    }
    return clumps_in_cnt;
}

std::shared_ptr<DEMMaterial> DEMSolver::Duplicate(const std::shared_ptr<DEMMaterial>& ptr) {
    // Make a copy
    DEMMaterial obj = *ptr;
    return this->LoadMaterial(obj);
}
std::shared_ptr<DEMClumpTemplate> DEMSolver::Duplicate(const std::shared_ptr<DEMClumpTemplate>& ptr) {
    // Make a copy
    DEMClumpTemplate obj = *ptr;
    return this->LoadClumpType(obj);
}
std::shared_ptr<DEMClumpBatch> DEMSolver::Duplicate(const std::shared_ptr<DEMClumpBatch>& ptr) {
    // Make a copy
    DEMClumpBatch obj = *ptr;
    return this->AddClumps(obj);
}

std::vector<std::pair<bodyID_t, bodyID_t>> DEMSolver::GetClumpContacts() const {
    std::vector<bodyID_t> idA_tmp, idB_tmp;
    std::vector<family_t> famA_tmp, famB_tmp;
    std::vector<contact_t> cnt_type_tmp;
    // Getting sphere contacts is enough
    getContacts_impl(idA_tmp, idB_tmp, cnt_type_tmp, famA_tmp, famB_tmp,
                     [](contact_t type) { return type == SPHERE_SPHERE_CONTACT; });
    auto idx = hostSortIndices(idA_tmp);
    std::vector<std::pair<bodyID_t, bodyID_t>> out_pair(idx.size());
    for (size_t i = 0; i < idx.size(); i++) {
        out_pair[i] = std::pair<bodyID_t, bodyID_t>(idA_tmp[idx[i]], idB_tmp[idx[i]]);
    }
    return out_pair;
}

std::vector<std::pair<bodyID_t, bodyID_t>> DEMSolver::GetClumpContacts(
    const std::set<family_t>& family_to_include) const {
    std::vector<bodyID_t> idA_tmp, idB_tmp;
    std::vector<family_t> famA_tmp, famB_tmp;
    std::vector<contact_t> cnt_type_tmp;
    // Getting sphere contacts is enough
    getContacts_impl(idA_tmp, idB_tmp, cnt_type_tmp, famA_tmp, famB_tmp,
                     [](contact_t type) { return type == SPHERE_SPHERE_CONTACT; });
    // Exclude the families that are not in the set
    std::vector<bool> elem_to_remove(idA_tmp.size(), false);
    for (size_t i = 0; i < idA_tmp.size(); i++) {
        if (!check_exist(family_to_include, famA_tmp.at(i)) || !check_exist(family_to_include, famB_tmp.at(i))) {
            elem_to_remove[i] = true;
        }
    }
    idA_tmp = hostRemoveElem(idA_tmp, elem_to_remove);
    idB_tmp = hostRemoveElem(idB_tmp, elem_to_remove);
    famA_tmp = hostRemoveElem(famA_tmp, elem_to_remove);
    famB_tmp = hostRemoveElem(famB_tmp, elem_to_remove);
    cnt_type_tmp = hostRemoveElem(cnt_type_tmp, elem_to_remove);

    auto idx = hostSortIndices(idA_tmp);
    std::vector<std::pair<bodyID_t, bodyID_t>> out_pair(idx.size());
    for (size_t i = 0; i < idx.size(); i++) {
        out_pair[i] = std::pair<bodyID_t, bodyID_t>(idA_tmp[idx[i]], idB_tmp[idx[i]]);
    }
    return out_pair;
}

std::vector<std::pair<bodyID_t, bodyID_t>> DEMSolver::GetClumpContacts(
    std::vector<std::pair<family_t, family_t>>& family_pair) const {
    std::vector<bodyID_t> idA_tmp, idB_tmp;
    std::vector<family_t> famA_tmp, famB_tmp;
    std::vector<contact_t> cnt_type_tmp;
    // Getting sphere contacts is enough
    getContacts_impl(idA_tmp, idB_tmp, cnt_type_tmp, famA_tmp, famB_tmp,
                     [](contact_t type) { return type == SPHERE_SPHERE_CONTACT; });
    auto idx = hostSortIndices(idA_tmp);
    std::vector<std::pair<bodyID_t, bodyID_t>> out_pair(idx.size());
    family_pair.resize(idx.size());
    for (size_t i = 0; i < idx.size(); i++) {
        out_pair[i] = std::pair<bodyID_t, bodyID_t>(idA_tmp[idx[i]], idB_tmp[idx[i]]);
        family_pair[i] = std::pair<family_t, family_t>(famA_tmp[idx[i]], famB_tmp[idx[i]]);
    }
    return out_pair;
}

float3 DEMSolver::GetOwnerPosition(bodyID_t ownerID) const {
    return dT->getOwnerPos(ownerID);
}
float3 DEMSolver::GetOwnerAngVel(bodyID_t ownerID) const {
    return dT->getOwnerAngVel(ownerID);
}
float3 DEMSolver::GetOwnerVelocity(bodyID_t ownerID) const {
    return dT->getOwnerVel(ownerID);
}
float4 DEMSolver::GetOwnerOriQ(bodyID_t ownerID) const {
    return dT->getOwnerOriQ(ownerID);
}
float3 DEMSolver::GetOwnerAcc(bodyID_t ownerID) const {
    return dT->getOwnerAcc(ownerID);
}
float3 DEMSolver::GetOwnerAngAcc(bodyID_t ownerID) const {
    return dT->getOwnerAngAcc(ownerID);
}
unsigned int DEMSolver::GetOwnerFamily(bodyID_t ownerID) const {
    return (unsigned int)(+(dT->familyID.at(ownerID)));
}

void DEMSolver::AddOwnerNextStepAcc(bodyID_t ownerID, float3 acc) {
    dT->accSpecified[ownerID] = 1;
    dT->aX[ownerID] = acc.x;
    dT->aY[ownerID] = acc.y;
    dT->aZ[ownerID] = acc.z;
}
void DEMSolver::AddOwnerNextStepAngAcc(bodyID_t ownerID, float3 angAcc) {
    dT->angAccSpecified[ownerID] = 1;
    dT->alphaX[ownerID] = angAcc.x;
    dT->alphaY[ownerID] = angAcc.y;
    dT->alphaZ[ownerID] = angAcc.z;
}
void DEMSolver::SetOwnerPosition(bodyID_t ownerID, float3 pos) {
    dT->setOwnerPos(ownerID, pos);
}
void DEMSolver::SetOwnerAngVel(bodyID_t ownerID, float3 angVel) {
    dT->setOwnerAngVel(ownerID, angVel);
}
void DEMSolver::SetOwnerVelocity(bodyID_t ownerID, float3 vel) {
    dT->setOwnerVel(ownerID, vel);
}
void DEMSolver::SetOwnerOriQ(bodyID_t ownerID, float4 oriQ) {
    dT->setOwnerOriQ(ownerID, oriQ);
}
void DEMSolver::SetOwnerFamily(bodyID_t ownerID, family_t fam) {
    kT->familyID.at(ownerID) = fam;
    dT->familyID.at(ownerID) = fam;
}

float DEMSolver::GetOwnerMass(bodyID_t ownerID) const {
    if (jitify_mass_moi) {
        inertiaOffset_t offset = dT->inertiaPropOffsets.at(ownerID);
        return dT->massOwnerBody.at(offset);
    } else {
        return dT->massOwnerBody.at(ownerID);
    }
}

float3 DEMSolver::GetOwnerMOI(bodyID_t ownerID) const {
    if (jitify_mass_moi) {
        inertiaOffset_t offset = dT->inertiaPropOffsets.at(ownerID);
        float m1 = dT->mmiXX.at(offset);
        float m2 = dT->mmiYY.at(offset);
        float m3 = dT->mmiZZ.at(offset);
        return host_make_float3(m1, m2, m3);
    } else {
        float m1 = dT->mmiXX.at(ownerID);
        float m2 = dT->mmiYY.at(ownerID);
        float m3 = dT->mmiZZ.at(ownerID);
        return host_make_float3(m1, m2, m3);
    }
}

void DEMSolver::SetTriNodeRelPos(size_t owner, size_t triID, const std::vector<float3>& new_nodes) {
    auto& mesh = m_meshes.at(m_owner_mesh_map.at(owner));
    if (mesh->GetNumNodes() != new_nodes.size()) {
        DEME_ERROR(
            "To deform a mesh, provided vector must have the same length as the number of nodes in mesh.\nThe mesh has "
            "%zu nodes, yet the provided vector has length %zu.",
            mesh->GetNumNodes(), new_nodes.size());
    }
    // We actually modify the cached mesh... since it has implications in output
    for (size_t i = 0; i < mesh->GetNumNodes(); i++) {
        mesh->m_vertices[i] = new_nodes[i];
    }
    std::vector<DEMTriangle> new_triangles(mesh->GetNumTriangles());
    for (size_t i = 0; i < mesh->GetNumTriangles(); i++) {
        new_triangles[i] = mesh->GetTriangle(i);
    }
    dT->setTriNodeRelPos(triID, new_triangles);
    dT->solverFlags.willMeshDeform = true;

    // kT just received update from dT, to avoid mem hazards
    // kT->setTriNodeRelPos(triID, new_triangles);
}
void DEMSolver::UpdateTriNodeRelPos(size_t owner, size_t triID, const std::vector<float3>& updates) {
    auto& mesh = m_meshes.at(m_owner_mesh_map.at(owner));
    if (mesh->GetNumNodes() != updates.size()) {
        DEME_ERROR(
            "To deform a mesh, provided vector must have the same length as the number of nodes in mesh.\nThe mesh has "
            "%zu nodes, yet the provided vector has length %zu.",
            mesh->GetNumNodes(), updates.size());
    }
    // We actually modify the cached mesh... since it has implications in output
    for (size_t i = 0; i < mesh->GetNumNodes(); i++) {
        mesh->m_vertices[i] += updates[i];
    }
    // No need to worry about RHR: that's taken care of at init
    std::vector<DEMTriangle> new_triangles(mesh->GetNumTriangles());
    for (size_t i = 0; i < mesh->GetNumTriangles(); i++) {
        new_triangles[i] = mesh->GetTriangle(i);
    }
    dT->setTriNodeRelPos(triID, new_triangles);
    dT->solverFlags.willMeshDeform = true;

    // kT just received update from dT, to avoid mem hazards
    // kT->setTriNodeRelPos(triID, new_triangles);
}
std::shared_ptr<DEMMeshConnected>& DEMSolver::GetCachedMesh(bodyID_t ownerID) {
    if (m_owner_mesh_map.find(ownerID) == m_owner_mesh_map.end()) {
        DEME_ERROR("Owner %zu is not a mesh, you therefore cannot retrive a handle to mesh using it.", (size_t)ownerID);
    }
    return m_meshes.at(m_owner_mesh_map.at(ownerID));
}
std::vector<float3> DEMSolver::GetMeshNodesGlobal(bodyID_t ownerID) {
    if (m_owner_mesh_map.find(ownerID) == m_owner_mesh_map.end()) {
        DEME_ERROR("Owner %zu is not a mesh, you therefore cannot get its nodes' coordinates.", (size_t)ownerID);
    }
    float3 mesh_pos = dT->getOwnerPos(ownerID);
    float4 mesh_oriQ = dT->getOwnerOriQ(ownerID);
    std::vector<float3> nodes(m_meshes.at(m_owner_mesh_map.at(ownerID))->GetCoordsVertices());
    for (auto& pnt : nodes) {
        applyFrameTransformLocalToGlobal<float3, float3, float4>(pnt, mesh_pos, mesh_oriQ);
    }
    return nodes;
}

double DEMSolver::GetSimTime() const {
    return dT->getSimTime();
}

void DEMSolver::SetSimTime(double time) {
    dT->setSimTime(time);
}

float DEMSolver::GetUpdateFreq() const {
    return dT->getUpdateFreq();
}

void DEMSolver::SetIntegrator(const std::string& intg) {
    switch (hash_charr(intg.c_str())) {
        case ("forward_euler"_):
            m_integrator = TIME_INTEGRATOR::FORWARD_EULER;
            break;
        case ("centered_difference"_):
            m_integrator = TIME_INTEGRATOR::CENTERED_DIFFERENCE;
            break;
        case ("extended_taylor"_):
            m_integrator = TIME_INTEGRATOR::EXTENDED_TAYLOR;
            break;
        default:
            DEME_ERROR("Integration type %s is unknown. Please select another via SetIntegrator.", intg.c_str());
    }
}

void DEMSolver::SetAdaptiveTimeStepType(const std::string& type) {
    DEME_WARNING(
        "SetAdaptiveTimeStepType is currently not implemented and has no effect, time step size is still fixed.");
    switch (hash_charr(type.c_str())) {
        case ("none"_):
            adapt_ts_type = ADAPT_TS_TYPE::NONE;
            break;
        case ("max_vel"_):
            adapt_ts_type = ADAPT_TS_TYPE::MAX_VEL;
            break;
        case ("int_diff"_):
            adapt_ts_type = ADAPT_TS_TYPE::INT_DIFF;
            break;
        default:
            DEME_ERROR("Adaptive time step type %s is unknown. Please select another via SetAdaptiveTimeStepType.",
                       type.c_str());
    }
}

void DEMSolver::SetCDNumStepsMaxDriftHistorySize(unsigned int n) {
    if (n > NUM_STEPS_RESERVED_AFTER_RENEWING_FREQ_TUNER) {
        max_drift_gauge_history_size = n;
    } else {
        DEME_WARNING(
            "SetCDNumStepsMaxDriftHistorySize has no effect, since the argument supplied needs to be larger than %u.",
            NUM_STEPS_RESERVED_AFTER_RENEWING_FREQ_TUNER);
    }
}

void DEMSolver::SetMaxVelocity(float max_vel) {
    m_approx_max_vel = max_vel;
}

void DEMSolver::SetExpandSafetyType(const std::string& insp_type) {
    if (insp_type == "auto") {
        m_max_v_finder_type = MARGIN_FINDER_TYPE::DEFAULT;
        use_user_defined_expand_factor = false;
    } else {
        DEME_ERROR("Unknown string input \"%s\" for SetExpandSafetyType.", insp_type.c_str());
    }
}

void DEMSolver::InstructBoxDomainDimension(float x, float y, float z, const std::string& dir_exact) {
    m_user_box_min = host_make_float3(-x / 2., -y / 2., -z / 2.);
    m_user_box_max = host_make_float3(x / 2., y / 2., z / 2.);

    float3 enlarge_amount =
        host_make_float3(x * DEFAULT_BOX_DOMAIN_ENLARGE_RATIO / 2., y * DEFAULT_BOX_DOMAIN_ENLARGE_RATIO / 2.,
                         z * DEFAULT_BOX_DOMAIN_ENLARGE_RATIO / 2.);
    m_target_box_min = m_user_box_min - enlarge_amount;
    m_target_box_max = m_user_box_max + enlarge_amount;

    if (str_to_upper(dir_exact) == "X") {
        m_box_dir_length_is_exact = SPATIAL_DIR::X;
        m_target_box_min.x = m_user_box_min.x;
        m_target_box_max.x = m_user_box_max.x;
    } else if (str_to_upper(dir_exact) == "Y") {
        m_box_dir_length_is_exact = SPATIAL_DIR::Y;
        m_target_box_min.y = m_user_box_min.y;
        m_target_box_max.y = m_user_box_max.y;
    } else if (str_to_upper(dir_exact) == "Z") {
        m_box_dir_length_is_exact = SPATIAL_DIR::Z;
        m_target_box_min.z = m_user_box_min.z;
        m_target_box_max.z = m_user_box_max.z;
    } else if (str_to_upper(dir_exact) == "NONE") {
        m_box_dir_length_is_exact = SPATIAL_DIR::NONE;
    } else {
        DEME_ERROR("Unknown '%s' parameter in InstructBoxDomainDimension call.", dir_exact.c_str());
    }
}

void DEMSolver::InstructBoxDomainDimension(const std::pair<float, float>& x,
                                           const std::pair<float, float>& y,
                                           const std::pair<float, float>& z,
                                           const std::string& dir_exact) {
    m_user_box_min =
        host_make_float3(DEME_MIN(x.first, x.second), DEME_MIN(y.first, y.second), DEME_MIN(z.first, z.second));
    m_user_box_max =
        host_make_float3(DEME_MAX(x.second, x.first), DEME_MAX(y.second, y.first), DEME_MAX(z.second, z.first));

    float3 enlarge_amount =
        host_make_float3(std::abs(x.second - x.first), std::abs(y.second - y.first), std::abs(z.second - z.first));
    enlarge_amount *= DEFAULT_BOX_DOMAIN_ENLARGE_RATIO / 2.;
    m_target_box_min = m_user_box_min - enlarge_amount;
    m_target_box_max = m_user_box_max + enlarge_amount;

    if (str_to_upper(dir_exact) == "X") {
        m_box_dir_length_is_exact = SPATIAL_DIR::X;
        m_target_box_min.x = m_user_box_min.x;
        m_target_box_max.x = m_user_box_max.x;
    } else if (str_to_upper(dir_exact) == "Y") {
        m_box_dir_length_is_exact = SPATIAL_DIR::Y;
        m_target_box_min.y = m_user_box_min.y;
        m_target_box_max.y = m_user_box_max.y;
    } else if (str_to_upper(dir_exact) == "Z") {
        m_box_dir_length_is_exact = SPATIAL_DIR::Z;
        m_target_box_min.z = m_user_box_min.z;
        m_target_box_max.z = m_user_box_max.z;
    } else if (str_to_upper(dir_exact) == "NONE") {
        m_box_dir_length_is_exact = SPATIAL_DIR::NONE;
    } else {
        DEME_ERROR("Unknown '%s' parameter in InstructBoxDomainDimension call.", dir_exact.c_str());
    }
}

std::shared_ptr<DEMForceModel> DEMSolver::DefineContactForceModel(const std::string& model) {
    DEMForceModel force_model;  // Custom
    force_model.DefineCustomModel(model);
    m_force_model = std::make_shared<DEMForceModel>(std::move(force_model));
    return m_force_model;
}

std::shared_ptr<DEMForceModel> DEMSolver::ReadContactForceModel(const std::string& filename) {
    DEMForceModel force_model;  // Custom
    std::filesystem::path sourcefile = USER_SCRIPT_PATH / filename;
    if (!force_model.ReadCustomModelFile(sourcefile)) {
        // If not in that folder, then maybe the user meant an absolute path
        if (!force_model.ReadCustomModelFile(std::filesystem::path(filename)))
            DEME_ERROR("The force model file %s is not found.", filename.c_str());
    }
    m_force_model = std::make_shared<DEMForceModel>(std::move(force_model));
    return m_force_model;
}

std::shared_ptr<DEMForceModel> DEMSolver::UseFrictionalHertzianModel() {
    m_force_model->SetForceModelType(FORCE_MODEL::HERTZIAN);
    return m_force_model;
}

std::shared_ptr<DEMForceModel> DEMSolver::UseFrictionlessHertzianModel() {
    m_force_model->SetForceModelType(FORCE_MODEL::HERTZIAN_FRICTIONLESS);
    return m_force_model;
}

void DEMSolver::ChangeFamilyWhen(unsigned int ID_from, unsigned int ID_to, const std::string& condition) {
    assertSysNotInit("ChangeFamilyWhen");
    if (ID_from > std::numeric_limits<family_t>::max() || ID_to > std::numeric_limits<family_t>::max()) {
        DEME_ERROR(
            "You instructed family number %u should change to %u, but family number should not be larger than %u.",
            ID_from, ID_to, std::numeric_limits<family_t>::max());
    }

    // If one such user call is made, then the solver needs to prepare for per-step family number-changing sweeps
    famnum_can_change_conditionally = true;
    familyPair_t a_pair;
    a_pair.ID1 = ID_from;
    a_pair.ID2 = ID_to;

    m_family_change_pairs.push_back(a_pair);
    m_family_change_conditions.push_back(condition);
}

void DEMSolver::ChangeFamily(unsigned int ID_from, unsigned int ID_to) {
    assertSysInit("ChangeFamily");
    // if (!check_exist(unique_user_families, ID_from)) {
    //     DEME_WARNING(
    //         "Family %u (from-family) has no prior reference before a ChangeFamily call, therefore no work is done.",
    //         ID_from);
    //     return;
    // }
    // if (!check_exist(unique_user_families, ID_to)) {
    //     DEME_ERROR(
    //         "Family %u (to-family) has no prior reference before a ChangeFamily call.\nThis is currently not allowed,
    //         " "as creating a family in mid-simulation usually requires re-jitification anyway.\nIf a family with no "
    //         "special prescription or masking is needed, then you can forward-declare this family via InsertFamily "
    //         "before initialization.",
    //         ID_to);
    //     return;
    // }
    if (ID_from > std::numeric_limits<family_t>::max() || ID_to > std::numeric_limits<family_t>::max()) {
        DEME_ERROR(
            "You instructed family number %u should change to %u, but family number should not be larger than %u.",
            ID_from, ID_to, std::numeric_limits<family_t>::max());
    }

    dT->changeFamily(ID_from, ID_to);
    kT->changeFamily(ID_from, ID_to);
}

void DEMSolver::SetFamilyFixed(unsigned int ID) {
    assertSysNotInit("SetFamilyFixed");
    if (ID > std::numeric_limits<family_t>::max()) {
        DEME_ERROR("You applied prescribed motion to family %u, but family number should not be larger than %u.", ID,
                   std::numeric_limits<family_t>::max());
    }
    familyPrescription_t preInfo;
    preInfo.family = ID;

    preInfo.linVelXPrescribed = true;
    preInfo.linVelYPrescribed = true;
    preInfo.linVelZPrescribed = true;
    preInfo.rotVelXPrescribed = true;
    preInfo.rotVelYPrescribed = true;
    preInfo.rotVelZPrescribed = true;

    preInfo.rotPosPrescribed = true;
    preInfo.linPosPrescribed = true;

    preInfo.linVelX = "0";
    preInfo.linVelY = "0";
    preInfo.linVelZ = "0";
    preInfo.rotVelX = "0";
    preInfo.rotVelY = "0";
    preInfo.rotVelZ = "0";

    preInfo.used = true;

    m_input_family_prescription.push_back(preInfo);
}

void DEMSolver::SetFamilyPrescribedLinVel(unsigned int ID,
                                          const std::string& velX,
                                          const std::string& velY,
                                          const std::string& velZ,
                                          bool dictate) {
    assertSysNotInit("SetFamilyPrescribedLinVel");
    if (ID > std::numeric_limits<family_t>::max()) {
        DEME_ERROR("You applied prescribed motion to family %u, but family number should not be larger than %u.", ID,
                   std::numeric_limits<family_t>::max());
    }
    familyPrescription_t preInfo;
    preInfo.family = ID;

    preInfo.linVelXPrescribed = dictate;
    preInfo.linVelYPrescribed = dictate;
    preInfo.linVelZPrescribed = dictate;
    preInfo.rotVelXPrescribed = dictate;
    preInfo.rotVelYPrescribed = dictate;
    preInfo.rotVelZPrescribed = dictate;

    preInfo.linVelX = velX;
    preInfo.linVelY = velY;
    preInfo.linVelZ = velZ;

    preInfo.used = true;

    m_input_family_prescription.push_back(preInfo);
}

void DEMSolver::SetFamilyPrescribedLinVel(unsigned int ID) {
    assertSysNotInit("SetFamilyPrescribedLinVel");
    if (ID > std::numeric_limits<family_t>::max()) {
        DEME_ERROR("You applied prescribed motion to family %u, but family number should not be larger than %u.", ID,
                   std::numeric_limits<family_t>::max());
    }
    familyPrescription_t preInfo;
    preInfo.family = ID;

    preInfo.linVelXPrescribed = true;
    preInfo.linVelYPrescribed = true;
    preInfo.linVelZPrescribed = true;
    preInfo.used = true;

    m_input_family_prescription.push_back(preInfo);
}

void DEMSolver::SetFamilyPrescribedAngVel(unsigned int ID,
                                          const std::string& velX,
                                          const std::string& velY,
                                          const std::string& velZ,
                                          bool dictate) {
    assertSysNotInit("SetFamilyPrescribedAngVel");
    if (ID > std::numeric_limits<family_t>::max()) {
        DEME_ERROR("You applied prescribed motion to family %u, but family number should not be larger than %u.", ID,
                   std::numeric_limits<family_t>::max());
    }
    familyPrescription_t preInfo;
    preInfo.family = ID;

    preInfo.linVelXPrescribed = dictate;
    preInfo.linVelYPrescribed = dictate;
    preInfo.linVelZPrescribed = dictate;
    preInfo.rotVelXPrescribed = dictate;
    preInfo.rotVelYPrescribed = dictate;
    preInfo.rotVelZPrescribed = dictate;

    preInfo.rotVelX = velX;
    preInfo.rotVelY = velY;
    preInfo.rotVelZ = velZ;

    preInfo.used = true;

    m_input_family_prescription.push_back(preInfo);
}

void DEMSolver::SetFamilyPrescribedAngVel(unsigned int ID) {
    assertSysNotInit("SetFamilyPrescribedAngVel");
    if (ID > std::numeric_limits<family_t>::max()) {
        DEME_ERROR("You applied prescribed motion to family %u, but family number should not be larger than %u.", ID,
                   std::numeric_limits<family_t>::max());
    }
    familyPrescription_t preInfo;
    preInfo.family = ID;

    preInfo.rotVelXPrescribed = true;
    preInfo.rotVelYPrescribed = true;
    preInfo.rotVelZPrescribed = true;
    preInfo.used = true;

    m_input_family_prescription.push_back(preInfo);
}

void DEMSolver::SetFamilyPrescribedPosition(unsigned int ID,
                                            const std::string& X,
                                            const std::string& Y,
                                            const std::string& Z,
                                            bool dictate) {
    assertSysNotInit("SetFamilyPrescribedPosition");
    if (ID > std::numeric_limits<family_t>::max()) {
        DEME_ERROR("You applied prescribed motion to family %u, but family number should not be larger than %u.", ID,
                   std::numeric_limits<family_t>::max());
    }
    familyPrescription_t preInfo;
    preInfo.family = ID;

    preInfo.rotPosPrescribed = dictate;
    preInfo.linPosPrescribed = dictate;

    preInfo.linPosX = X;
    preInfo.linPosY = Y;
    preInfo.linPosZ = Z;

    preInfo.used = true;

    m_input_family_prescription.push_back(preInfo);
}

void DEMSolver::SetFamilyPrescribedPosition(unsigned int ID) {
    assertSysNotInit("SetFamilyPrescribedPosition");
    if (ID > std::numeric_limits<family_t>::max()) {
        DEME_ERROR("You applied prescribed motion to family %u, but family number should not be larger than %u.", ID,
                   std::numeric_limits<family_t>::max());
    }
    familyPrescription_t preInfo;
    preInfo.family = ID;

    preInfo.linPosPrescribed = true;
    preInfo.used = true;

    m_input_family_prescription.push_back(preInfo);
}

void DEMSolver::SetFamilyPrescribedQuaternion(unsigned int ID, const std::string& q_formula, bool dictate) {
    assertSysNotInit("SetFamilyPrescribedQuaternion");
    if (ID > std::numeric_limits<family_t>::max()) {
        DEME_ERROR("You applied prescribed motion to family %u, but family number should not be larger than %u.", ID,
                   std::numeric_limits<family_t>::max());
    }
    familyPrescription_t preInfo;
    preInfo.family = ID;

    preInfo.rotPosPrescribed = dictate;
    preInfo.linPosPrescribed = dictate;

    preInfo.oriQ = q_formula;

    preInfo.used = true;

    m_input_family_prescription.push_back(preInfo);
}
void DEMSolver::SetFamilyPrescribedQuaternion(unsigned int ID) {
    assertSysNotInit("SetFamilyPrescribedQuaternion");
    if (ID > std::numeric_limits<family_t>::max()) {
        DEME_ERROR("You applied prescribed motion to family %u, but family number should not be larger than %u.", ID,
                   std::numeric_limits<family_t>::max());
    }
    familyPrescription_t preInfo;
    preInfo.family = ID;

    preInfo.rotPosPrescribed = true;
    preInfo.used = true;

    m_input_family_prescription.push_back(preInfo);
}

void DEMSolver::AddFamilyPrescribedAcc(unsigned int ID,
                                       const std::string& X,
                                       const std::string& Y,
                                       const std::string& Z) {
    assertSysNotInit("AddFamilyPrescribedAcc");
    if (ID > std::numeric_limits<family_t>::max()) {
        DEME_ERROR("You applied prescribed motion to family %u, but family number should not be larger than %u.", ID,
                   std::numeric_limits<family_t>::max());
    }
    familyPrescription_t preInfo;
    preInfo.family = ID;

    preInfo.accX = X;
    preInfo.accY = Y;
    preInfo.accZ = Z;

    preInfo.used = true;
    m_input_family_prescription.push_back(preInfo);
}

void DEMSolver::AddFamilyPrescribedAngAcc(unsigned int ID,
                                          const std::string& X,
                                          const std::string& Y,
                                          const std::string& Z) {
    assertSysNotInit("AddFamilyPrescribedAngAcc");
    if (ID > std::numeric_limits<family_t>::max()) {
        DEME_ERROR("You applied prescribed motion to family %u, but family number should not be larger than %u.", ID,
                   std::numeric_limits<family_t>::max());
    }
    familyPrescription_t preInfo;
    preInfo.family = ID;

    preInfo.angAccX = X;
    preInfo.angAccY = Y;
    preInfo.angAccZ = Z;

    preInfo.used = true;
    m_input_family_prescription.push_back(preInfo);
}

void DEMSolver::SetTriWildcardValue(bodyID_t geoID, const std::string& name, const std::vector<float>& vals) {
    assertSysInit("SetTriWildcardValue");
    if (m_geo_wc_num.find(name) == m_geo_wc_num.end()) {
        DEME_ERROR(
            "No geometry wildcard in the force model is named %s.\nIf you need to use it, declare it via "
            "SetPerGeometryWildcards in the force model first.",
            name.c_str());
    }
    dT->setTriWildcardValue(geoID, m_geo_wc_num.at(name), vals);
}

void DEMSolver::SetSphereWildcardValue(bodyID_t geoID, const std::string& name, const std::vector<float>& vals) {
    assertSysInit("SetSphereWildcardValue");
    if (m_geo_wc_num.find(name) == m_geo_wc_num.end()) {
        DEME_ERROR(
            "No geometry wildcard in the force model is named %s.\nIf you need to use it, declare it via "
            "SetPerGeometryWildcards in the force model first.",
            name.c_str());
    }
    dT->setSphWildcardValue(geoID, m_geo_wc_num.at(name), vals);
}

void DEMSolver::SetAnalWildcardValue(bodyID_t geoID, const std::string& name, const std::vector<float>& vals) {
    assertSysInit("SetAnalWildcardValue");
    if (m_geo_wc_num.find(name) == m_geo_wc_num.end()) {
        DEME_ERROR(
            "No geometry wildcard in the force model is named %s.\nIf you need to use it, declare it via "
            "SetPerGeometryWildcards in the force model first.",
            name.c_str());
    }
    dT->setAnalWildcardValue(geoID, m_geo_wc_num.at(name), vals);
}

void DEMSolver::SetOwnerWildcardValue(bodyID_t ownerID, const std::string& name, const std::vector<float>& vals) {
    assertSysInit("SetOwnerWildcardValue");
    if (m_owner_wc_num.find(name) == m_owner_wc_num.end()) {
        DEME_ERROR(
            "No owner wildcard in the force model is named %s.\nIf you need to use it, declare it via "
            "SetPerOwnerWildcards in the force model first.",
            name.c_str());
    }
    dT->setOwnerWildcardValue(ownerID, m_owner_wc_num.at(name), vals);
}

void DEMSolver::SetFamilyContactWildcardValueAny(unsigned int N, const std::string& name, float val) {
    assertSysInit("SetFamilyContactWildcardValueAny");
    if (m_cnt_wc_num.find(name) == m_cnt_wc_num.end()) {
        DEME_ERROR(
            "No contact wildcard in the force model is named %s.\nIf you need to use it, declare it via "
            "SetPerContactWildcards in the force model first.",
            name.c_str());
    }
    dT->setFamilyContactWildcardValueAny(N, m_cnt_wc_num.at(name), val);
}
void DEMSolver::SetFamilyContactWildcardValueAll(unsigned int N, const std::string& name, float val) {
    assertSysInit("SetFamilyContactWildcardValueAll");
    if (m_cnt_wc_num.find(name) == m_cnt_wc_num.end()) {
        DEME_ERROR(
            "No contact wildcard in the force model is named %s.\nIf you need to use it, declare it via "
            "SetPerContactWildcards in the force model first.",
            name.c_str());
    }
    dT->setFamilyContactWildcardValueAll(N, m_cnt_wc_num.at(name), val);
}
void DEMSolver::SetContactWildcardValue(const std::string& name, float val) {
    assertSysInit("SetContactWildcardValue");
    if (m_cnt_wc_num.find(name) == m_cnt_wc_num.end()) {
        DEME_ERROR(
            "No contact wildcard in the force model is named %s.\nIf you need to use it, declare it via "
            "SetPerContactWildcards in the force model first.",
            name.c_str());
    }
    dT->setContactWildcardValue(m_cnt_wc_num.at(name), val);
}

void DEMSolver::SetFamilyClumpMaterial(unsigned int N, const std::shared_ptr<DEMMaterial>& mat) {
    assertSysInit("SetFamilyClumpMaterial");
    dT->setFamilyClumpMaterial(N, mat->load_order);
}
void DEMSolver::SetFamilyMeshMaterial(unsigned int N, const std::shared_ptr<DEMMaterial>& mat) {
    assertSysInit("SetFamilyMeshMaterial");
    dT->setFamilyMeshMaterial(N, mat->load_order);
}

void DEMSolver::SetFamilyOwnerWildcardValue(unsigned int N, const std::string& name, const std::vector<float>& vals) {
    assertSysInit("SetFamilyOwnerWildcardValue");
    if (m_owner_wc_num.find(name) == m_owner_wc_num.end()) {
        DEME_ERROR(
            "No owner wildcard in the force model is named %s.\nIf you need to use it, declare it via "
            "SetPerOwnerWildcards first.",
            name.c_str());
    }
    dT->setFamilyOwnerWildcardValue(N, m_owner_wc_num.at(name), vals);
}

std::vector<float> DEMSolver::GetTriWildcardValue(bodyID_t geoID, const std::string& name, size_t n) {
    assertSysInit("GetTriWildcardValue");
    if (m_geo_wc_num.find(name) == m_geo_wc_num.end()) {
        DEME_ERROR(
            "No geometry wildcard in the force model is named %s.\nIf you need to use it, declare it via "
            "SetPerGeometryWildcards in the force model first.",
            name.c_str());
    }
    std::vector<float> res;
    dT->getTriWildcardValue(res, geoID, m_geo_wc_num.at(name), n);
    return res;
}

std::vector<float> DEMSolver::GetSphereWildcardValue(bodyID_t geoID, const std::string& name, size_t n) {
    assertSysInit("GetSphereWildcardValue");
    if (m_geo_wc_num.find(name) == m_geo_wc_num.end()) {
        DEME_ERROR(
            "No geometry wildcard in the force model is named %s.\nIf you need to use it, declare it via "
            "SetPerGeometryWildcards in the force model first.",
            name.c_str());
    }
    std::vector<float> res;
    dT->getSphereWildcardValue(res, geoID, m_geo_wc_num.at(name), n);
    return res;
}

std::vector<float> DEMSolver::GetAnalWildcardValue(bodyID_t geoID, const std::string& name, size_t n) {
    assertSysInit("GetAnalWildcardValue");
    if (m_geo_wc_num.find(name) == m_geo_wc_num.end()) {
        DEME_ERROR(
            "No geometry wildcard in the force model is named %s.\nIf you need to use it, declare it via "
            "SetPerGeometryWildcards in the force model first.",
            name.c_str());
    }
    std::vector<float> res;
    dT->getAnalWildcardValue(res, geoID, m_geo_wc_num.at(name), n);
    return res;
}

float DEMSolver::GetOwnerWildcardValue(bodyID_t ownerID, const std::string& name) {
    assertSysInit("GetOwnerWildcardValue");
    if (m_owner_wc_num.find(name) == m_owner_wc_num.end()) {
        DEME_ERROR(
            "No owner wildcard in the force model is named %s.\nIf you need to use it, declare it via "
            "SetPerOwnerWildcards first.",
            name.c_str());
    }
    return dT->getOwnerWildcardValue(ownerID, m_owner_wc_num.at(name));
}

std::vector<float> DEMSolver::GetAllOwnerWildcardValue(const std::string& name) {
    assertSysInit("GetAllOwnerWildcardValue");
    if (m_owner_wc_num.find(name) == m_owner_wc_num.end()) {
        DEME_ERROR(
            "No owner wildcard in the force model is named %s.\nIf you need to use it, declare it via "
            "SetPerOwnerWildcards first.",
            name.c_str());
    }
    std::vector<float> res;
    dT->getAllOwnerWildcardValue(res, m_owner_wc_num.at(name));
    return res;
}
size_t DEMSolver::GetOwnerContactForces(bodyID_t ownerID, std::vector<float3>& points, std::vector<float3>& forces) {
    return dT->getOwnerContactForces(ownerID, points, forces);
}
size_t DEMSolver::GetOwnerContactForces(bodyID_t ownerID,
                                        std::vector<float3>& points,
                                        std::vector<float3>& forces,
                                        std::vector<float3>& torques,
                                        bool torque_in_local) {
    return dT->getOwnerContactForces(ownerID, points, forces, torques, torque_in_local);
}

std::vector<float> DEMSolver::GetFamilyOwnerWildcardValue(unsigned int N, const std::string& name) {
    assertSysInit("GetFamilyOwnerWildcardValue");
    if (m_owner_wc_num.find(name) == m_owner_wc_num.end()) {
        DEME_ERROR(
            "No owner wildcard in the force model is named %s.\nIf you need to use it, declare it via "
            "SetPerOwnerWildcards first.",
            name.c_str());
    }
    std::vector<float> res;
    dT->getFamilyOwnerWildcardValue(res, N, m_owner_wc_num.at(name));
    return res;
}

void DEMSolver::SetContactWildcards(const std::set<std::string>& wildcards) {
    m_force_model->SetPerContactWildcards(wildcards);
}

void DEMSolver::SetOwnerWildcards(const std::set<std::string>& wildcards) {
    m_force_model->SetPerOwnerWildcards(wildcards);
}

void DEMSolver::SetGeometryWildcards(const std::set<std::string>& wildcards) {
    m_force_model->SetPerGeometryWildcards(wildcards);
}

void DEMSolver::DisableFamilyOutput(unsigned int ID) {
    assertSysNotInit("DisableFamilyOutput");
    if (ID > std::numeric_limits<family_t>::max()) {
        DEME_ERROR("You tried to disable output for family %u, but family number should not be larger than %u.", ID,
                   std::numeric_limits<family_t>::max());
    }
    m_no_output_families.insert(ID);
}

std::shared_ptr<DEMMaterial> DEMSolver::LoadMaterial(DEMMaterial& a_material) {
    std::shared_ptr<DEMMaterial> ptr = std::make_shared<DEMMaterial>(std::move(a_material));
    ptr->load_order = m_loaded_materials.size();
    m_loaded_materials.push_back(ptr);
    nMaterialsLoad++;
    return m_loaded_materials.back();
}

std::shared_ptr<DEMMaterial> DEMSolver::LoadMaterial(const std::unordered_map<std::string, float>& mat_prop) {
    // Register material property names that appeared in this call
    for (const auto& a_pair : mat_prop) {
        m_material_prop_names.insert(a_pair.first);
        if (a_pair.first == "CoR") {
            if (a_pair.second < DEME_TINY_FLOAT)
                DEME_WARNING("Material type %zu is set to have 0 restitution. Please make sure this is intentional.",
                             m_loaded_materials.size());
            if (a_pair.second > 1.f)
                DEME_WARNING(
                    "Material type %zu is set to have a restitution coefficient larger than 1. This is typically not "
                    "physical and should destabilize the simulation.",
                    m_loaded_materials.size());
        }
        // Material names cannot have spaces in them
        if (match_pattern(a_pair.first, " ")) {
            DEME_ERROR("Material property %s is not valid: no spaces allowed in its name.", a_pair.first.c_str());
        }
    }
    DEMMaterial a_material(mat_prop);
    return LoadMaterial(a_material);
}

void DEMSolver::SetMaterialPropertyPair(const std::string& name,
                                        const std::shared_ptr<DEMMaterial>& mat1,
                                        const std::shared_ptr<DEMMaterial>& mat2,
                                        float val) {
    m_pairwise_material_prop_names.insert(name);
    if (!check_exist(m_material_prop_names, name)) {
        DEME_WARNING(
            "Material property %s in SetMaterialPropertyPair call never appeared in previous LoadMaterial calls.\nIf "
            "two objects having the same material collide, this property is likely to be considered 0.",
            name.c_str());
    }
    std::pair<unsigned int, unsigned int> mat_load_ids =
        std::pair<unsigned int, unsigned int>(mat1->load_order, mat2->load_order);
    std::pair<std::pair<unsigned int, unsigned int>, float> pair_val =
        std::pair<std::pair<unsigned int, unsigned int>, float>(mat_load_ids, val);
    m_pairwise_matprop[name].push_back(pair_val);
}

std::shared_ptr<DEMClumpTemplate> DEMSolver::LoadClumpType(DEMClumpTemplate& clump) {
    if (clump.nComp != clump.radii.size() || clump.nComp != clump.relPos.size() ||
        clump.nComp != clump.materials.size()) {
        DEME_ERROR(
            "Radii, relative positions and material arrays defining a clump topology, must all have the same length "
            "(%u, as indicated by nComp).\nHowever it seems that their lengths are %zu, %zu, %zu, respectively.\nIf "
            "you constructed a DEMClumpTemplate struct yourself, you may need to carefully check if their lengths "
            "agree with nComp.",
            clump.nComp, clump.radii.size(), clump.relPos.size(), clump.materials.size());
    }
    if (clump.mass < DEME_TINY_FLOAT || length(clump.MOI) < DEME_TINY_FLOAT) {
        DEME_WARNING(
            "A type of clump is instructed to have 0 mass or moment of inertia. This will most likely destabilize the "
            "simulation.");
    }

    // Print the mark to this clump template
    unsigned int offset = m_templates.size();
    clump.mark = offset;

    // Give it a default name
    if (clump.m_name == DEME_NUM_CLUMP_NAME) {
        char my_name[200];
        sprintf(my_name, "%04d", (int)nClumpTemplateLoad);
        clump.AssignName(std::string(my_name));
    }

    std::shared_ptr<DEMClumpTemplate> ptr = std::make_shared<DEMClumpTemplate>(std::move(clump));
    m_templates.push_back(ptr);
    nClumpTemplateLoad++;
    return m_templates.back();
}

std::shared_ptr<DEMClumpTemplate> DEMSolver::LoadClumpType(float mass,
                                                           float3 moi,
                                                           const std::string filename,
                                                           const std::shared_ptr<DEMMaterial>& sp_material) {
    DEMClumpTemplate clump;
    clump.mass = mass;
    clump.MOI = moi;
    clump.ReadComponentFromFile(filename);
    std::vector<std::shared_ptr<DEMMaterial>> sp_materials(clump.nComp, sp_material);
    clump.materials = sp_materials;
    return LoadClumpType(clump);
}

std::shared_ptr<DEMClumpTemplate> DEMSolver::LoadClumpType(
    float mass,
    float3 moi,
    const std::string filename,
    const std::vector<std::shared_ptr<DEMMaterial>>& sp_materials) {
    DEMClumpTemplate clump;
    clump.mass = mass;
    clump.MOI = moi;
    clump.ReadComponentFromFile(filename);
    clump.materials = sp_materials;
    return LoadClumpType(clump);
}

std::shared_ptr<DEMClumpTemplate> DEMSolver::LoadClumpType(
    float mass,
    float3 moi,
    const std::vector<float>& sp_radii,
    const std::vector<float3>& sp_locations_xyz,
    const std::vector<std::shared_ptr<DEMMaterial>>& sp_materials) {
    DEMClumpTemplate clump;
    clump.mass = mass;
    clump.MOI = moi;
    clump.radii = sp_radii;
    clump.relPos = sp_locations_xyz;
    clump.materials = sp_materials;
    clump.nComp = sp_radii.size();
    return LoadClumpType(clump);
}

std::shared_ptr<DEMClumpTemplate> DEMSolver::LoadClumpType(float mass,
                                                           float3 moi,
                                                           const std::vector<float>& sp_radii,
                                                           const std::vector<float3>& sp_locations_xyz,
                                                           const std::shared_ptr<DEMMaterial>& sp_material) {
    unsigned int num_comp = sp_radii.size();
    std::vector<std::shared_ptr<DEMMaterial>> sp_materials(num_comp, sp_material);
    return LoadClumpType(mass, moi, sp_radii, sp_locations_xyz, sp_materials);
}

std::shared_ptr<DEMClumpTemplate> DEMSolver::LoadSphereType(float mass,
                                                            float radius,
                                                            const std::shared_ptr<DEMMaterial>& material) {
    float3 I = make_float3(2.0 / 5.0 * mass * radius * radius);
    float3 pos = make_float3(0);
    return LoadClumpType(mass, I, std::vector<float>(1, radius), std::vector<float3>(1, pos),
                         std::vector<std::shared_ptr<DEMMaterial>>(1, material));
}

std::shared_ptr<DEMExternObj> DEMSolver::AddExternalObject() {
    DEMExternObj an_obj;
    std::shared_ptr<DEMExternObj> ptr = std::make_shared<DEMExternObj>(std::move(an_obj));
    // load_order should beits position in the cache array, not nExtObjLoad
    ptr->load_order = cached_extern_objs.size();
    // But we still need to record a ext obj loaded
    nExtObjLoad++;
    cached_extern_objs.push_back(ptr);
    return cached_extern_objs.back();
}

std::shared_ptr<DEMExternObj> DEMSolver::AddBCPlane(const float3 pos,
                                                    const float3 normal,
                                                    const std::shared_ptr<DEMMaterial>& material) {
    std::shared_ptr<DEMExternObj> ptr = AddExternalObject();
    ptr->SetInitPos(pos);
    ptr->AddPlane(make_float3(0), normal, material);
    return ptr;
}

void DEMSolver::DisableContactBetweenFamilies(unsigned int ID1, unsigned int ID2) {
    if (ID1 > std::numeric_limits<family_t>::max() || ID2 > std::numeric_limits<family_t>::max()) {
        DEME_ERROR(
            "You tried to disable contact between family number %u and %u, but family number should not be larger than "
            "%u.",
            ID1, ID2, std::numeric_limits<family_t>::max());
    }
    if (!sys_initialized) {
        familyPair_t a_pair;
        a_pair.ID1 = ID1;
        a_pair.ID2 = ID2;
        m_input_no_contact_pairs.push_back(a_pair);
    } else {
        // If initialized, directly pass this info to workers
        unsigned int posInMat = locateMaskPair<unsigned int>(ID1, ID2);
        kT->familyMaskMatrix.at(posInMat) = PREVENT_CONTACT;
        dT->familyMaskMatrix.at(posInMat) = PREVENT_CONTACT;
    }
}

void DEMSolver::EnableContactBetweenFamilies(unsigned int ID1, unsigned int ID2) {
    if (ID1 > std::numeric_limits<family_t>::max() || ID2 > std::numeric_limits<family_t>::max()) {
        DEME_ERROR(
            "You tried to disable contact between family number %u and %u, but family number should not be larger than "
            "%u.",
            ID1, ID2, std::numeric_limits<family_t>::max());
    }
    if (!sys_initialized) {
        DEME_ERROR(
            "There is no need to call EnableContactBetweenFamilies before system initialization.\nAll families have "
            "contacts with each other by default. Just do not disable them if you need that contact.");
    } else {
        // If initialized, directly pass this info to workers
        unsigned int posInMat = locateMaskPair<unsigned int>(ID1, ID2);
        kT->familyMaskMatrix.at(posInMat) = DONT_PREVENT_CONTACT;
        dT->familyMaskMatrix.at(posInMat) = DONT_PREVENT_CONTACT;
    }
}

void DEMSolver::SetFamilyExtraMargin(unsigned int N, float extra_size) {
    if (N > std::numeric_limits<family_t>::max()) {
        DEME_ERROR("You are adding an extra margin to family %u, but family number should not be larger than %u.", N,
                   std::numeric_limits<family_t>::max());
    }
    if (extra_size < 0.) {
        DEME_ERROR("You are adding an extra margin of size %.7g, but the size should not be smaller than 0.",
                   extra_size);
    }
    kT->familyExtraMarginSize.at(N) = extra_size;
    dT->familyExtraMarginSize.at(N) = extra_size;
}

void DEMSolver::ClearCache() {
    deallocate_array(cached_input_clump_batches);
    deallocate_array(cached_extern_objs);
    deallocate_array(cached_mesh_objs);

    // m_input_no_contact_pairs can be removed, if the system is initialized. After initialization, family mask can be
    // directly transferred to workers on user call.
    deallocate_array(m_input_no_contact_pairs);

    // Should not remove tracked objs: we don't want to break trackers when new entities are loaded
    // deallocate_array(m_tracked_objs);

    // Rigth now, there is no way to re-define the following arrays without re-starting the simulation
    // m_loaded_materials;
    // m_templates;
    // m_input_family_prescription;
    // m_no_output_families;
    // m_family_change_pairs;
    // m_family_change_conditions;
}

std::shared_ptr<DEMClumpBatch> DEMSolver::AddClumps(DEMClumpBatch& input_batch) {
    // load_order should be its position in the cache array, not nBatchClumpsLoad
    input_batch.load_order = cached_input_clump_batches.size();
    // But we still need to record a batch loaded
    nBatchClumpsLoad++;
    cached_input_clump_batches.push_back(std::make_shared<DEMClumpBatch>(std::move(input_batch)));

    for (size_t i = 0; i < cached_input_clump_batches.back()->GetNumClumps(); i++) {
        unsigned int nComp = cached_input_clump_batches.back()->types.at(i)->nComp;
        // Keep tab for itself
        cached_input_clump_batches.back()->nSpheres += nComp;
    }
    return cached_input_clump_batches.back();
}

std::shared_ptr<DEMClumpBatch> DEMSolver::AddClumps(const std::vector<std::shared_ptr<DEMClumpTemplate>>& input_types,
                                                    const std::vector<float3>& input_xyz) {
    if (input_types.size() != input_xyz.size()) {
        DEME_ERROR("Arrays in the call AddClumps must all have the same length.");
    }
    size_t nClumps = input_types.size();
    // We did not create defaults for families, and if the user did not specify families then they will be added at
    // initialization, and a warning will be given

    DEMClumpBatch a_batch(nClumps);
    a_batch.SetTypes(input_types);
    a_batch.SetPos(input_xyz);
    return AddClumps(a_batch);
}

std::shared_ptr<DEMMeshConnected> DEMSolver::AddWavefrontMeshObject(DEMMeshConnected& mesh) {
    if (mesh.GetNumTriangles() == 0) {
        DEME_WARNING("It seems that a mesh contains 0 triangle facet at the time it is loaded.");
    }
    // load_order should be its position in the cache array, not nTriObjLoad
    mesh.load_order = cached_mesh_objs.size();

    // But we still need to record a tri-mesh loaded
    nTriObjLoad++;

    cached_mesh_objs.push_back(std::make_shared<DEMMeshConnected>(std::move(mesh)));
    return cached_mesh_objs.back();
}

std::shared_ptr<DEMMeshConnected> DEMSolver::AddWavefrontMeshObject(const std::string& filename,
                                                                    const std::shared_ptr<DEMMaterial>& mat,
                                                                    bool load_normals,
                                                                    bool load_uv) {
    DEMMeshConnected mesh;
    bool flag = mesh.LoadWavefrontMesh(filename, load_normals, load_uv);
    if (!flag) {
        DEME_ERROR("Failed to load in mesh file %s.", filename.c_str());
    }

    mesh.SetMaterial(mat);
    return AddWavefrontMeshObject(mesh);
}

std::shared_ptr<DEMMeshConnected> DEMSolver::AddWavefrontMeshObject(const std::string& filename,
                                                                    bool load_normals,
                                                                    bool load_uv) {
    DEMMeshConnected mesh;
    bool flag = mesh.LoadWavefrontMesh(filename, load_normals, load_uv);
    if (!flag) {
        DEME_ERROR("Failed to load in mesh file %s.", filename.c_str());
    }
    return AddWavefrontMeshObject(mesh);
}

<<<<<<< HEAD
std::shared_ptr<DEMTracker> DEMSolver::Track(std::shared_ptr<DEMExternObj>& obj) {
    // Create a middle man: DEMTrackedObj. The reason we use it is because a simple struct should be used to transfer to
    // dT for owner-number processing. If we cut the middle man and use things such as DEMExtObj, there will not be a
    // universal treatment that dT can apply, besides we may have some include-related issues.
    DEMTrackedObj tracked_obj;
    tracked_obj.load_order = obj->load_order;
    tracked_obj.type = OWNER_TYPE::ANALYTICAL;
    m_tracked_objs.push_back(std::make_shared<DEMTrackedObj>(std::move(tracked_obj)));

    // Create a Tracker for this tracked object
    DEMTracker tracker(this);
    tracker.obj = m_tracked_objs.back();
    return std::make_shared<DEMTracker>(std::move(tracker));
}

std::shared_ptr<DEMTracker> DEMSolver::Track(std::shared_ptr<DEMMeshConnected>& obj) {
    DEMTrackedObj tracked_obj;
    tracked_obj.load_order = obj->load_order;
    tracked_obj.type = OWNER_TYPE::MESH;
    m_tracked_objs.push_back(std::make_shared<DEMTrackedObj>(std::move(tracked_obj)));

    // Create a Tracker for this tracked object
    DEMTracker tracker(this);
    tracker.obj = m_tracked_objs.back();
    return std::make_shared<DEMTracker>(std::move(tracker));
}

std::shared_ptr<DEMTracker> DEMSolver::Track(std::shared_ptr<DEMClumpBatch>& obj) {
    DEMTrackedObj tracked_obj;
    tracked_obj.load_order = obj->load_order;
    tracked_obj.type = OWNER_TYPE::CLUMP;
    m_tracked_objs.push_back(std::make_shared<DEMTrackedObj>(std::move(tracked_obj)));

    // Create a Tracker for this tracked object
    DEMTracker tracker(this);
    tracker.obj = m_tracked_objs.back();
    return std::make_shared<DEMTracker>(std::move(tracker));
}

std::shared_ptr<DEMTracker> DEMSolver::TrackExternObj(std::shared_ptr<DEMExternObj>& obj) {
    return Track(obj);
}

std::shared_ptr<DEMTracker> DEMSolver::TrackMesh(std::shared_ptr<DEMMeshConnected>& obj) {
    return Track(obj);
}

std::shared_ptr<DEMTracker> DEMSolver::TrackClump(std::shared_ptr<DEMClumpBatch>& obj) {
    return Track(obj);
}

=======
>>>>>>> 68404595
std::shared_ptr<DEMInspector> DEMSolver::CreateInspector(const std::string& quantity) {
    DEMInspector insp(this, this->dT, quantity);
    m_inspectors.push_back(std::make_shared<DEMInspector>(std::move(insp)));
    return m_inspectors.back();
}

std::shared_ptr<DEMInspector> DEMSolver::CreateInspector(const std::string& quantity, const std::string& region) {
    DEMInspector insp(this, this->dT, quantity, region);
    m_inspectors.push_back(std::make_shared<DEMInspector>(std::move(insp)));
    return m_inspectors.back();
}

void DEMSolver::WriteSphereFile(const std::string& outfilename) const {
    switch (m_out_format) {
        case (OUTPUT_FORMAT::CHPF): {
            std::ofstream ptFile(outfilename, std::ios::out | std::ios::binary);
            dT->writeSpheresAsChpf(ptFile);
            break;
        }
        case (OUTPUT_FORMAT::CSV): {
            std::ofstream ptFile(outfilename, std::ios::out);
            dT->writeSpheresAsCsv(ptFile);
            break;
        }
        case (OUTPUT_FORMAT::BINARY): {
            std::ofstream ptFile(outfilename, std::ios::out | std::ios::binary);
            //// TODO: Implement it
            break;
        }
        default:
            DEME_ERROR("Sphere output file format is unknown. Please set it via SetOutputFormat.");
    }
}

void DEMSolver::WriteClumpFile(const std::string& outfilename, unsigned int accuracy) const {
    switch (m_out_format) {
        case (OUTPUT_FORMAT::CHPF): {
            std::ofstream ptFile(outfilename, std::ios::out | std::ios::binary);
            dT->writeClumpsAsChpf(ptFile, accuracy);
            break;
        }
        case (OUTPUT_FORMAT::CSV): {
            std::ofstream ptFile(outfilename, std::ios::out);
            dT->writeClumpsAsCsv(ptFile, accuracy);
            break;
        }
        case (OUTPUT_FORMAT::BINARY): {
            std::ofstream ptFile(outfilename, std::ios::out | std::ios::binary);
            //// TODO: Implement it
            break;
        }
        default:
            DEME_ERROR("Clump output file format is unknown. Please set it via SetOutputFormat.");
    }
}

void DEMSolver::WriteContactFile(const std::string& outfilename, float force_thres) const {
    if (no_recording_contact_forces) {
        DEME_WARNING(
            "The solver is instructed to not record contact force info, so no work is done in a WriteContactFile "
            "call.");
        return;
    }
    switch (m_cnt_out_format) {
        case (OUTPUT_FORMAT::CSV): {
            std::ofstream ptFile(outfilename, std::ios::out);
            dT->writeContactsAsCsv(ptFile, force_thres);
            break;
        }
        default:
            DEME_ERROR(
                "Contact pair output file format is unknown or not implemented. Please re-set it via SetOutputFormat.");
    }
}

void DEMSolver::WriteMeshFile(const std::string& outfilename) const {
    switch (m_mesh_out_format) {
        case (MESH_FORMAT::VTK): {
            std::ofstream ptFile(outfilename, std::ios::out);
            dT->writeMeshesAsVtk(ptFile);
            break;
        }
        default:
            DEME_ERROR(
                "Mesh output file format is unknown or not implemented. Please re-set it via SetMeshOutputFormat.");
    }
}

size_t DEMSolver::ChangeClumpFamily(unsigned int fam_num,
                                    const std::pair<double, double>& X,
                                    const std::pair<double, double>& Y,
                                    const std::pair<double, double>& Z,
                                    const std::set<unsigned int>& orig_fam) {
    float3 L = host_make_float3(X.first, Y.first, Z.first);
    float3 U = host_make_float3(X.second, Y.second, Z.second);
    size_t count = 0;
    for (bodyID_t ownerID = 0; ownerID < nOwnerBodies; ownerID++) {
        const ownerType_t this_type = dT->ownerTypes.at(ownerID);
        if (this_type != OWNER_T_CLUMP)
            continue;
        float3 CoM;
        voxelID_t voxel = dT->voxelID.at(ownerID);
        subVoxelPos_t subVoxX = dT->locX.at(ownerID);
        subVoxelPos_t subVoxY = dT->locY.at(ownerID);
        subVoxelPos_t subVoxZ = dT->locZ.at(ownerID);
        hostVoxelIDToPosition<float, voxelID_t, subVoxelPos_t>(CoM.x, CoM.y, CoM.z, voxel, subVoxX, subVoxY, subVoxZ,
                                                               dT->simParams->nvXp2, dT->simParams->nvYp2,
                                                               dT->simParams->voxelSize, dT->simParams->l);
        CoM.x += dT->simParams->LBFX;
        CoM.y += dT->simParams->LBFY;
        CoM.z += dT->simParams->LBFZ;

        // In region. This can be generalized in future versions.
        if (isBetween(CoM, L, U)) {
            if (orig_fam.size() == 0) {
                dT->familyID.at(ownerID) = fam_num;
                kT->familyID.at(ownerID) = fam_num;  // Must do both for dT and kT
                count++;
            } else {
                unsigned int old_fam = dT->familyID.at(ownerID);
                if (check_exist(orig_fam, old_fam)) {
                    dT->familyID.at(ownerID) = fam_num;
                    kT->familyID.at(ownerID) = fam_num;
                    count++;
                }
            }
        }
    }
    return count;
}

// The method should be called after user inputs are in place, and before starting the simulation. It figures out a part
// of the required simulation information such as the scale of the poblem domain, and makes sure these info live in
// managed memory.
void DEMSolver::Initialize() {
    // A few checks first
    validateUserInputs();

    // Call the JIT compiler generator to make prep for this simulation
    generateEntityResources();
    generatePolicyResources();  // Policy info such as family policies needs entity info
    postResourceGen();

    // Transfer user-specified solver preference/instructions to workers
    transferSolverParams();
    // Transfer some simulation params to implementation level
    transferSimParams();

    // Allocate and populate kT dT managed arrays
    allocateGPUArrays();
    initializeGPUArrays();

    // Put sim data array pointers in place
    packDataPointers();

    // Compile some of the kernels
    jitifyKernels();

    // Notify the user how jitification goes
    reportInitStats();

    // Release the memory for those flattened arrays, as they are only used for transfers between workers and
    // jitification
    ReleaseFlattenedArrays();

    //// TODO: Give a warning if sys_initialized is true and the system is re-initialized: in that case, the user should
    /// know what they are doing
    sys_initialized = true;

    // Initialization is critical
    dT->announceCritical();

    // Always clear cache after init
    ClearCache();
}

void DEMSolver::ShowTimingStats() {
    std::vector<std::string> kT_timer_names, dT_timer_names;
    std::vector<double> kT_timer_vals, dT_timer_vals;
    double kT_total_time, dT_total_time;
    kT->getTiming(kT_timer_names, kT_timer_vals);
    dT->getTiming(dT_timer_names, dT_timer_vals);
    kT_total_time = vector_sum<double>(kT_timer_vals);
    dT_total_time = vector_sum<double>(dT_timer_vals);
    DEME_PRINTF("\n~~ kT TIMING STATISTICS ~~\n");
    DEME_PRINTF("kT total active time: %.9g seconds\n", kT_total_time);
    for (unsigned int i = 0; i < kT_timer_names.size(); i++) {
        DEME_PRINTF("%s: %.9g seconds, %.6g%% of kT total runtime\n", kT_timer_names.at(i).c_str(), kT_timer_vals.at(i),
                    kT_timer_vals.at(i) / kT_total_time * 100.);
    }
    DEME_PRINTF("\n~~ dT TIMING STATISTICS ~~\n");
    DEME_PRINTF("dT total active time: %.9g seconds\n", dT_total_time);
    for (unsigned int i = 0; i < dT_timer_names.size(); i++) {
        DEME_PRINTF("%s: %.9g seconds, %.6g%% of dT total runtime\n", dT_timer_names.at(i).c_str(), dT_timer_vals.at(i),
                    dT_timer_vals.at(i) / dT_total_time * 100.);
    }
    DEME_PRINTF("--------------------------\n");
}

void DEMSolver::ClearTimingStats() {
    kT->resetTimers();
    dT->resetTimers();
}

void DEMSolver::ReleaseFlattenedArrays() {
    deallocate_array(m_family_mask_matrix);

    deallocate_array(m_template_number_name_map);

    deallocate_array(m_input_ext_obj_xyz);
    deallocate_array(m_input_ext_obj_rot);
    deallocate_array(m_input_ext_obj_family);

    deallocate_array(m_input_mesh_obj_xyz);
    deallocate_array(m_input_mesh_obj_rot);
    deallocate_array(m_input_mesh_obj_family);

    deallocate_array(m_unique_family_prescription);
    deallocate_array(m_input_clump_family);
    deallocate_array(m_anal_owner);
    deallocate_array(m_anal_materials);
    deallocate_array(m_anal_comp_pos);
    deallocate_array(m_anal_comp_rot);
    deallocate_array(m_anal_size_1);
    deallocate_array(m_anal_size_2);
    deallocate_array(m_anal_size_3);
    deallocate_array(m_anal_types);
    deallocate_array(m_anal_normals);

    deallocate_array(m_mesh_facet_owner);
    deallocate_array(m_mesh_facet_materials);
    deallocate_array(m_mesh_facets);

    deallocate_array(m_template_clump_mass);
    deallocate_array(m_template_clump_moi);
    deallocate_array(m_template_sp_mat_ids);
    deallocate_array(m_template_sp_radii);
    deallocate_array(m_template_sp_relPos);
    deallocate_array(m_template_clump_volume);

    deallocate_array(m_ext_obj_mass);
    deallocate_array(m_ext_obj_moi);
    deallocate_array(m_ext_obj_comp_num);

    deallocate_array(m_mesh_obj_mass);
    deallocate_array(m_mesh_obj_moi);

    nExtraContacts = 0;
}

void DEMSolver::resetWorkerThreads() {
    // The user won't be calling this when dT is working, so our only problem is that kT may be spinning in the inner
    // loop. So let's release kT.
    std::unique_lock<std::mutex> lock(kTMain_InteractionManager->mainCanProceed);
    kT->breakWaitingStatus();
    while (!kTMain_InteractionManager->userCallDone) {
        kTMain_InteractionManager->cv_mainCanProceed.wait(lock);
    }
    // Reset to make ready for next user call, don't forget it
    kTMain_InteractionManager->userCallDone = false;

    // Finally, reset the thread stats and wait for potential new user calls
    kT->resetUserCallStat();
    dT->resetUserCallStat();
}

/// When simulation parameters are updated by the user, they can call this method to transfer them to the GPU-side in
/// mid-simulation. This is a relatively deep reset. If you just need to update step size, don't use this.
void DEMSolver::UpdateSimParams() {
    // Bin size will be re-calculated (in case you wish to switch to manual).
    decideBinSize();
    decideCDMarginStrat();

    transferSolverParams();
    transferSimParams();

    // Jitify max vel finder, in case the policy there changed
    m_approx_max_vel_func->Initialize(m_subs, true);
    dT->approxMaxVelFunc = m_approx_max_vel_func;

    // Updating sim environment is critical
    dT->announceCritical();
}

void DEMSolver::UpdateStepSize(float ts) {
    if (ts < 0) {
        kT->simParams->h = m_ts_size;
        dT->simParams->h = m_ts_size;
    } else {
        kT->simParams->h = ts;
        dT->simParams->h = ts;
    }
}

void DEMSolver::UpdateClumps() {
    if (!sys_initialized) {
        DEME_ERROR(
            "Please call UpdateClumps only after the system is initialized, because it is for adding additional clumps "
            "to an initialized DEM system.");
    }
    if (nLastTimeExtObjLoad != nExtObjLoad) {
        DEME_ERROR(
            "UpdateClumps cannot be used after loading new analytical objects. Consider re-initializing at this "
            "point.\nNumber of analytical objects at last initialization: %u\nNumber of analytical objects now: %u",
            nLastTimeExtObjLoad, nExtObjLoad);
    }
    if (nLastTimeClumpTemplateLoad != nClumpTemplateLoad) {
        DEME_ERROR(
            "UpdateClumps cannot be used after loading new clump templates. Consider re-initializing at this "
            "point.\nNumber of clump templates at last initialization: %zu\nNumber of clump templates now: %zu",
            nLastTimeClumpTemplateLoad, nClumpTemplateLoad);
    }
    // DEME_WARNING(
    //     "UpdateClumps will add all currently cached clumps to the simulation.\nYou may want to ClearCache first,"
    //     "then AddClumps, then call this method, so the clumps cached earlier are forgotten before this method takes"
    //     "place.");

    // This method requires kT and dT are sync-ed
    // resetWorkerThreads();

    // Record the number of entities, before adding to the system
    size_t nOwners_old = nOwnerBodies;
    size_t nClumps_old = nOwnerClumps;
    size_t nSpheres_old = nSpheresGM;
    size_t nTriMesh_old = nTriMeshes;
    size_t nFacets_old = nTriGM;
    unsigned int nAnalGM_old = nAnalGM;
    unsigned int nExtObj_old = nExtObj;

    preprocessClumps();
    preprocessClumpTemplates();
    //// TODO: This method should also work on newly added meshes
    updateTotalEntityNum();
    allocateGPUArrays();
    // `Update' method needs to know the number of existing clumps and spheres (before this addition)
    updateClumpMeshArrays(nOwners_old, nClumps_old, nSpheres_old, nTriMesh_old, nFacets_old, nExtObj_old, nAnalGM_old);
    packDataPointers();
    ReleaseFlattenedArrays();
    // Updating clumps is very critical
    dT->announceCritical();

    // This method should not introduce new material or clump template or family prescription, let's check that
    if (nLastTimeMatNum != m_loaded_materials.size() || nLastTimeFamilyPreNum != m_input_family_prescription.size()) {
        DEME_ERROR(
            "UpdateClumps should not be used if you introduce new material types or family prescription (which will "
            "need re-jitification).\nWe used to have %u materials, now we have %zu.\nWe used to have %u family "
            "prescription, now we have %zu.",
            nLastTimeMatNum, m_loaded_materials.size(), nLastTimeFamilyPreNum, m_input_family_prescription.size());
    }

    // After Initialize or UpdateClumps, we should clear host-side initialization object cache
    ClearCache();
}

void DEMSolver::ChangeClumpSizes(const std::vector<bodyID_t>& IDs, const std::vector<float>& factors) {
    if (!sys_initialized) {
        DEME_ERROR(
            "ChangeClumpSizes operates on device-side arrays directly, so it requires the system to be initialized "
            "first.");
    }
    if (jitify_clump_templates || jitify_mass_moi) {
        DEME_ERROR(
            "ChangeClumpSizes only works when the clump components are flattened (not jitified).\nConsider calling "
            "SetJitifyClumpTemplates(false) and SetJitifyMassProperties(false).");
    }

    // This method requires kT and dT are sync-ed
    // resetWorkerThreads();

    std::thread dThread = std::move(std::thread([this, IDs, factors]() { this->dT->changeOwnerSizes(IDs, factors); }));
    std::thread kThread = std::move(std::thread([this, IDs, factors]() { this->kT->changeOwnerSizes(IDs, factors); }));
    dThread.join();
    kThread.join();

    // Size changes are critical
    dT->announceCritical();
}

/// Removes all entities associated with a family from the arrays (to save memory space). This method should only be
/// called periodically because it gives a large overhead. This is only used in long simulations where if the
/// `phased-out' entities do not get cleared, we won't have enough memory space.
/// TODO: Implement it.
void DEMSolver::PurgeFamily(unsigned int family_num) {}

void DEMSolver::DoDynamics(double thisCallDuration) {
    // Is it needed here??
    // dT->packDataPointers(kT->granData);

    // TODO: Return if nSphere == 0
    // TODO: Check if initialized

    // Tell dT how long this call is
    dT->setCycleDuration(thisCallDuration);

    dT->startThread();
    kT->startThread();

    // Wait till dT is done
    std::unique_lock<std::mutex> lock(dTMain_InteractionManager->mainCanProceed);
    while (!dTMain_InteractionManager->userCallDone) {
        dTMain_InteractionManager->cv_mainCanProceed.wait(lock);
    }
    // Reset to make ready for next user call, don't forget it. We don't do a `deep' reset using resetUserCallStat,
    // since that's only used when kT and dT sync.
    dTMain_InteractionManager->userCallDone = false;
}

void DEMSolver::DoDynamicsThenSync(double thisCallDuration) {
    // Based on async calls
    DoDynamics(thisCallDuration);

    // dT is finished, but the user asks us to sync, so we have to make kT sync with dT. This can be done by calling
    // resetWorkerThreads.
    resetWorkerThreads();
}

void DEMSolver::ShowThreadCollaborationStats() {
    DEME_PRINTF("\n~~ kT--dT CO-OP STATISTICS ~~\n");
    DEME_PRINTF("Number of steps dynamic executed: %zu\n", dT->nTotalSteps);
    DEME_PRINTF("Number of updates dynamic gets: %zu\n",
                (dTkT_InteractionManager->schedulingStats.nDynamicUpdates).load());
    DEME_PRINTF("Number of updates kinematic gets: %zu\n",
                (dTkT_InteractionManager->schedulingStats.nKinematicUpdates).load());
    if ((dTkT_InteractionManager->schedulingStats.nKinematicUpdates).load() > 0) {
        // The numerator is not currentStampOfDynamic since it got cleared when the user syncs.
        DEME_PRINTF("Average steps per dynamic update: %.7g\n",
                    (double)(dT->nTotalSteps) / (dTkT_InteractionManager->schedulingStats.nKinematicUpdates).load());
        DEME_PRINTF("Average steps contact detection lags behind: %.7g\n",
                    (double)(dTkT_InteractionManager->schedulingStats.accumKinematicLagSteps).load() /
                        (dTkT_InteractionManager->schedulingStats.nKinematicUpdates).load());
    }
    // DEME_PRINTF("Number of times dynamic loads buffer: %zu\n",
    //                 (dTkT_InteractionManager->schedulingStats.nDynamicReceives).load());
    // DEME_PRINTF("Number of times kinematic loads buffer: %zu\n",
    //                 (dTkT_InteractionManager->schedulingStats.nKinematicReceives).load());
    DEME_PRINTF("Number of times dynamic held back: %zu\n",
                (dTkT_InteractionManager->schedulingStats.nTimesDynamicHeldBack).load());
    // DEME_PRINTF("Number of times kinematic held back: %zu\n",
    //             (dTkT_InteractionManager->schedulingStats.nTimesKinematicHeldBack).load());
    DEME_PRINTF("-----------------------------\n");
}

void DEMSolver::ShowAnomalies() {
    DEME_PRINTF("\n~~ Simulation anomaly report ~~\n");
    bool there_is_anomaly = goThroughWorkerAnomalies();
    if (!there_is_anomaly) {
        DEME_PRINTF("There is no simulation anomalies on record.\n");
    }
    DEME_PRINTF("-----------------------------\n");
    kT->anomalies.Clear();
    dT->anomalies.Clear();
}

void DEMSolver::ClearThreadCollaborationStats() {
    dTkT_InteractionManager->schedulingStats.nDynamicUpdates = 0;
    dTkT_InteractionManager->schedulingStats.nKinematicUpdates = 0;
    // dTkT_InteractionManager->schedulingStats.nDynamicReceives = 0;
    // dTkT_InteractionManager->schedulingStats.nKinematicReceives = 0;
    dTkT_InteractionManager->schedulingStats.nTimesDynamicHeldBack = 0;
    dTkT_InteractionManager->schedulingStats.nTimesKinematicHeldBack = 0;
    dTkT_InteractionManager->schedulingStats.accumKinematicLagSteps = 0;
    dT->nTotalSteps = 0;
}

float DEMSolver::dTInspectReduce(const std::shared_ptr<jitify::Program>& inspection_kernel,
                                 const std::string& kernel_name,
                                 INSPECT_ENTITY_TYPE thing_to_insp,
                                 CUB_REDUCE_FLAVOR reduce_flavor,
                                 bool all_domain) {
    float* pRes = dT->inspectCall(inspection_kernel, kernel_name, thing_to_insp, reduce_flavor, all_domain);
    return (float)(*pRes);
}

float* DEMSolver::dTInspectNoReduce(const std::shared_ptr<jitify::Program>& inspection_kernel,
                                    const std::string& kernel_name,
                                    INSPECT_ENTITY_TYPE thing_to_insp,
                                    CUB_REDUCE_FLAVOR reduce_flavor,
                                    bool all_domain) {
    float* pRes = dT->inspectCall(inspection_kernel, kernel_name, thing_to_insp, reduce_flavor, all_domain);
    return pRes;
}

}  // namespace deme<|MERGE_RESOLUTION|>--- conflicted
+++ resolved
@@ -1275,60 +1275,6 @@
     return AddWavefrontMeshObject(mesh);
 }
 
-<<<<<<< HEAD
-std::shared_ptr<DEMTracker> DEMSolver::Track(std::shared_ptr<DEMExternObj>& obj) {
-    // Create a middle man: DEMTrackedObj. The reason we use it is because a simple struct should be used to transfer to
-    // dT for owner-number processing. If we cut the middle man and use things such as DEMExtObj, there will not be a
-    // universal treatment that dT can apply, besides we may have some include-related issues.
-    DEMTrackedObj tracked_obj;
-    tracked_obj.load_order = obj->load_order;
-    tracked_obj.type = OWNER_TYPE::ANALYTICAL;
-    m_tracked_objs.push_back(std::make_shared<DEMTrackedObj>(std::move(tracked_obj)));
-
-    // Create a Tracker for this tracked object
-    DEMTracker tracker(this);
-    tracker.obj = m_tracked_objs.back();
-    return std::make_shared<DEMTracker>(std::move(tracker));
-}
-
-std::shared_ptr<DEMTracker> DEMSolver::Track(std::shared_ptr<DEMMeshConnected>& obj) {
-    DEMTrackedObj tracked_obj;
-    tracked_obj.load_order = obj->load_order;
-    tracked_obj.type = OWNER_TYPE::MESH;
-    m_tracked_objs.push_back(std::make_shared<DEMTrackedObj>(std::move(tracked_obj)));
-
-    // Create a Tracker for this tracked object
-    DEMTracker tracker(this);
-    tracker.obj = m_tracked_objs.back();
-    return std::make_shared<DEMTracker>(std::move(tracker));
-}
-
-std::shared_ptr<DEMTracker> DEMSolver::Track(std::shared_ptr<DEMClumpBatch>& obj) {
-    DEMTrackedObj tracked_obj;
-    tracked_obj.load_order = obj->load_order;
-    tracked_obj.type = OWNER_TYPE::CLUMP;
-    m_tracked_objs.push_back(std::make_shared<DEMTrackedObj>(std::move(tracked_obj)));
-
-    // Create a Tracker for this tracked object
-    DEMTracker tracker(this);
-    tracker.obj = m_tracked_objs.back();
-    return std::make_shared<DEMTracker>(std::move(tracker));
-}
-
-std::shared_ptr<DEMTracker> DEMSolver::TrackExternObj(std::shared_ptr<DEMExternObj>& obj) {
-    return Track(obj);
-}
-
-std::shared_ptr<DEMTracker> DEMSolver::TrackMesh(std::shared_ptr<DEMMeshConnected>& obj) {
-    return Track(obj);
-}
-
-std::shared_ptr<DEMTracker> DEMSolver::TrackClump(std::shared_ptr<DEMClumpBatch>& obj) {
-    return Track(obj);
-}
-
-=======
->>>>>>> 68404595
 std::shared_ptr<DEMInspector> DEMSolver::CreateInspector(const std::string& quantity) {
     DEMInspector insp(this, this->dT, quantity);
     m_inspectors.push_back(std::make_shared<DEMInspector>(std::move(insp)));
