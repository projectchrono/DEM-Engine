--- conflicted
+++ resolved
@@ -2083,21 +2083,10 @@
     dT->announceCritical();
 }
 
-<<<<<<< HEAD
 void DEMSolver::UpdateStepSize(double ts) {
-    if (ts < 0) {
-        kT->simParams->h = m_ts_size;
-        dT->simParams->h = m_ts_size;
-    } else {
-        kT->simParams->h = ts;
-        dT->simParams->h = ts;
-    }
-=======
-void DEMSolver::UpdateStepSize(float ts) {
     m_ts_size = ts;
     kT->simParams->h = ts;
     dT->simParams->h = ts;
->>>>>>> 70a0ed00
 }
 
 void DEMSolver::UpdateClumps() {
