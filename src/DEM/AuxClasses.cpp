//  Copyright (c) 2021, SBEL GPU Development Team
//  Copyright (c) 2021, University of Wisconsin - Madison
//
//	SPDX-License-Identifier: BSD-3-Clause

#include <numeric>

#include <DEM/API.h>
#include <DEM/AuxClasses.h>
#include <DEM/HostSideHelpers.hpp>
#include <DEM/Models.h>

namespace deme {

// =============================================================================
// DEMInspector class
// =============================================================================

const std::string INSP_CODE_SPHERE_HIGH_Z = R"V0G0N(
    quantity[sphereID] = Z + myRadius;
)V0G0N";

const std::string INSP_CODE_SPHERE_LOW_Z = R"V0G0N(
    quantity[sphereID] = Z - myRadius;
)V0G0N";

const std::string INSP_CODE_SPHERE_HIGH_ABSV = R"V0G0N(
    float3 relPos = myRelPos;
    // Get owner's velocity
    float3 rotVel, linVel;
    linVel.x = granData->vX[myOwner];
    linVel.y = granData->vY[myOwner];
    linVel.z = granData->vZ[myOwner];
    // rotVel is local
    rotVel.x = granData->omgBarX[myOwner];
    rotVel.y = granData->omgBarY[myOwner];
    rotVel.z = granData->omgBarZ[myOwner];

    float vel;
    {
        // It is indeed an estimation, since it accounts for center of sphere
        // only. But interestingly, a sphere's rotation about its own CoM does
        // not contribute to the size of contact detection margin, which is the
        // main reason for querying max absv for us. So, it should be fine.
        float3 pRotVel = cross(rotVel, relPos);
        // Map rotational contribution back to global
        applyOriQToVector3<float, deme::oriQ_t>(pRotVel.x, pRotVel.y, pRotVel.z, 
                                                oriQw, oriQx, oriQy, oriQz);
        vel = length(pRotVel + linVel);
    }
    quantity[sphereID] = vel;
)V0G0N";

const std::string INSP_CODE_EVERYTHING_ABSV = R"V0G0N(
    double myVX = granData->vX[myOwner];
    double myVY = granData->vY[myOwner];
    double myVZ = granData->vZ[myOwner];
    double myABSV = sqrt(myVX * myVX + myVY * myVY + myVZ * myVZ);

    quantity[myOwner] = myABSV;
)V0G0N";

const std::string INSP_CODE_CLUMP_KE = R"V0G0N(
    // First lin energy
    double myVX = granData->vX[myOwner];
    double myVY = granData->vY[myOwner];
    double myVZ = granData->vZ[myOwner];
    double myKE = 0.5 * myMass * (myVX * myVX + myVY * myVY + myVZ * myVZ);
    // Then rot energy
    myVX = granData->omgBarX[myOwner];
    myVY = granData->omgBarY[myOwner];
    myVZ = granData->omgBarZ[myOwner];
    myKE += 0.5 * ((double)myMOI.x * myVX * myVX + (double)myMOI.y * myVY * myVY + (double)myMOI.z * myVZ * myVZ);

    quantity[myOwner] = myKE;
)V0G0N";

const std::string INSP_CODE_CLUMP_APPROX_VOL = R"V0G0N(
    size_t myVolOffset = granData->inertiaPropOffsets[myOwner];
    float myVol = volumeProperties[myVolOffset];
    quantity[myOwner] = myVol;
)V0G0N";

const std::string INSP_CODE_CLUMP_APPROX_MASS = R"V0G0N(
    quantity[myOwner] = myMass;
)V0G0N";

void DEMInspector::switch_quantity_type(const std::string& quantity) {
    switch (hash_charr(quantity.c_str())) {
        case ("clump_max_z"_):
            inspection_code = INSP_CODE_SPHERE_HIGH_Z;
            reduce_flavor = CUB_REDUCE_FLAVOR::MAX;
            kernel_name = "inspectSphereProperty";
            thing_to_insp = INSPECT_ENTITY_TYPE::SPHERE;
            index_name = "sphereID";
            break;
        case ("clump_min_z"_):
            inspection_code = INSP_CODE_SPHERE_LOW_Z;
            reduce_flavor = CUB_REDUCE_FLAVOR::MIN;
            kernel_name = "inspectSphereProperty";
            thing_to_insp = INSPECT_ENTITY_TYPE::SPHERE;
            index_name = "sphereID";
            break;
        case ("clump_max_absv"_):
            inspection_code = INSP_CODE_SPHERE_HIGH_ABSV;
            reduce_flavor = CUB_REDUCE_FLAVOR::MAX;
            kernel_name = "inspectSphereProperty";
            thing_to_insp = INSPECT_ENTITY_TYPE::SPHERE;
            index_name = "sphereID";
            break;
        // case ("mesh_max_z"_):
        //     reduce_flavor = CUB_REDUCE_FLAVOR::MAX;
        //     break;
        // case ("clump_com_max_z"_):
        //     // inspection_code = INSP_CODE_SPHERE_HIGH_Z;
        //     reduce_flavor = CUB_REDUCE_FLAVOR::MAX;
        //     kernel_name = "inspectOwnerProperty";
        //     break;
        //// TODO: Void ration here is a very rough approximation and should only work when domain is large and
        /// particles are small
        case ("clump_volume"_):
            inspection_code = INSP_CODE_CLUMP_APPROX_VOL;
            reduce_flavor = CUB_REDUCE_FLAVOR::SUM;
            kernel_name = "inspectOwnerProperty";
            thing_to_insp = INSPECT_ENTITY_TYPE::CLUMP;
            index_name = "myOwner";
            all_domain = false;  // Only clumps, so not all domain owners
            break;
        case ("clump_mass"_):
            inspection_code = INSP_CODE_CLUMP_APPROX_MASS;
            reduce_flavor = CUB_REDUCE_FLAVOR::SUM;
            kernel_name = "inspectOwnerProperty";
            thing_to_insp = INSPECT_ENTITY_TYPE::CLUMP;
            index_name = "myOwner";
            all_domain = false;  // Only clumps, so not all domain owners
            break;
        case ("max_absv"_):
            inspection_code = INSP_CODE_EVERYTHING_ABSV;
            reduce_flavor = CUB_REDUCE_FLAVOR::MAX;
            kernel_name = "inspectOwnerProperty";
            thing_to_insp = INSPECT_ENTITY_TYPE::EVERYTHING;
            index_name = "myOwner";
            break;
        case ("absv"_):
            inspection_code = INSP_CODE_EVERYTHING_ABSV;
            reduce_flavor = CUB_REDUCE_FLAVOR::NONE;
            kernel_name = "inspectOwnerProperty";
            thing_to_insp = INSPECT_ENTITY_TYPE::EVERYTHING;
            index_name = "myOwner";
            break;
        case ("clump_kinetic_energy"_):
            inspection_code = INSP_CODE_CLUMP_KE;
            reduce_flavor = CUB_REDUCE_FLAVOR::SUM;
            kernel_name = "inspectOwnerProperty";
            thing_to_insp = INSPECT_ENTITY_TYPE::CLUMP;
            index_name = "myOwner";
            all_domain = false;  // Only clumps, so not all domain owners
            break;
        default:
            std::stringstream ss;
            ss << quantity << " is not a known query type." << std::endl;
            throw std::runtime_error(ss.str());
    }
}

float DEMInspector::GetValue() {
    assertInit();
    float reduce_result =
        sys->dTInspectReduce(inspection_kernel, kernel_name, thing_to_insp, reduce_flavor, all_domain);
    return reduce_result;
}

float* DEMInspector::GetValues() {
    assertInit();
    float* reduce_result =
        sys->dTInspectNoReduce(inspection_kernel, kernel_name, thing_to_insp, reduce_flavor, all_domain);
    return reduce_result;
}

float* DEMInspector::dT_GetValue() {
    // assertInit(); // This one the user should not use
    // Also, this call breaks the chain-that-bind, but I'm not too worried, as it's used in dT's workerThread only,
    // meaning the device number is well-defined.
    return dT->inspectCall(inspection_kernel, kernel_name, thing_to_insp, reduce_flavor, all_domain);
}

void DEMInspector::assertInit() {
    if (!initialized) {
        Initialize(sys->GetJitStringSubs());
    }
}

void DEMInspector::Initialize(const std::unordered_map<std::string, std::string>& Subs, bool force) {
    if (!(sys->GetInitStatus()) && !force) {
        std::stringstream ss;
        ss << "Inspector should only be initialized or used after the simulation system is initialized (because it "
              "uses device-side data)!"
           << std::endl;
        throw std::runtime_error(ss.str());
    }
    // We want to make sure if the in_region_code is legit, if it is not an all_domain query
    std::string in_region_specifier = in_region_code, placeholder;
    // But if the in_region_code is all spaces, it's fine, probably they don't care
    if ((!all_domain) && (!is_all_spaces(in_region_code))) {
        if (!any_whole_word_match(in_region_code, {"X", "Y", "Z"}) ||
            !all_whole_word_match(in_region_code, {"return"}, placeholder)) {
            std::stringstream ss;
            ss << "One of your insepctors is set to query a specific region, but the domian is not properly "
                  "defined.\nIt needs to return a bool variable that is a result of logical operations involving X, Y "
                  "and Z.\nYou can remove the region argument if all simulation entities should be considered."
               << std::endl;
            throw std::runtime_error(ss.str());
        }
        // Replace the return with our own variable
        in_region_specifier = replace_pattern(in_region_specifier, "return", "bool isInRegion = ");
        in_region_specifier += "if (!isInRegion) { not_in_region[" + index_name + "] = 1; return; }\n";
    }

    // Add own substitutions to it
    std::unordered_map<std::string, std::string> my_subs = Subs;
    my_subs["_inRegionPolicy_"] = in_region_specifier;
    my_subs["_quantityQueryProcess_"] = inspection_code;
    if (thing_to_insp == INSPECT_ENTITY_TYPE::SPHERE) {
        inspection_kernel = std::make_shared<jitify::Program>(std::move(
            JitHelper::buildProgram("DEMSphereQueryKernels", JitHelper::KERNEL_DIR / "DEMSphereQueryKernels.cu",
                                    my_subs, DEME_JITIFY_OPTIONS)));
    } else if (thing_to_insp == INSPECT_ENTITY_TYPE::CLUMP || thing_to_insp == INSPECT_ENTITY_TYPE::EVERYTHING) {
        inspection_kernel = std::make_shared<jitify::Program>(std::move(JitHelper::buildProgram(
            "DEMOwnerQueryKernels", JitHelper::KERNEL_DIR / "DEMOwnerQueryKernels.cu", my_subs, DEME_JITIFY_OPTIONS)));
    } else {
        std::stringstream ss;
        ss << "Sorry, an inspector object you are using is not implemented yet.\nConsider letting the developers know "
              "this and they may help you."
           << std::endl;
        throw std::runtime_error(ss.str());
    }
    initialized = true;
}

// =============================================================================
// DEMTracker class
// =============================================================================

void DEMTracker::assertThereIsForcePairs(const std::string& name) {
    if (sys->GetWhetherForceCollectInKernel()) {
        std::stringstream ss;
        ss << "The solver is currently set to not record force pair info, so you cannot query force pairs using "
           << name
           << ".\nYou can call SetCollectAccRightAfterForceCalc(false) before system initialization and try "
              "again."
           << std::endl;
        throw std::runtime_error(ss.str());
    }
}
void DEMTracker::assertMesh(const std::string& name) {
    if (obj->obj_type != OWNER_TYPE::MESH) {
        std::stringstream ss;
        ss << name << " is only callable for trackers tracking a mesh!" << std::endl;
        throw std::runtime_error(ss.str());
    }
}
void DEMTracker::assertGeoSize(size_t input_length, const std::string& name, const std::string& geo_type) {
    if (input_length != obj->nGeos) {
        std::stringstream ss;
        ss << name << " is called with an input not the same size (number of " << geo_type
           << ") as the original tracked object!\nThe input has " << input_length << " " << geo_type
           << " while the tracked object has " << obj->nGeos << "." << std::endl;
        throw std::runtime_error(ss.str());
    }
}
void DEMTracker::assertOwnerSize(size_t input_length, const std::string& name) {
    if (input_length != obj->nSpanOwners) {
        std::stringstream ss;
        ss << name << " is called with an input not the same size of the number of owners it tracks!\nThe input has "
           << input_length << " elements while the tracker tracks " << obj->nSpanOwners << " entities." << std::endl;
        throw std::runtime_error(ss.str());
    }
}
void DEMTracker::assertOwnerOffsetValid(size_t offset, const std::string& name) {
    if (offset >= obj->nSpanOwners) {
        std::stringstream ss;
        ss << name
           << " is called with an offset larger than the number of owners (minus 1, to be precise) it tracks!\nThe "
              "offset is "
           << offset << " while the tracker tracks " << obj->nSpanOwners << " entities." << std::endl;
        throw std::runtime_error(ss.str());
    }
}
void DEMTracker::assertGeoOffsetValid(size_t offset, const std::string& name, const std::string& geo_type) {
    if (offset >= obj->nGeos) {
        std::stringstream ss;
        ss << name << " is called with an offset larger than the number of " << geo_type
           << " (minus 1, to be precise) it tracks!\nThe offset is " << offset << " " << geo_type
           << " while the tracked object has " << obj->nGeos << "." << std::endl;
        throw std::runtime_error(ss.str());
    }
}

std::vector<bodyID_t> DEMTracker::GetContactClumps(size_t offset) {
    assertOwnerOffsetValid(offset, "GetContactClumps");
    return sys->GetOwnerContactClumps(obj->ownerID + offset);
}

bodyID_t DEMTracker::GetOwnerID(size_t offset) {
    assertOwnerOffsetValid(offset, "GetOwnerID");
    return obj->ownerID + offset;
}

std::vector<bodyID_t> DEMTracker::GetOwnerIDs() {
    std::vector<bodyID_t> vec(obj->nSpanOwners);
    std::iota(vec.begin(), vec.end(), obj->ownerID);
    return vec;
}

float3 DEMTracker::Pos(size_t offset) {
    assertOwnerOffsetValid(offset, "Pos");
    return sys->GetOwnerPosition(obj->ownerID + offset)[0];
}
std::vector<float> DEMTracker::GetPos(size_t offset) {
    float3 res = Pos(offset);
    return {res.x, res.y, res.z};
}
std::vector<float3> DEMTracker::Positions() {
    return sys->GetOwnerPosition(obj->ownerID, obj->nSpanOwners);
}
std::vector<std::vector<float>> DEMTracker::GetPositions() {
    std::vector<float3> res = Positions();
    return Real3VectorToVecOfVec<float, float3>(res);
}

float3 DEMTracker::AngVelLocal(size_t offset) {
    assertOwnerOffsetValid(offset, "AngVelLocal");
    return sys->GetOwnerAngVel(obj->ownerID + offset)[0];
}
std::vector<float> DEMTracker::GetAngVelLocal(size_t offset) {
    float3 res = AngVelLocal(offset);
    return {res.x, res.y, res.z};
}
std::vector<float3> DEMTracker::AngularVelocitiesLocal() {
    return sys->GetOwnerAngVel(obj->ownerID, obj->nSpanOwners);
}
std::vector<std::vector<float>> DEMTracker::GetAngularVelocitiesLocal() {
    std::vector<float3> res = AngularVelocitiesLocal();
    return Real3VectorToVecOfVec<float, float3>(res);
}

float3 DEMTracker::AngVelGlobal(size_t offset) {
    assertOwnerOffsetValid(offset, "AngVelGlobal");
    float3 ang_v = sys->GetOwnerAngVel(obj->ownerID + offset)[0];
    float4 oriQ = sys->GetOwnerOriQ(obj->ownerID + offset)[0];
    applyOriQToVector3(ang_v.x, ang_v.y, ang_v.z, oriQ.w, oriQ.x, oriQ.y, oriQ.z);
    return ang_v;
}
std::vector<float> DEMTracker::GetAngVelGlobal(size_t offset) {
    float3 res = AngVelGlobal(offset);
    return {res.x, res.y, res.z};
}
std::vector<float3> DEMTracker::AngularVelocitiesGlobal() {
    std::vector<float3> ang_v = sys->GetOwnerAngVel(obj->ownerID, obj->nSpanOwners);
    std::vector<float4> oriQ = sys->GetOwnerOriQ(obj->ownerID, obj->nSpanOwners);
    for (size_t i = 0; i < ang_v.size(); i++) {
        applyOriQToVector3(ang_v[i].x, ang_v[i].y, ang_v[i].z, oriQ[i].w, oriQ[i].x, oriQ[i].y, oriQ[i].z);
    }
    return ang_v;
}
std::vector<std::vector<float>> DEMTracker::GetAngularVelocitiesGlobal() {
    std::vector<float3> res = AngularVelocitiesGlobal();
    return Real3VectorToVecOfVec<float, float3>(res);
}

float3 DEMTracker::Vel(size_t offset) {
    assertOwnerOffsetValid(offset, "Vel");
    return sys->GetOwnerVelocity(obj->ownerID + offset)[0];
}
std::vector<float> DEMTracker::GetVel(size_t offset) {
    float3 res = Vel(offset);
    return {res.x, res.y, res.z};
}
std::vector<float3> DEMTracker::Velocities() {
    return sys->GetOwnerVelocity(obj->ownerID, obj->nSpanOwners);
}
std::vector<std::vector<float>> DEMTracker::GetVelocities() {
    std::vector<float3> res = Velocities();
    return Real3VectorToVecOfVec<float, float3>(res);
}

float4 DEMTracker::OriQ(size_t offset) {
    assertOwnerOffsetValid(offset, "OriQ");
    return sys->GetOwnerOriQ(obj->ownerID + offset)[0];
}
std::vector<float> DEMTracker::GetOriQ(size_t offset) {
    float4 res = OriQ(offset);
    return {res.x, res.y, res.z, res.w};
}
std::vector<float4> DEMTracker::OrientationQuaternions() {
    return sys->GetOwnerOriQ(obj->ownerID, obj->nSpanOwners);
}
std::vector<std::vector<float>> DEMTracker::GetOrientationQuaternions() {
    std::vector<float4> res = OrientationQuaternions();
    return Real4VectorToVecOfVec<float, float4>(res);
}

unsigned int DEMTracker::GetFamily(size_t offset) {
    assertOwnerOffsetValid(offset, "GetFamily");
    return sys->GetOwnerFamily(obj->ownerID + offset)[0];
}
std::vector<unsigned int> DEMTracker::GetFamilies() {
    return sys->GetOwnerFamily(obj->ownerID, obj->nSpanOwners);
}

float DEMTracker::Mass(size_t offset) {
    assertOwnerOffsetValid(offset, "Mass");
    return sys->GetOwnerMass(obj->ownerID + offset)[0];
}
std::vector<float> DEMTracker::Masses() {
    return sys->GetOwnerMass(obj->ownerID, obj->nSpanOwners);
}

float3 DEMTracker::MOI(size_t offset) {
    assertOwnerOffsetValid(offset, "MOI");
    return sys->GetOwnerMOI(obj->ownerID + offset)[0];
}
std::vector<float> DEMTracker::GetMOI(size_t offset) {
    float3 res = MOI(offset);
    return {res.x, res.y, res.z};
}
std::vector<float3> DEMTracker::MOIs() {
    return sys->GetOwnerMOI(obj->ownerID, obj->nSpanOwners);
}
std::vector<std::vector<float>> DEMTracker::GetMOIs() {
    std::vector<float3> res = MOIs();
    return Real3VectorToVecOfVec<float, float3>(res);
}

// float3 DEMTracker::Acc(size_t offset) {
//     float3 contact_acc = sys->GetOwnerAcc(obj->ownerID + offset);
//     // Contact acceleration is not total acc, we need to add gravity and manually added forces
//     //// TODO: How to do that?
// }
// float3 DEMTracker::AngAcc(size_t offset) {
//     float3 contact_angAcc = sys->GetOwnerAngAcc(obj->ownerID + offset);
//     // Contact angAcc is not total angAcc, we need to add manually added angular acc
//     //// TODO: How to do that?
// }

float3 DEMTracker::ContactAcc(size_t offset) {
    assertOwnerOffsetValid(offset, "ContactAcc");
    return sys->GetOwnerAcc(obj->ownerID + offset)[0];
}
std::vector<float> DEMTracker::GetContactAcc(size_t offset) {
    float3 res = ContactAcc(offset);
    return {res.x, res.y, res.z};
}
std::vector<float3> DEMTracker::ContactAccelerations() {
    return sys->GetOwnerAcc(obj->ownerID, obj->nSpanOwners);
}
std::vector<std::vector<float>> DEMTracker::GetContactAccelerations() {
    std::vector<float3> res = ContactAccelerations();
    return Real3VectorToVecOfVec<float, float3>(res);
}

float3 DEMTracker::ContactAngAccLocal(size_t offset) {
    assertOwnerOffsetValid(offset, "ContactAngAccLocal");
    return sys->GetOwnerAngAcc(obj->ownerID + offset)[0];
}
std::vector<float> DEMTracker::GetContactAngAccLocal(size_t offset) {
    float3 res = ContactAngAccLocal(offset);
    return {res.x, res.y, res.z};
}
std::vector<float3> DEMTracker::ContactAngularAccelerationsLocal() {
    return sys->GetOwnerAngAcc(obj->ownerID, obj->nSpanOwners);
}
std::vector<std::vector<float>> DEMTracker::GetContactAngularAccelerationsLocal() {
    std::vector<float3> res = ContactAngularAccelerationsLocal();
    return Real3VectorToVecOfVec<float, float3>(res);
}

float3 DEMTracker::ContactAngAccGlobal(size_t offset) {
    assertOwnerOffsetValid(offset, "ContactAngAccGlobal");
    float3 ang_acc = sys->GetOwnerAngAcc(obj->ownerID + offset)[0];
    float4 oriQ = sys->GetOwnerOriQ(obj->ownerID + offset)[0];
    applyOriQToVector3(ang_acc.x, ang_acc.y, ang_acc.z, oriQ.w, oriQ.x, oriQ.y, oriQ.z);
    return ang_acc;
}
std::vector<float> DEMTracker::GetContactAngAccGlobal(size_t offset) {
    float3 res = ContactAngAccGlobal(offset);
    return {res.x, res.y, res.z};
}
std::vector<float3> DEMTracker::ContactAngularAccelerationsGlobal() {
    std::vector<float3> ang_a = sys->GetOwnerAngAcc(obj->ownerID, obj->nSpanOwners);
    std::vector<float4> oriQ = sys->GetOwnerOriQ(obj->ownerID, obj->nSpanOwners);
    for (size_t i = 0; i < ang_a.size(); i++) {
        applyOriQToVector3(ang_a[i].x, ang_a[i].y, ang_a[i].z, oriQ[i].w, oriQ[i].x, oriQ[i].y, oriQ[i].z);
    }
    return ang_a;
}
std::vector<std::vector<float>> DEMTracker::GetContactAngularAccelerationsGlobal() {
    std::vector<float3> res = ContactAngularAccelerationsGlobal();
    return Real3VectorToVecOfVec<float, float3>(res);
}

float DEMTracker::GetOwnerWildcardValue(const std::string& name, size_t offset) {
    assertOwnerOffsetValid(offset, "GetOwnerWildcardValue");
    return sys->GetOwnerWildcardValue(obj->ownerID + offset, name)[0];
}

std::vector<float> DEMTracker::GetOwnerWildcardValues(const std::string& name) {
    return sys->GetOwnerWildcardValue(obj->ownerID, name, obj->nSpanOwners);
}

float DEMTracker::GetGeometryWildcardValue(const std::string& name, size_t offset) {
    std::vector<float> res;
    switch (obj->obj_type) {
        case (OWNER_TYPE::CLUMP):
            assertGeoOffsetValid(offset, "GetGeometryWildcardValue", "spheres");
            res = sys->GetSphereWildcardValue(obj->geoID + offset, name, 1);
            break;
        case (OWNER_TYPE::ANALYTICAL):
            assertGeoOffsetValid(offset, "GetGeometryWildcardValue", "analytical components");
            res = sys->GetAnalWildcardValue(obj->geoID + offset, name, 1);
            break;
        case (OWNER_TYPE::MESH):
            assertGeoOffsetValid(offset, "GetGeometryWildcardValue", "triangles");
            res = sys->GetTriWildcardValue(obj->geoID + offset, name, 1);
            break;
    }
    return res[0];
}

std::vector<float> DEMTracker::GetGeometryWildcardValues(const std::string& name) {
    std::vector<float> res;
    switch (obj->obj_type) {
        case (OWNER_TYPE::CLUMP):
            res = sys->GetSphereWildcardValue(obj->geoID, name, obj->nGeos);
            break;
        case (OWNER_TYPE::ANALYTICAL):
            res = sys->GetAnalWildcardValue(obj->geoID, name, obj->nGeos);
            break;
        case (OWNER_TYPE::MESH):
            res = sys->GetTriWildcardValue(obj->geoID, name, obj->nGeos);
            break;
    }
    return res;
}

size_t DEMTracker::GetContactForces(std::vector<float3>& points, std::vector<float3>& forces, size_t offset) {
    assertThereIsForcePairs("GetContactForces");
    assertOwnerOffsetValid(offset, "GetContactForces");
    points.clear();
    forces.clear();
<<<<<<< HEAD
    return sys->GetOwnerContactForces(obj->ownerID + offset, points, forces);
}

std::vector<std::vector<std::vector<float>>> DEMTracker::GetContactForces(size_t offset) {
    std::vector<float3> float3_points, float3_forces;
    std::vector<std::vector<float>> points, forces;
    size_t nPairs = GetContactForces(float3_points, float3_forces, offset);

    points.resize(nPairs);
    forces.resize(nPairs);
    for (size_t i = 0; i < nPairs; i++) {
        std::vector<float> float_point = {float3_points[i].x, float3_points[i].y, float3_points[i].z};
        std::vector<float> float_force = {float3_forces[i].x, float3_forces[i].y, float3_forces[i].z};
        points[i] = float_point;
        forces[i] = float_force;
    }

    std::vector<std::vector<std::vector<float>>> return_vec;

    return_vec.push_back(points);
    return_vec.push_back(forces);

    return return_vec;
=======
    return sys->GetOwnerContactForces({obj->ownerID + (bodyID_t)offset}, points, forces);
}

size_t DEMTracker::GetContactForcesForAll(std::vector<float3>& points, std::vector<float3>& forces) {
    assertThereIsForcePairs("GetContactForcesForAll");
    points.clear();
    forces.clear();
    return sys->GetOwnerContactForces(GetOwnerIDs(), points, forces);
>>>>>>> 5904497b
}

size_t DEMTracker::GetContactForcesAndLocalTorque(std::vector<float3>& points,
                                                  std::vector<float3>& forces,
                                                  std::vector<float3>& torques,
                                                  size_t offset) {
    assertThereIsForcePairs("GetContactForcesAndLocalTorque");
    assertOwnerOffsetValid(offset, "GetContactForcesAndLocalTorque");
    points.clear();
    forces.clear();
    torques.clear();
    return sys->GetOwnerContactForces({obj->ownerID + (bodyID_t)offset}, points, forces, torques, true);
}
<<<<<<< HEAD
std::vector<std::vector<std::vector<float>>> DEMTracker::GetContactForcesAndLocalTorque(size_t offset) {
    std::vector<float3> float3_points, float3_forces, float3_torques;
    std::vector<std::vector<float>> points, forces, torques;
    size_t nPairs = GetContactForcesAndLocalTorque(float3_points, float3_forces, float3_torques, offset);

    points.resize(nPairs);
    forces.resize(nPairs);
    torques.resize(nPairs);
    for (size_t i = 0; i < nPairs; i++) {
        std::vector<float> float_point = {float3_points[i].x, float3_points[i].y, float3_points[i].z};
        std::vector<float> float_force = {float3_forces[i].x, float3_forces[i].y, float3_forces[i].z};
        std::vector<float> float_torque = {float3_torques[i].x, float3_torques[i].y, float3_torques[i].z};
        points[i] = float_point;
        forces[i] = float_force;
        torques[i] = float_torque;
    }

    std::vector<std::vector<std::vector<float>>> return_vec;

    return_vec.push_back(points);
    return_vec.push_back(forces);
    return_vec.push_back(torques);

    return return_vec;
=======

size_t DEMTracker::GetContactForcesAndLocalTorqueForAll(std::vector<float3>& points,
                                                        std::vector<float3>& forces,
                                                        std::vector<float3>& torques) {
    assertThereIsForcePairs("GetContactForcesAndLocalTorqueForAll");
    points.clear();
    forces.clear();
    torques.clear();
    return sys->GetOwnerContactForces(GetOwnerIDs(), points, forces, torques, true);
>>>>>>> 5904497b
}

size_t DEMTracker::GetContactForcesAndGlobalTorque(std::vector<float3>& points,
                                                   std::vector<float3>& forces,
                                                   std::vector<float3>& torques,
                                                   size_t offset) {
    assertThereIsForcePairs("GetContactForcesAndGlobalTorque");
    assertOwnerOffsetValid(offset, "GetContactForcesAndGlobalTorque");
    points.clear();
    forces.clear();
    torques.clear();
    return sys->GetOwnerContactForces({obj->ownerID + (bodyID_t)offset}, points, forces, torques, false);
}
<<<<<<< HEAD
std::vector<std::vector<std::vector<float>>> DEMTracker::GetContactForcesAndGlobalTorque(size_t offset) {
    std::vector<float3> float3_points, float3_forces, float3_torques;
    std::vector<std::vector<float>> points, forces, torques;
    size_t nPairs = GetContactForcesAndGlobalTorque(float3_points, float3_forces, float3_torques, offset);

    points.resize(nPairs);
    forces.resize(nPairs);
    torques.resize(nPairs);
    for (size_t i = 0; i < nPairs; i++) {
        std::vector<float> float_point = {float3_points[i].x, float3_points[i].y, float3_points[i].z};
        std::vector<float> float_force = {float3_forces[i].x, float3_forces[i].y, float3_forces[i].z};
        std::vector<float> float_torque = {float3_torques[i].x, float3_torques[i].y, float3_torques[i].z};
        points[i] = float_point;
        forces[i] = float_force;
        torques[i] = float_torque;
    }

    std::vector<std::vector<std::vector<float>>> return_vec;

    return_vec.push_back(points);
    return_vec.push_back(forces);
    return_vec.push_back(torques);

    return return_vec;
=======

size_t DEMTracker::GetContactForcesAndGlobalTorqueForAll(std::vector<float3>& points,
                                                         std::vector<float3>& forces,
                                                         std::vector<float3>& torques) {
    assertThereIsForcePairs("GetContactForcesAndGlobalTorqueForAll");
    points.clear();
    forces.clear();
    torques.clear();
    return sys->GetOwnerContactForces(GetOwnerIDs(), points, forces, torques, false);
>>>>>>> 5904497b
}

void DEMTracker::AddAcc(float3 acc, size_t offset) {
    assertOwnerOffsetValid(offset, "AddAcc");
    sys->AddOwnerNextStepAcc(obj->ownerID + offset, {acc});
}
void DEMTracker::AddAcc(const std::vector<float>& acc, size_t offset) {
    assertThreeElements(acc, "AddAcc", "acc");
    AddAcc(make_float3(acc[0], acc[1], acc[2]), offset);
}
void DEMTracker::AddAcc(const std::vector<float3>& acc) {
    assertOwnerSize(acc.size(), "AddAcc");
    sys->AddOwnerNextStepAcc(obj->ownerID, acc);
}
void DEMTracker::AddAcc(const std::vector<std::vector<float>>& acc) {
    assertThreeElements(acc[0], "AddAcc", "acc");
    AddAcc(VecOfVecToReal3Vector<float3, float>(acc));
}

void DEMTracker::AddAngAcc(float3 angAcc, size_t offset) {
    assertOwnerOffsetValid(offset, "AddAngAcc");
    sys->AddOwnerNextStepAngAcc(obj->ownerID + offset, {angAcc});
}
void DEMTracker::AddAngAcc(const std::vector<float>& angAcc, size_t offset) {
    assertThreeElements(angAcc, "AddAngAcc", "angAcc");
    AddAngAcc(make_float3(angAcc[0], angAcc[1], angAcc[2]), offset);
}
void DEMTracker::AddAngAcc(const std::vector<float3>& angAcc) {
    assertOwnerSize(angAcc.size(), "AddAngAcc");
    sys->AddOwnerNextStepAngAcc(obj->ownerID, angAcc);
}
void DEMTracker::AddAngAcc(const std::vector<std::vector<float>>& angAcc) {
    assertThreeElements(angAcc[0], "AddAngAcc", "angAcc");
    AddAngAcc(VecOfVecToReal3Vector<float3, float>(angAcc));
}

void DEMTracker::SetPos(float3 pos, size_t offset) {
    assertOwnerOffsetValid(offset, "SetPos");
    sys->SetOwnerPosition(obj->ownerID + offset, {pos});
}
void DEMTracker::SetPos(const std::vector<float>& pos, size_t offset) {
    assertThreeElements(pos, "SetPos", "pos");
    SetPos(make_float3(pos[0], pos[1], pos[2]), offset);
}
void DEMTracker::SetPos(const std::vector<float3>& pos) {
    assertOwnerSize(pos.size(), "SetPos");
    sys->SetOwnerPosition(obj->ownerID, pos);
}
void DEMTracker::SetPos(const std::vector<std::vector<float>>& pos) {
    assertThreeElements(pos[0], "SetPos", "pos");
    SetPos(VecOfVecToReal3Vector<float3, float>(pos));
}

void DEMTracker::SetAngVel(float3 angVel, size_t offset) {
    assertOwnerOffsetValid(offset, "SetAngVel");
    sys->SetOwnerAngVel(obj->ownerID + offset, {angVel});
}
void DEMTracker::SetAngVel(const std::vector<float>& angVel, size_t offset) {
    assertThreeElements(angVel, "SetAngVel", "angVel");
    SetAngVel(make_float3(angVel[0], angVel[1], angVel[2]), offset);
}
void DEMTracker::SetAngVel(const std::vector<float3>& angVel) {
    assertOwnerSize(angVel.size(), "SetAngVel");
    sys->SetOwnerAngVel(obj->ownerID, angVel);
}
void DEMTracker::SetAngVel(const std::vector<std::vector<float>>& angVel) {
    assertThreeElements(angVel[0], "SetAngVel", "angVel");
    SetAngVel(VecOfVecToReal3Vector<float3, float>(angVel));
}

void DEMTracker::SetVel(float3 vel, size_t offset) {
    assertOwnerOffsetValid(offset, "SetVel");
    sys->SetOwnerVelocity(obj->ownerID + offset, {vel});
}
void DEMTracker::SetVel(const std::vector<float>& vel, size_t offset) {
    assertThreeElements(vel, "SetVel", "vel");
    SetVel(make_float3(vel[0], vel[1], vel[2]), offset);
}
void DEMTracker::SetVel(const std::vector<float3>& vel) {
    assertOwnerSize(vel.size(), "SetVel");
    sys->SetOwnerVelocity(obj->ownerID, vel);
}
void DEMTracker::SetVel(const std::vector<std::vector<float>>& vel) {
    assertThreeElements(vel[0], "SetVel", "vel");
    SetVel(VecOfVecToReal3Vector<float3, float>(vel));
}

void DEMTracker::SetOriQ(float4 oriQ, size_t offset) {
    assertOwnerOffsetValid(offset, "SetOriQ");
    sys->SetOwnerOriQ(obj->ownerID + offset, {oriQ});
}
void DEMTracker::SetOriQ(const std::vector<float>& oriQ, size_t offset) {
    assertFourElements(oriQ, "SetOriQ", "oriQ");
    SetOriQ(make_float4(oriQ[0], oriQ[1], oriQ[2], oriQ[3]), offset);
}
void DEMTracker::SetOriQ(const std::vector<float4>& oriQ) {
    assertOwnerSize(oriQ.size(), "SetOriQ");
    sys->SetOwnerOriQ(obj->ownerID, oriQ);
}
void DEMTracker::SetOriQ(const std::vector<std::vector<float>>& oriQ) {
    assertFourElements(oriQ[0], "SetOriQ", "oriQ");
    SetOriQ(VecOfVecToReal4Vector<float4, float>(oriQ));
}

void DEMTracker::SetFamily(unsigned int fam_num) {
    sys->SetOwnerFamily(obj->ownerID, fam_num, obj->nSpanOwners);
}
void DEMTracker::SetFamily(unsigned int fam_num, size_t offset) {
    assertOwnerOffsetValid(offset, "SetFamily");
    sys->SetOwnerFamily(obj->ownerID + offset, fam_num);
}

void DEMTracker::ChangeClumpSizes(const std::vector<bodyID_t>& IDs, const std::vector<float>& factors) {
    std::vector<bodyID_t> offsetted_IDs(IDs);
    size_t offset = obj->ownerID;
    std::for_each(offsetted_IDs.begin(), offsetted_IDs.end(), [offset](bodyID_t& x) { x += offset; });
    sys->ChangeClumpSizes(offsetted_IDs, factors);
}

void DEMTracker::UpdateMesh(const std::vector<float3>& new_nodes) {
    assertMesh("UpdateMesh");
    // assertGeoSize(new_mesh->GetNumTriangles(), "UpdateMesh", "triangles");
    // Outsource to API system to handle...
    sys->SetTriNodeRelPos(obj->ownerID, obj->geoID, new_nodes);
}
void DEMTracker::UpdateMesh(const std::vector<std::vector<float>>& new_nodes) {
    assertThreeElementsVector(new_nodes, "UpdateMesh", "new_nodes");
    std::vector<float3> float3_nodes(new_nodes.size());
    for (size_t i = 0; i < new_nodes.size(); i++) {
        float3_nodes[i] = make_float3(new_nodes[i][0], new_nodes[i][1], new_nodes[i][2]);
    }
    UpdateMesh(float3_nodes);
}

// Deformation is per-node, yet UpdateTriNodeRelPos need per-triangle info.
void DEMTracker::UpdateMeshByIncrement(const std::vector<float3>& deformation) {
    assertMesh("UpdateMeshByIncrement");
    // Outsource to API system to handle...
    sys->UpdateTriNodeRelPos(obj->ownerID, obj->geoID, deformation);
}
void DEMTracker::UpdateMeshByIncrement(const std::vector<std::vector<float>>& deformation) {
    assertThreeElementsVector(deformation, "UpdateMeshByIncrement", "deformation");
    std::vector<float3> float3_nodes(deformation.size());
    for (size_t i = 0; i < deformation.size(); i++) {
        float3_nodes[i] = make_float3(deformation[i][0], deformation[i][1], deformation[i][2]);
    }
    UpdateMeshByIncrement(float3_nodes);
}

std::shared_ptr<DEMMeshConnected>& DEMTracker::GetMesh() {
    assertMesh("GetMesh");
    return sys->GetCachedMesh(obj->ownerID);
}

std::vector<float3> DEMTracker::GetMeshNodesGlobal() {
    assertMesh("GetMeshNodesGlobal");
    return sys->GetMeshNodesGlobal(obj->ownerID);
}
std::vector<std::vector<float>> DEMTracker::GetMeshNodesGlobalAsVectorOfVector() {
    std::vector<float3> res = GetMeshNodesGlobal();
    std::vector<std::vector<float>> vector_nodes(res.size());
    for (size_t i = 0; i < res.size(); i++) {
        std::vector<float> float_elem = {res[i].x, res[i].y, res[i].z};
        vector_nodes[i] = float_elem;
    }
    return vector_nodes;
}

void DEMTracker::SetOwnerWildcardValue(const std::string& name, float wc, size_t offset) {
    assertOwnerOffsetValid(offset, "SetOwnerWildcardValue");
    sys->SetOwnerWildcardValue(obj->ownerID + offset, name, wc, 1);
}

void DEMTracker::SetOwnerWildcardValues(const std::string& name, const std::vector<float>& wc) {
    assertOwnerSize(wc.size(), "SetOwnerWildcardValues");
    sys->SetOwnerWildcardValue(obj->ownerID, name, wc);
}

void DEMTracker::SetGeometryWildcardValue(const std::string& name, float wc, size_t offset) {
    switch (obj->obj_type) {
        case (OWNER_TYPE::CLUMP):
            assertGeoOffsetValid(offset, "SetGeometryWildcardValue", "spheres");
            sys->SetSphereWildcardValue(obj->geoID + offset, name, std::vector<float>(1, wc));
            break;
        case (OWNER_TYPE::ANALYTICAL):
            assertGeoOffsetValid(offset, "SetGeometryWildcardValue", "analytical components");
            sys->SetAnalWildcardValue(obj->geoID + offset, name, std::vector<float>(1, wc));
            break;
        case (OWNER_TYPE::MESH):
            assertGeoOffsetValid(offset, "SetGeometryWildcardValue", "triangles");
            sys->SetTriWildcardValue(obj->geoID + offset, name, std::vector<float>(1, wc));
            break;
    }
}

void DEMTracker::SetGeometryWildcardValues(const std::string& name, const std::vector<float>& wc) {
    switch (obj->obj_type) {
        case (OWNER_TYPE::CLUMP):
            assertGeoSize(wc.size(), "SetGeometryWildcardValues", "spheres");
            sys->SetSphereWildcardValue(obj->geoID, name, wc);
            break;
        case (OWNER_TYPE::ANALYTICAL):
            assertGeoSize(wc.size(), "SetGeometryWildcardValues", "analytical components");
            sys->SetAnalWildcardValue(obj->geoID, name, wc);
            break;
        case (OWNER_TYPE::MESH):
            assertGeoSize(wc.size(), "SetGeometryWildcardValues", "triangles");
            sys->SetTriWildcardValue(obj->geoID, name, wc);
            break;
    }
}

// =============================================================================
// DEMForceModel class
// =============================================================================

void DEMForceModel::SetForceModelType(FORCE_MODEL model_type) {
    type = model_type;
    switch (model_type) {
        case (FORCE_MODEL::HERTZIAN):
            m_must_have_mat_props = {"E", "nu", "CoR", "mu", "Crr"};
            m_pairwise_mat_props = {"CoR", "mu", "Crr"};
            m_force_model = HERTZIAN_FORCE_MODEL();
            // History-based model uses these history-related arrays
            m_contact_wildcards = {"delta_time", "delta_tan_x", "delta_tan_y", "delta_tan_z"};
            break;
        case (FORCE_MODEL::HERTZIAN_FRICTIONLESS):
            m_must_have_mat_props = {"E", "nu", "CoR"};
            m_pairwise_mat_props = {"CoR"};
            m_force_model = HERTZIAN_FORCE_MODEL_FRICTIONLESS();
            // No contact history needed for frictionless
            m_contact_wildcards.clear();
            break;
        case (FORCE_MODEL::CUSTOM):
            m_must_have_mat_props.clear();
            m_pairwise_mat_props.clear();
    }
}

void DEMForceModel::DefineCustomModel(const std::string& model) {
    // If custom model is set, we don't care what materials needs to be set
    m_must_have_mat_props.clear();
    type = FORCE_MODEL::CUSTOM;
    m_force_model = model;
}

int DEMForceModel::ReadCustomModelFile(const std::filesystem::path& sourcefile) {
    if (!std::filesystem::exists(sourcefile)) {
        return 1;
    }
    // If custom model is set, we don't care what materials needs to be set
    m_must_have_mat_props.clear();
    type = FORCE_MODEL::CUSTOM;
    m_force_model = read_file_to_string(sourcefile);
    return 0;
}

void DEMForceModel::SetPerContactWildcards(const std::set<std::string>& wildcards) {
    for (const auto& a_str : wildcards) {
        if (match_pattern(a_str, " ")) {
            // Wildcard array names cannot have spaces in them
            std::stringstream ss;
            ss << "Contact wildcard " << a_str << " is not valid: no spaces allowed in its name." << std::endl;
            throw std::runtime_error(ss.str());
        }
    }
    m_contact_wildcards = wildcards;
}

void DEMForceModel::SetPerOwnerWildcards(const std::set<std::string>& wildcards) {
    for (const auto& a_str : wildcards) {
        if (match_pattern(a_str, " ")) {
            std::stringstream ss;
            ss << "Owner wildcard " << a_str << " is not valid: no spaces allowed in its name." << std::endl;
            throw std::runtime_error(ss.str());
        }
    }
    m_owner_wildcards = wildcards;
}

void DEMForceModel::SetPerGeometryWildcards(const std::set<std::string>& wildcards) {
    for (const auto& a_str : wildcards) {
        if (match_pattern(a_str, " ")) {
            std::stringstream ss;
            ss << "Geometry wildcard " << a_str << " is not valid: no spaces allowed in its name." << std::endl;
            throw std::runtime_error(ss.str());
        }
    }
    m_geo_wildcards = wildcards;
}

}  // END namespace deme<|MERGE_RESOLUTION|>--- conflicted
+++ resolved
@@ -548,10 +548,8 @@
     assertOwnerOffsetValid(offset, "GetContactForces");
     points.clear();
     forces.clear();
-<<<<<<< HEAD
-    return sys->GetOwnerContactForces(obj->ownerID + offset, points, forces);
-}
-
+    return sys->GetOwnerContactForces({obj->ownerID + (bodyID_t)offset}, points, forces);
+}
 std::vector<std::vector<std::vector<float>>> DEMTracker::GetContactForces(size_t offset) {
     std::vector<float3> float3_points, float3_forces;
     std::vector<std::vector<float>> points, forces;
@@ -572,8 +570,6 @@
     return_vec.push_back(forces);
 
     return return_vec;
-=======
-    return sys->GetOwnerContactForces({obj->ownerID + (bodyID_t)offset}, points, forces);
 }
 
 size_t DEMTracker::GetContactForcesForAll(std::vector<float3>& points, std::vector<float3>& forces) {
@@ -581,7 +577,27 @@
     points.clear();
     forces.clear();
     return sys->GetOwnerContactForces(GetOwnerIDs(), points, forces);
->>>>>>> 5904497b
+}
+std::vector<std::vector<std::vector<float>>> DEMTracker::GetContactForcesForAll() {
+    std::vector<float3> float3_points, float3_forces;
+    std::vector<std::vector<float>> points, forces;
+    size_t nPairs = GetContactForcesForAll(float3_points, float3_forces);
+
+    points.resize(nPairs);
+    forces.resize(nPairs);
+    for (size_t i = 0; i < nPairs; i++) {
+        std::vector<float> float_point = {float3_points[i].x, float3_points[i].y, float3_points[i].z};
+        std::vector<float> float_force = {float3_forces[i].x, float3_forces[i].y, float3_forces[i].z};
+        points[i] = float_point;
+        forces[i] = float_force;
+    }
+
+    std::vector<std::vector<std::vector<float>>> return_vec;
+
+    return_vec.push_back(points);
+    return_vec.push_back(forces);
+
+    return return_vec;
 }
 
 size_t DEMTracker::GetContactForcesAndLocalTorque(std::vector<float3>& points,
@@ -595,7 +611,6 @@
     torques.clear();
     return sys->GetOwnerContactForces({obj->ownerID + (bodyID_t)offset}, points, forces, torques, true);
 }
-<<<<<<< HEAD
 std::vector<std::vector<std::vector<float>>> DEMTracker::GetContactForcesAndLocalTorque(size_t offset) {
     std::vector<float3> float3_points, float3_forces, float3_torques;
     std::vector<std::vector<float>> points, forces, torques;
@@ -620,7 +635,7 @@
     return_vec.push_back(torques);
 
     return return_vec;
-=======
+}
 
 size_t DEMTracker::GetContactForcesAndLocalTorqueForAll(std::vector<float3>& points,
                                                         std::vector<float3>& forces,
@@ -630,7 +645,31 @@
     forces.clear();
     torques.clear();
     return sys->GetOwnerContactForces(GetOwnerIDs(), points, forces, torques, true);
->>>>>>> 5904497b
+}
+std::vector<std::vector<std::vector<float>>> DEMTracker::GetContactForcesAndGlobalTorqueForAll() {
+      std::vector<float3> float3_points, float3_forces, float3_torques;
+    std::vector<std::vector<float>> points, forces, torques;
+    size_t nPairs = GetContactForcesAndLocalTorqueForAll(float3_points, float3_forces, float3_torques);
+
+    points.resize(nPairs);
+    forces.resize(nPairs);
+    torques.resize(nPairs);
+    for (size_t i = 0; i < nPairs; i++) {
+        std::vector<float> float_point = {float3_points[i].x, float3_points[i].y, float3_points[i].z};
+        std::vector<float> float_force = {float3_forces[i].x, float3_forces[i].y, float3_forces[i].z};
+        std::vector<float> float_torque = {float3_torques[i].x, float3_torques[i].y, float3_torques[i].z};
+        points[i] = float_point;
+        forces[i] = float_force;
+        torques[i] = float_torque;
+    }
+
+    std::vector<std::vector<std::vector<float>>> return_vec;
+
+    return_vec.push_back(points);
+    return_vec.push_back(forces);
+    return_vec.push_back(torques);
+
+    return return_vec;  
 }
 
 size_t DEMTracker::GetContactForcesAndGlobalTorque(std::vector<float3>& points,
@@ -644,7 +683,6 @@
     torques.clear();
     return sys->GetOwnerContactForces({obj->ownerID + (bodyID_t)offset}, points, forces, torques, false);
 }
-<<<<<<< HEAD
 std::vector<std::vector<std::vector<float>>> DEMTracker::GetContactForcesAndGlobalTorque(size_t offset) {
     std::vector<float3> float3_points, float3_forces, float3_torques;
     std::vector<std::vector<float>> points, forces, torques;
@@ -669,7 +707,7 @@
     return_vec.push_back(torques);
 
     return return_vec;
-=======
+}
 
 size_t DEMTracker::GetContactForcesAndGlobalTorqueForAll(std::vector<float3>& points,
                                                          std::vector<float3>& forces,
@@ -679,7 +717,31 @@
     forces.clear();
     torques.clear();
     return sys->GetOwnerContactForces(GetOwnerIDs(), points, forces, torques, false);
->>>>>>> 5904497b
+}
+std::vector<std::vector<std::vector<float>>> DEMTracker::GetContactForcesAndLocalTorqueForAll() {
+          std::vector<float3> float3_points, float3_forces, float3_torques;
+    std::vector<std::vector<float>> points, forces, torques;
+    size_t nPairs = GetContactForcesAndGlobalTorqueForAll(float3_points, float3_forces, float3_torques);
+
+    points.resize(nPairs);
+    forces.resize(nPairs);
+    torques.resize(nPairs);
+    for (size_t i = 0; i < nPairs; i++) {
+        std::vector<float> float_point = {float3_points[i].x, float3_points[i].y, float3_points[i].z};
+        std::vector<float> float_force = {float3_forces[i].x, float3_forces[i].y, float3_forces[i].z};
+        std::vector<float> float_torque = {float3_torques[i].x, float3_torques[i].y, float3_torques[i].z};
+        points[i] = float_point;
+        forces[i] = float_force;
+        torques[i] = float_torque;
+    }
+
+    std::vector<std::vector<std::vector<float>>> return_vec;
+
+    return_vec.push_back(points);
+    return_vec.push_back(forces);
+    return_vec.push_back(torques);
+
+    return return_vec;  
 }
 
 void DEMTracker::AddAcc(float3 acc, size_t offset) {
