#include <pybind11/pybind11.h>
#include <pybind11/stl.h>
#include <pybind11/functional.h>
#include <memory>
#include "API.h"
#include "AuxClasses.h"
#include <core/utils/DEMEPaths.h>
#include "VariableTypes.h"
#include <vector>
#include <string>
#include <limits>
#include <iostream>
#include <sstream>
#include <array>
#include <cmath>
#include <string>

#include <core/utils/RuntimeData.h>
#include <nvmath/helper_math.cuh>
#include <DEM/Defines.h>
#include <DEM/Structs.h>
#include <core/utils/ManagedAllocator.hpp>
#include <DEM/HostSideHelpers.hpp>
#include <DEM/utils/Samplers.hpp>

namespace py = pybind11;

PYBIND11_MODULE(DEME, obj) {
    // Obtaining the location of python's site-packages dynamically and setting it
    // as path prefix

    py::module _site = py::module_::import("site");
    std::string loc = _site.attr("getsitepackages")().cast<py::list>()[0].cast<py::str>();

    // Setting path prefix
    std::filesystem::path path = loc;
    RuntimeDataHelper::SetPathPrefix(path);
    deme::SetDEMEDataPath(path / "share/data");

    // Setting JitHelper variables
    deme::SetDEMEKernelPath(path / "share/kernel");
    deme::SetDEMEIncludePath(path / "include");

    // To define methods independent of a class, use obj.def() syntax to wrap them!
    obj.def("FrameTransformGlobalToLocal", &deme::FrameTransformGlobalToLocal,
            "Translating the inverse of the provided vec then applying a local inverse rotation of the provided rot_Q, "
            "then return the result");
    obj.def("GetDEMEDataFile", &deme::GetDEMEDataFile);
    obj.def("DEMBoxGridSampler",
            static_cast<std::vector<std::vector<float>> (*)(const std::vector<float>&, const std::vector<float>&, float,
                                                            float, float)>(&deme::DEMBoxGridSampler),
            py::arg("BoxCenter"), py::arg("HalfDims"), py::arg("GridSizeX"), py::arg("GridSizeY") = -1.0,
            py::arg("GridSizeZ") = -1.0);
    obj.def(
        "DEMBoxHCPSampler",
        static_cast<std::vector<std::vector<float>> (*)(const std::vector<float>&, const std::vector<float>&, float)>(
            &deme::DEMBoxHCPSampler));
    obj.def("DEMCylSurfSampler",
            static_cast<std::vector<std::vector<float>> (*)(const std::vector<float>&, const std::vector<float>&, float,
                                                            float, float, float)>(&deme::DEMCylSurfSampler),
            py::arg("CylCenter"), py::arg("CylAxis"), py::arg("CylRad"), py::arg("CylHeight"), py::arg("ParticleRad"),
            py::arg("spacing") = 1.2);

    obj.attr("PI") = py::float_(3.141592653589793238462643383279502884197);

    py::class_<RuntimeDataHelper>(obj, "RuntimeDataHelper")
        .def(py::init<>())
        .def_static("SetPathPrefix", &RuntimeDataHelper::SetPathPrefix);

    py::class_<deme::GridSampler>(obj, "GridSampler")
        .def(py::init<float>())
        .def("SetSeparation", &deme::GridSampler::SetSeparation)
        .def("SampleBox",
             static_cast<std::vector<std::vector<float>> (deme::GridSampler::*)(
                 const std::vector<float>& center, const std::vector<float>& halfDim)>(&deme::GridSampler::SampleBox),
             "Generates a sample box")

        .def("SampleSphere",
             static_cast<std::vector<std::vector<float>> (deme::GridSampler::*)(const std::vector<float>&, float)>(
                 &deme::GridSampler::SampleSphere))

        .def("SampleCylinderX", static_cast<std::vector<std::vector<float>> (deme::GridSampler::*)(
                                    const std::vector<float>&, float, float)>(&deme::GridSampler::SampleCylinderX))

        .def("SampleCylinderY", static_cast<std::vector<std::vector<float>> (deme::GridSampler::*)(
                                    const std::vector<float>&, float, float)>(&deme::GridSampler::SampleCylinderY))

        .def("SampleCylinderZ", static_cast<std::vector<std::vector<float>> (deme::GridSampler::*)(
                                    const std::vector<float>&, float, float)>(&deme::GridSampler::SampleCylinderZ))

        .def("GetSeparation", &deme::Sampler::GetSeparation);

    py::class_<deme::HCPSampler>(obj, "HCPSampler")
        .def(py::init<float>())
        .def("SampleBox",
             static_cast<std::vector<std::vector<float>> (deme::HCPSampler::*)(
                 const std::vector<float>& center, const std::vector<float>& halfDim)>(&deme::HCPSampler::SampleBox),
             "Generates a sample box")

        .def("SetSeparation", &deme::HCPSampler::SetSeparation)
        .def("SampleSphere",
             static_cast<std::vector<std::vector<float>> (deme::HCPSampler::*)(const std::vector<float>&, float)>(
                 &deme::HCPSampler::SampleSphere))

        .def(
            "SampleCylinderX",
            static_cast<std::vector<std::vector<float>> (deme::HCPSampler::*)(const std::vector<float>&, float, float)>(
                &deme::HCPSampler::SampleCylinderX))

        .def(
            "SampleCylinderY",
            static_cast<std::vector<std::vector<float>> (deme::HCPSampler::*)(const std::vector<float>&, float, float)>(
                &deme::HCPSampler::SampleCylinderY))

        .def(
            "SampleCylinderZ",
            static_cast<std::vector<std::vector<float>> (deme::HCPSampler::*)(const std::vector<float>&, float, float)>(
                &deme::HCPSampler::SampleCylinderZ))

        .def("GetSeparation", &deme::HCPSampler::GetSeparation);

    py::class_<deme::DEMInspector, std::shared_ptr<deme::DEMInspector>>(obj, "DEMInspector")
        .def(py::init<deme::DEMSolver*, deme::DEMDynamicThread*, const std::string&>())
        .def("GetValue", &deme::DEMInspector::GetValue);

    py::class_<deme::DEMInitializer, std::shared_ptr<deme::DEMInitializer>>(obj, "DEMInitializer").def(py::init<>());

    py::class_<deme::DEMTrackedObj, deme::DEMInitializer, std::shared_ptr<deme::DEMTrackedObj>>(obj, "DEMTrackedObj")
        .def(py::init<deme::DEMTrackedObj>());

    py::class_<deme::DEMTracker, std::shared_ptr<deme::DEMTracker>>(obj, "Tracker")
        .def(py::init<deme::DEMSolver*>())
        .def("GetContactForcesAndLocalTorque",
<<<<<<< HEAD
             static_cast<std::vector<std::vector<std::vector<float>>> (deme::DEMTracker::*)(
                 std::vector<std::vector<float>>&, std::vector<std::vector<float>>&, std::vector<std::vector<float>>&,
                 size_t)>(&deme::DEMTracker::GetContactForcesAndLocalTorque))
        .def("GetContactForcesAndGlobalTorque",
             static_cast<std::vector<std::vector<std::vector<float>>> (deme::DEMTracker::*)(
                 std::vector<std::vector<float>>&, std::vector<std::vector<float>>&, std::vector<std::vector<float>>&,
                 size_t)>(&deme::DEMTracker::GetContactForcesAndGlobalTorque))
        .def("GetContactForces", static_cast<std::vector<std::vector<std::vector<float>>> (deme::DEMTracker::*)(
                                     std::vector<std::vector<float>>&, std::vector<std::vector<float>>&, size_t)>(
                                     &deme::DEMTracker::GetContactForces))
=======
             static_cast<std::vector<std::vector<std::vector<float>>> (deme::DEMTracker::*)(size_t)>(
                 &deme::DEMTracker::GetContactForcesAndLocalTorque),
             py::arg("offset") = 0)
        .def("GetContactForcesAndGlobalTorque",
             static_cast<std::vector<std::vector<std::vector<float>>> (deme::DEMTracker::*)(size_t)>(
                 &deme::DEMTracker::GetContactForcesAndGlobalTorque),
             py::arg("offset") = 0)
        .def("GetContactForces",
             static_cast<std::vector<std::vector<std::vector<float>>> (deme::DEMTracker::*)(size_t)>(
                 &deme::DEMTracker::GetContactForces),
             py::arg("offset") = 0)
>>>>>>> 7b9f86b1
        .def("GetOwnerID", &deme::DEMTracker::GetOwnerID, py::arg("offset") = 0)

        .def("Pos", &deme::DEMTracker::GetPos, py::arg("offset") = 0)
        .def("AngVelLocal", &deme::DEMTracker::GetAngVelLocal, py::arg("offset") = 0)
        .def("AngVelGlobal", &deme::DEMTracker::GetAngVelGlobal, py::arg("offset") = 0)
        .def("Vel", &deme::DEMTracker::GetVel, py::arg("offset") = 0)
        .def("OriQ", &deme::DEMTracker::GetOriQ, py::arg("offset") = 0)
        .def("MOI", &deme::DEMTracker::GetMOI, py::arg("offset") = 0)
        .def("Mass", &deme::DEMTracker::Mass, py::arg("offset") = 0)
        .def("GetFamily", &deme::DEMTracker::GetFamily, py::arg("offset") = 0)
        .def("ContactAcc", &deme::DEMTracker::GetContactAcc, py::arg("offset") = 0)
        .def("ContactAngAccLocal", &deme::DEMTracker::GetContactAngAccLocal, py::arg("offset") = 0)
        .def("ContactAngAccGlobal", &deme::DEMTracker::GetContactAngAccGlobal, py::arg("offset") = 0)

        .def("GetOwnerWildcardValue",
             static_cast<float (deme::DEMTracker::*)(const std::string&, size_t)>(
                 &deme::DEMTracker::GetOwnerWildcardValue),
             py::arg("name"), py::arg("offset") = 0)
        .def("GetGeometryWildcardValues",
             static_cast<std::vector<float> (deme::DEMTracker::*)(const std::string&)>(
                 &deme::DEMTracker::GetGeometryWildcardValues),
             py::arg("name"))
        .def("GetGeometryWildcardValue",
             static_cast<float (deme::DEMTracker::*)(const std::string&, size_t)>(
                 &deme::DEMTracker::GetGeometryWildcardValue),
             py::arg("name"), py::arg("offset"))

        .def("SetPos",
             static_cast<void (deme::DEMTracker::*)(const std::vector<float>&, size_t)>(&deme::DEMTracker::SetPos),
             "Set the position of this tracked object.", py::arg("pos"), py::arg("offset") = 0)
        .def("SetAngVel",
             static_cast<void (deme::DEMTracker::*)(const std::vector<float>&, size_t)>(&deme::DEMTracker::SetAngVel),
             py::arg("angVel"), py::arg("offset") = 0)
        .def("SetVel",
             static_cast<void (deme::DEMTracker::*)(const std::vector<float>&, size_t)>(&deme::DEMTracker::SetVel),
             py::arg("vel"), py::arg("offset") = 0)
        .def("SetOriQ",
             static_cast<void (deme::DEMTracker::*)(const std::vector<float>&, size_t)>(&deme::DEMTracker::SetOriQ),
             py::arg("oriQ"), py::arg("offset") = 0)
        .def("AddAcc",
             static_cast<void (deme::DEMTracker::*)(const std::vector<float>&, size_t)>(&deme::DEMTracker::AddAcc),
             py::arg("acc"), py::arg("offset") = 0)
        .def("AddAngAcc",
             static_cast<void (deme::DEMTracker::*)(const std::vector<float>&, size_t)>(&deme::DEMTracker::AddAngAcc),
             py::arg("angAcc"), py::arg("offset") = 0)
        .def("SetFamily", static_cast<void (deme::DEMTracker::*)(unsigned int)>(&deme::DEMTracker::SetFamily),
             "Change the family numbers of all the entities tracked by this tracker.", py::arg("fam_num"))
        .def("SetFamilyList",
             static_cast<void (deme::DEMTracker::*)(const std::vector<unsigned int>&)>(&deme::DEMTracker::SetFamily),
             "Change the family numbers of all the entities tracked by this tracker by supplying a list the same "
             "length as the number of tracked entities.",
             py::arg("fam_nums"))
        .def("SetFamilyOf", static_cast<void (deme::DEMTracker::*)(unsigned int, size_t)>(&deme::DEMTracker::SetFamily),
             "Change the family number of one entities tracked by this tracker.", py::arg("fam_num"),
             py::arg("offset") = 0)

        .def("UpdateMesh",
             static_cast<void (deme::DEMTracker::*)(const std::vector<std::vector<float>>&)>(
                 &deme::DEMTracker::UpdateMesh),
             py::arg("new_nodes"))
        .def("UpdateMeshByIncrement",
             static_cast<void (deme::DEMTracker::*)(const std::vector<std::vector<float>>&)>(
                 &deme::DEMTracker::UpdateMeshByIncrement),
             py::arg("deformation"))

        .def("GetMeshNodesGlobal", static_cast<std::vector<std::vector<float>> (deme::DEMTracker::*)()>(
                                       &deme::DEMTracker::GetMeshNodesGlobalAsVectorOfVector))

        .def("GetMesh", &deme::DEMTracker::GetMesh)

        .def("SetOwnerWildcardValue", &deme::DEMTracker::SetOwnerWildcardValue, py::arg("name"), py::arg("wc"),
             py::arg("offset") = 0)
        .def("SetOwnerWildcardValues", &deme::DEMTracker::SetOwnerWildcardValues, py::arg("name"), py::arg("wc"))
        .def("SetGeometryWildcardValue", &deme::DEMTracker::SetGeometryWildcardValue, py::arg("name"), py::arg("wc"),
             py::arg("offset") = 0)
        .def("SetGeometryWildcardValues", &deme::DEMTracker::SetGeometryWildcardValues, py::arg("name"), py::arg("wc"));

    py::class_<deme::DEMForceModel>(obj, "DEMForceModel")
        .def(py::init<deme::FORCE_MODEL>())
        .def("SetForceModelType", &deme::DEMForceModel::SetForceModelType, "Set the contact force model type")
        .def("DefineCustomModel", &deme::DEMForceModel::DefineCustomModel,
             "Define user-custom force model with a string which is your force calculation code")
        .def("ReadCustomModelFile", &deme::DEMForceModel::ReadCustomModelFile,
             "Read user-custom force model from a file (which by default should reside in kernel/DEMUserScripts), "
             "which contains your force calculation code. Returns 0 if read successfully, otherwise 1.")
        .def("SetMustHaveMatProp", &deme::DEMForceModel::SetMustHaveMatProp,
             "Specifiy the material properties that this force model will use")
        .def("SetMustPairwiseMatProp", &deme::DEMForceModel::SetMustPairwiseMatProp,
             "Specifiy the material properties that are pair-wise (instead of being associated with each individual "
             "material).")
        .def("SetPerContactWildcards", &deme::DEMForceModel::SetPerContactWildcards,
             "Set the names for the extra quantities that will be associated with each contact pair. For example, "
             "history-based models should have 3 float arrays to store contact history. Only float is supported. Note "
             "the initial value of all contact wildcard arrays is automatically 0")
        .def("SetPerOwnerWildcards", &deme::DEMForceModel::SetPerOwnerWildcards,
             " Set the names for the extra quantities that will be associated with each owner. For example, you can "
             "use this to associate a cohesion parameter to each particle. Only float is supported.")
        .def("SetPerGeometryWildcards", &deme::DEMForceModel::SetPerGeometryWildcards,
             "Set the names for the extra quantities that will be associated with each geometry. For example, you can "
             "use this to associate certain electric charges to each particle's each component which represents a "
             "distribution of the charges. Only float is supported.");

    py::class_<deme::DEMSolver>(obj, "DEMSolver")
        .def(py::init<unsigned int>(), py::arg("nGPUs") = 2)
        .def("UpdateStepSize", &deme::DEMSolver::UpdateStepSize)
        .def("SetNoForceRecord", &deme::DEMSolver::SetNoForceRecord,
             "Instruct the solver that there is no need to record the contact force (and contact point location etc.) "
             "in an array.",
             py::arg("flag") = true)
        .def("LoadSphereType", &deme::DEMSolver::LoadSphereType)
        .def("EnsureKernelErrMsgLineNum", &deme::DEMSolver::EnsureKernelErrMsgLineNum,
             "If true, each jitification string substitution will do a one-liner to one-liner replacement, so that if "
             "the kernel compilation fails, the error meessage line number will reflex the actual spot where that "
             "happens (instead of some random number)",
             py::arg("flag") = true)
        .def("SetFamilyFixed", &deme::DEMSolver::SetFamilyFixed, "Mark all entities in this family to be fixed")
        .def("SetInitBinSize", &deme::DEMSolver::SetInitBinSize,
             " Explicitly instruct the bin size (for contact detection) that the solver should use")
        .def("SetOutputFormat",
             static_cast<void (deme::DEMSolver::*)(const std::string&)>(&deme::DEMSolver::SetOutputFormat),
             "Choose output format")
        .def("GetNumContacts", &deme::DEMSolver::GetNumContacts,
             "Get the number of kT-reported potential contact pairs")
        .def("SetCDUpdateFreq", &deme::DEMSolver::SetCDUpdateFreq,
             "Set the number of dT steps before it waits for a contact-pair info update from kT")
        .def("GetSimTime", &deme::DEMSolver::GetSimTime, "Get the simulation time passed since the start of simulation")
        .def("SetSimTime", &deme::DEMSolver::SetSimTime, "Get the simulation time passed since the start of simulation")
        .def("UpdateClumps", &deme::DEMSolver::UpdateClumps,
             "TTransfer newly loaded clumps to the GPU-side in mid-simulation")
        .def("SetAdaptiveTimeStepType", &deme::DEMSolver::SetAdaptiveTimeStepType,
             "Set the strategy for auto-adapting time step size (NOT implemented, no effect yet)")
        .def("SetIntegrator",
             static_cast<void (deme::DEMSolver::*)(const std::string&)>(&deme::DEMSolver::SetIntegrator),
             "Set the time integrator for this simulator")
        .def("SetIntegrator",
             static_cast<void (deme::DEMSolver::*)(deme::TIME_INTEGRATOR)>(&deme::DEMSolver::SetIntegrator),
             "Set the time integrator for this simulator")
        .def("GetInitStatus", &deme::DEMSolver::GetInitStatus, "Return whether this simulation system is initialized")
        .def("GetJitStringSubs", &deme::DEMSolver::GetJitStringSubs,
             "Get the jitification string substitution laundary list. It is needed by some of this simulation system's "
             "friend classes")
        .def("SetInitBinSize", &deme::DEMSolver::SetInitBinSize,
             "Explicitly instruct the bin size (for contact detection) that the solver should use.")
        .def("SetInitBinSizeAsMultipleOfSmallestSphere", &deme::DEMSolver::SetInitBinSizeAsMultipleOfSmallestSphere,
             "Explicitly instruct the bin size (for contact detection) that the solver should use, as a multiple of "
             "the radius of the smallest sphere in simulation")
        .def("InstructNumOwners", &deme::DEMSolver::InstructNumOwners,
             "Explicitly instruct the sizes for the arrays at initialization time. This is useful when the number of "
             "owners tends to change (especially gradually increase) frequently in the simulation")
        .def("UseFrictionalHertzianModel", &deme::DEMSolver::UseFrictionalHertzianModel,
             "Instruct the solver to use frictonal (history-based) Hertzian contact force model.")
        .def("UseFrictionlessHertzianModel", &deme::DEMSolver::UseFrictionlessHertzianModel,
             "Instruct the solver to use frictonless Hertzian contact force model")
        .def("DefineContactForceModel", &deme::DEMSolver::DefineContactForceModel,
             "Define a custom contact force model by a string. Returns a shared_ptr to the force model in use")
        .def("ReadContactForceModel", &deme::DEMSolver::ReadContactForceModel,
             "Read user custom contact force model from a file (which by default should reside in "
             "kernel/DEMUserScripts). Returns a shared_ptr to the force model in use")
        .def("GetContactForceModel", &deme::DEMSolver::GetContactForceModel, "Get the current force model")
        .def("SetSortContactPairs", &deme::DEMSolver::SetSortContactPairs,
             "Instruct the solver if contact pair arrays should be sorted (based on the types of contacts) before "
             "usage.")
        .def(
            "SetJitifyClumpTemplates", &deme::DEMSolver::SetJitifyClumpTemplates,
            "Instruct the solver to rearrange and consolidate clump templates information, then jitify it into GPU "
            "kernels (if set to true), rather than using flattened sphere component configuration arrays whose entries "
            "are associated with individual spheres. Note: setting it to true gives no performance benefit known to me",
            py::arg("use") = true)
        .def("SetJitifyMassProperties", &deme::DEMSolver::SetJitifyMassProperties,
             "Instruct the solver to rearrange and consolidate mass property information (for all owner types), then "
             "jitify it into GPU kernels (if set to true), rather than using flattened mass property arrays whose "
             "entries are associated with individual owners. Note: setting it to true gives no performance benefit "
             "known to me",
             py::arg("use") = true)
        .def("SetExpandFactor", &deme::DEMSolver::SetExpandFactor,
             "(Explicitly) set the amount by which the radii of the spheres (and the thickness of the boundaries) are "
             "expanded for the purpose of contact detection (safe, and creates false positives). If fix is set to "
             "true, then this expand factor does not change even if the user uses variable time step size",
             py::arg("beta"), py::arg("fix") = true)
        .def("SetMaxVelocity", &deme::DEMSolver::SetMaxVelocity,
             "Set the maximum expected particle velocity. The solver will not use a velocity larger than this for "
             "determining the margin thickness, and velocity larger than this will be considered a system anomaly")
        .def("SetExpandSafetyType", &deme::DEMSolver::SetExpandSafetyType,
             "A string. If 'auto': the solver automatically derives")
        .def("SetExpandSafetyMultiplier", &deme::DEMSolver::SetExpandSafetyMultiplier,
             "Assign a multiplier to our estimated maximum system velocity, when deriving the thinckness of the "
             "contact safety margin")
        .def("SetExpandSafetyAdder", &deme::DEMSolver::SetExpandSafetyAdder,
             "Set a `base' velocity, which we will always add to our estimated maximum system velocity, when deriving "
             "the thinckness of the contact `safety' margin")
        .def("SetMaxSphereInBin", &deme::DEMSolver::SetMaxSphereInBin,
             "Used to force the solver to error out when there are too many spheres in a bin. A huge number can be "
             "used to discourage this error type")
        .def("SetMaxTriangleInBin", &deme::DEMSolver::SetMaxTriangleInBin,
             "Used to force the solver to error out when there are too many spheres in a bin. A huge number can be "
             "used to discourage this error type")
        .def("SetErrorOutVelocity", &deme::DEMSolver::SetErrorOutVelocity,
             "Set the velocity which when exceeded, the solver errors out. A huge number can be used to discourage "
             "this error type. Defaulted to 5e4")
        .def("SetErrorOutAvgContacts", &deme::DEMSolver::SetErrorOutAvgContacts,
             "Set the average number of contacts a sphere has, before the solver errors out. A huge number can be used "
             "to discourage this error type. Defaulted to 100")
        .def("GetAvgSphContacts", &deme::DEMSolver::GetAvgSphContacts,
             "Get the current number of contacts each sphere has")
        .def("UseAdaptiveBinSize", &deme::DEMSolver::UseAdaptiveBinSize,
             "Enable or disable the use of adaptive bin size (by default it is on)", py::arg("use") = true)
        .def("DisableAdaptiveBinSize", &deme::DEMSolver::DisableAdaptiveBinSize,
             "Disable the use of adaptive bin size (always use initial size)")
        .def("UseAdaptiveUpdateFreq", &deme::DEMSolver::UseAdaptiveUpdateFreq,
             "Enable or disable the use of adaptive max update step count (by default it is on)", py::arg("use") = true)
        .def("DisableAdaptiveUpdateFreq", &deme::DEMSolver::DisableAdaptiveUpdateFreq,
             "Disable the use of adaptive max update step count (always use initial update frequency)")
        .def("SetAdaptiveBinSizeDelaySteps", &deme::DEMSolver::SetAdaptiveBinSizeDelaySteps,
             "Adjust how frequent kT updates the bin size")
        .def("SetAdaptiveBinSizeMaxRate", &deme::DEMSolver::SetAdaptiveBinSizeMaxRate,
             "Set the max rate that the bin size can change in one adjustment")
        .def("SetAdaptiveBinSizeAcc", &deme::DEMSolver::SetAdaptiveBinSizeAcc,
             "Set how fast kT changes the direction of bin size adjustmemt when there's a more beneficial direction")
        .def("SetAdaptiveBinSizeUpperProactivity", &deme::DEMSolver::SetAdaptiveBinSizeUpperProactivity,
             "Set how proactive the solver is in avoiding the bin being too big (leading to too many geometries in a "
             "bin)")
        .def(
            "SetAdaptiveBinSizeLowerProactivity", &deme::DEMSolver::SetAdaptiveBinSizeLowerProactivity,
            "Set how proactive the solver is in avoiding the bin being too small (leading to too many bins in domain).")
        .def("SetCDMaxUpdateFreq", &deme::DEMSolver::SetCDMaxUpdateFreq,
             "Set the upper bound of kT update frequency (when it is adjusted automatically).")
        .def("SetCDNumStepsMaxDriftAheadOfAvg", &deme::DEMSolver::SetCDNumStepsMaxDriftAheadOfAvg,
             "Set the number of steps dT configures its max drift more than average drift steps.")
        .def("SetCDNumStepsMaxDriftMultipleOfAvg", &deme::DEMSolver::SetCDNumStepsMaxDriftMultipleOfAvg,
             "Set the multiplier which dT configures its max drift to be w.r.t. the average drift steps")
        .def("SetCDNumStepsMaxDriftHistorySize", &deme::DEMSolver::SetCDNumStepsMaxDriftHistorySize)
        .def("GetUpdateFreq", &deme::DEMSolver::GetUpdateFreq, "Get the current update frequency used by the solver")
        .def("SetForceCalcThreadsPerBlock", &deme::DEMSolver::SetForceCalcThreadsPerBlock,
             "Set the number of threads per block in force calculation (default 512)")
        .def("Duplicate",
             static_cast<std::shared_ptr<deme::DEMMaterial> (deme::DEMSolver::*)(
                 const std::shared_ptr<deme::DEMMaterial>&)>(&deme::DEMSolver::Duplicate),
             "Duplicate a material that is loaded into the system")
        .def("Duplicate",
             static_cast<std::shared_ptr<deme::DEMClumpTemplate> (deme::DEMSolver::*)(
                 const std::shared_ptr<deme::DEMClumpTemplate>&)>(&deme::DEMSolver::Duplicate),
             "Duplicate a material that is loaded into the system")
        .def("Duplicate",
             static_cast<std::shared_ptr<deme::DEMClumpBatch> (deme::DEMSolver::*)(
                 const std::shared_ptr<deme::DEMClumpBatch>&)>(&deme::DEMSolver::Duplicate),
             "Duplicate a material that is loaded into the system")
        .def("AddExternalObject", &deme::DEMSolver::AddExternalObject)
        .def("SetOutputContent", static_cast<void (deme::DEMSolver::*)(const std::vector<std::string>&)>(
                                     &deme::DEMSolver::SetOutputContent))
        .def("SetMeshOutputFormat",
             static_cast<void (deme::DEMSolver::*)(const std::string&)>(&deme::DEMSolver::SetMeshOutputFormat))
        .def("SetContactOutputContent", static_cast<void (deme::DEMSolver::*)(const std::vector<std::string>&)>(
                                            &deme::DEMSolver::SetContactOutputContent))
        .def("SetVerbosity", static_cast<void (deme::DEMSolver::*)(const std::string&)>(&deme::DEMSolver::SetVerbosity),
             "Defines the desired verbosity level to be chosen from the VERBOSITY enumeration object")
        .def("DefineContactForceModel", &deme::DEMSolver::DefineContactForceModel)
        .def("LoadMaterial",
             static_cast<std::shared_ptr<deme::DEMMaterial> (deme::DEMSolver::*)(
                 const std::unordered_map<std::string, float>&)>(&deme::DEMSolver::LoadMaterial),
             "Loads in a DEMMaterial")
        .def("LoadMaterial",
             static_cast<std::shared_ptr<deme::DEMMaterial> (deme::DEMSolver::*)(deme::DEMMaterial&)>(
                 &deme::DEMSolver::LoadMaterial),
             "Loads in a DEMMaterial")
        .def("InstructBoxDomainDimension",
             static_cast<void (deme::DEMSolver::*)(float, float, float, const std::string&)>(
                 &deme::DEMSolver::InstructBoxDomainDimension),
             "Sets the Box Domain Dimension", py::arg("x"), py::arg("y"), py::arg("z"), py::arg("dir_exact") = "none")
        .def("InstructBoxDomainDimension",
             static_cast<void (deme::DEMSolver::*)(const std::pair<float, float>&, const std::pair<float, float>&,
                                                   const std::pair<float, float>&, const std::string& dir_exact)>(
                 &deme::DEMSolver::InstructBoxDomainDimension),
             "Sets the Box Domain Dimension")
        .def("InstructBoxDomainBoundingBC", &deme::DEMSolver::InstructBoxDomainBoundingBC,
             "Instruct if and how we should add boundaries to the simulation world upon initialization. Choose between "
             "`none', `all' (add 6 boundary planes) and `top_open' (add 5 boundary planes and leave the z-directon top "
             "open). Also specifies the material that should be assigned to those bounding boundaries.")
        .def("SetMaterialPropertyPair", &deme::DEMSolver::SetMaterialPropertyPair,
             "Defines a pair of DEMMaterial objects")
        .def("AddBCPlane",
             static_cast<std::shared_ptr<deme::DEMExternObj> (deme::DEMSolver::*)(
                 const std::vector<float>&, const std::vector<float>&, const std::shared_ptr<deme::DEMMaterial>&)>(
                 &deme::DEMSolver::AddBCPlane),
             "Add an (analytical or clump-represented) external object to the simulation system")
        .def("Track", (&deme::DEMSolver::PythonTrack), "Tracker object")
        .def("AddWavefrontMeshObject",
             static_cast<std::shared_ptr<deme::DEMMeshConnected> (deme::DEMSolver::*)(
                 const std::string&, const std::shared_ptr<deme::DEMMaterial>&, bool, bool)>(
                 &deme::DEMSolver::AddWavefrontMeshObject),
             "Load a mesh-represented object", py::arg("filename"), py::arg("mat"), py::arg("load_normals") = true,
             py::arg("load_uv") = false)
        .def("AddWavefrontMeshObject",
             static_cast<std::shared_ptr<deme::DEMMeshConnected> (deme::DEMSolver::*)(deme::DEMMeshConnected&)>(
                 &deme::DEMSolver::AddWavefrontMeshObject),
             "Load a mesh-represented object")
        .def("AddWavefrontMeshObject",
             static_cast<std::shared_ptr<deme::DEMMeshConnected> (deme::DEMSolver::*)(
                 const std::string& filename, bool, bool)>(&deme::DEMSolver::AddWavefrontMeshObject),
             "Load a mesh-represented object", py::arg("filename"), py::arg("load_normals") = true,
             py::arg("load_uv") = false)
        .def("LoadClumpType",
             static_cast<std::shared_ptr<deme::DEMClumpTemplate> (deme::DEMSolver::*)(
                 float, const std::vector<float>&, const std::string, const std::shared_ptr<deme::DEMMaterial>&)>(
                 &deme::DEMSolver::LoadClumpType),
             "Load a clump type into the API-level cache")
        .def("LoadClumpType",
             static_cast<std::shared_ptr<deme::DEMClumpTemplate> (deme::DEMSolver::*)(
                 float mass, const std::vector<float>&, const std::vector<float>&,
                 const std::vector<std::vector<float>>&, const std::shared_ptr<deme::DEMMaterial>&)>(
                 &deme::DEMSolver::LoadClumpType),
             "Load a clump type into the API-level cache")
        .def("LoadClumpType",
             static_cast<std::shared_ptr<deme::DEMClumpTemplate> (deme::DEMSolver::*)(deme::DEMClumpTemplate&)>(
                 &deme::DEMSolver::LoadClumpType),
             "Load a clump type into the API-level cache")
        .def("LoadClumpType",
             static_cast<std::shared_ptr<deme::DEMClumpTemplate> (deme::DEMSolver::*)(
                 float, const std::vector<float>&, const std::string,
                 const std::vector<std::shared_ptr<deme::DEMMaterial>>&)>(&deme::DEMSolver::LoadClumpType),
             "Load a clump type into the API-level cache")
        .def("LoadClumpType",
             static_cast<std::shared_ptr<deme::DEMClumpTemplate> (deme::DEMSolver::*)(
                 float, const std::vector<float>&, const std::string, const std::shared_ptr<deme::DEMMaterial>&)>(
                 &deme::DEMSolver::LoadClumpType),
             "Load a clump type into the API-level cache")
        .def("AddClumps",
             static_cast<std::shared_ptr<deme::DEMClumpBatch> (deme::DEMSolver::*)(deme::DEMClumpBatch&)>(
                 &deme::DEMSolver::AddClumps),
             "Load input clumps (topology types and initial locations) on a per-pair basis. Note that the initial "
             "location means the location of the clumps' CoM coordinates in the global frame")
        .def("AddClumps",
             static_cast<std::shared_ptr<deme::DEMClumpBatch> (deme::DEMSolver::*)(
                 std::shared_ptr<deme::DEMClumpTemplate>&, const std::vector<std::vector<float>>&)>(
                 &deme::DEMSolver::AddClumps),
             "Load input clumps (topology types and initial locations) on a per-pair basis. Note that the initial "
             "location means the location of the clumps' CoM coordinates in the global frame")
        .def("AddClumps",
             static_cast<std::shared_ptr<deme::DEMClumpBatch> (deme::DEMSolver::*)(
                 const std::vector<std::shared_ptr<deme::DEMClumpTemplate>>&, const std::vector<std::vector<float>>&)>(
                 &deme::DEMSolver::AddClumps),
             "Load input clumps (topology types and initial locations) on a per-pair basis. Note that the initial "
             "location means the location of the clumps' CoM coordinates in the global frame")

        .def("SetFamilyPrescribedAngVel",
             static_cast<void (deme::DEMSolver::*)(unsigned int ID, const std::string&, const std::string&,
                                                   const std::string&, bool dictate)>(
                 &deme::DEMSolver::SetFamilyPrescribedAngVel),
             "Set the prescribed angular velocity to all entities in a family. If dictate is set to true, then this "
             "family will not be fluenced by the force exerted from other simulation entites (both linear and "
             "rotational motions).",
             py::arg("ID"), py::arg("velX"), py::arg("velY"), py::arg("velZ"), py::arg("dictate") = true)
        .def("SetFamilyPrescribedAngVel",
             static_cast<void (deme::DEMSolver::*)(unsigned int ID)>(&deme::DEMSolver::SetFamilyPrescribedAngVel),
             "Set the prescribed angular velocity to all entities in a family. If dictate is set to true, then this "
             "family will not be fluenced by the force exerted from other simulation entites (both linear and "
             "rotational motions).")
        .def("SetFamilyMeshMaterial", &deme::DEMSolver::SetFamilyMeshMaterial)
        .def("SetFamilyExtraMargin", &deme::DEMSolver::SetFamilyExtraMargin)
        .def("SetFamilyPrescribedLinVel",
             static_cast<void (deme::DEMSolver::*)(unsigned int ID)>(&deme::DEMSolver::SetFamilyPrescribedLinVel),
             "Set the prescribed linear velocity to all entities in a family. If dictate is set to true, then this "
             "family will not be influenced by the force exerted from other simulation entites (both linear and "
             "rotational motions).")
        .def("SetFamilyPrescribedLinVel",
             static_cast<void (deme::DEMSolver::*)(unsigned int, const std::string&, const std::string&,
                                                   const std::string&, bool)>(
                 &deme::DEMSolver::SetFamilyPrescribedLinVel),
             "Set the prescribed linear velocity to all entities in a family. If dictate is set to true, then this "
             "family will not be influenced by the force exerted from other simulation entites (both linear and "
             "rotational motions).")
        .def("SetFamilyPrescribedPosition",
             static_cast<void (deme::DEMSolver::*)(unsigned int ID)>(&deme::DEMSolver::SetFamilyPrescribedPosition),
             "Keep the positions of all entites in this family to remain exactly the user-specified values")
        .def("SetFamilyPrescribedPosition",
             static_cast<void (deme::DEMSolver::*)(unsigned int, const std::string&, const std::string&,
                                                   const std::string&, bool)>(
                 &deme::DEMSolver::SetFamilyPrescribedPosition),
             "Keep the positions of all entites in this family to remain exactly the user-specified values")
        .def("AddFamilyPrescribedAcc", &deme::DEMSolver::AddFamilyPrescribedAcc,
             "The entities in this family will always experienced an extra acceleration defined using this method")
        .def("CreateInspector",
             static_cast<std::shared_ptr<deme::DEMInspector> (deme::DEMSolver::*)(const std::string&)>(
                 &deme::DEMSolver::CreateInspector),
             "Create a inspector object that can help query some statistical info of the clumps in the simulation",
             py::arg("quantity") = "clump_max_z")
        .def("GetNumClumps", &deme::DEMSolver::GetNumClumps)
        .def("CreateInspector",
             static_cast<std::shared_ptr<deme::DEMInspector> (deme::DEMSolver::*)(
                 const std::string&, const std::string&)>(&deme::DEMSolver::CreateInspector),
             "Create a inspector object that can help query some statistical info of the clumps in the simulation")
        .def("SetInitTimeStep", &deme::DEMSolver::SetInitTimeStep,
             "Set the initial time step size. If using constant step size, then this will be used throughout; "
             "otherwise, the actual step size depends on the variable step strategy.")
        .def("SetGravitationalAcceleration",
             static_cast<void (deme::DEMSolver::*)(const std::vector<float>&)>(
                 &deme::DEMSolver::SetGravitationalAcceleration),
             "Set gravitational pull")
        .def("SetMaxVelocity", &deme::DEMSolver::SetMaxVelocity, "Sets the maximum velocity")
        .def("SetErrorOutVelocity", &deme::DEMSolver::SetErrorOutVelocity, "Sets the Error out velocity")
        .def("SetExpandSafetyMultiplier", &deme::DEMSolver::SetExpandSafetyMultiplier,
             "Assign a multiplier to our estimated maximum system velocity, when deriving the thinckness of the "
             "contact `safety' margin")
        .def("Initialize", &deme::DEMSolver::Initialize, "Initializes the system")
        .def("WriteSphereFile", &deme::DEMSolver::WriteSphereFile, "Writes a sphere file")
        .def("WriteMeshFile", &deme::DEMSolver::WriteMeshFile, "Write the current status of all meshes to a file")
        .def("DoDynamics", &deme::DEMSolver::DoDynamics,
             "Advance simulation by this amount of time, and at the end of this call, synchronize kT and dT. This is "
             "suitable for a longer call duration and without co-simulation.")
        .def("DoStepDynamics", &deme::DEMSolver::DoStepDynamics,
             "Equivalent to calling DoDynamics with the time step size as the argument.")
        .def("DoDynamicsThenSync", &deme::DEMSolver::DoDynamicsThenSync,
             "Advance simulation by this amount of time, and at the end of this call, synchronize kT and dT. This is "
             "suitable for a longer call duration and without co-simulation.")
        .def("ChangeFamily", &deme::DEMSolver::ChangeFamily,
             "Change all entities with family number ID_from to have a new number ID_to, when the condition defined by "
             "the string is satisfied by the entities in question. This should be called before initialization, and "
             "will be baked into the solver, so the conditions will be checked and changes applied every time step.")
        .def("ShowThreadCollaborationStats", &deme::DEMSolver::ShowThreadCollaborationStats,
             "Show the collaboration stats between dT and kT. This is more useful for tweaking the number of time "
             "steps that dT should be allowed to be in advance of kT.")
        .def("ShowTimingStats", &deme::DEMSolver::ShowTimingStats,
             "Show the wall time and percentages of wall time spend on various solver tasks")
        .def("ShowAnomalies", &deme::DEMSolver::ShowAnomalies,
             "Show potential anomalies that may have been there in the simulation, then clear the anomaly log.")
        .def("ClearThreadCollaborationStats", &deme::DEMSolver::ClearThreadCollaborationStats,
             "Reset the collaboration stats between dT and kT back to the initial value (0). You should call this if "
             "you want to start over and re-inspect the stats of the new run; otherwise, it is generally not needed, "
             "you can go ahead and destroy DEMSolver")
        .def("ClearTimingStats", &deme::DEMSolver::ClearTimingStats,
             "Reset the recordings of the wall time and percentages of wall time spend on various solver tasks")
        .def("PurgeFamily", &deme::DEMSolver::PurgeFamily)
        .def("ReleaseFlattenedArrays", &deme::DEMSolver::ReleaseFlattenedArrays)
        .def("GetWhetherForceCollectInKernel", &deme::DEMSolver::GetWhetherForceCollectInKernel)
        .def("AddOwnerNextStepAcc", &deme::DEMSolver::AddOwnerNextStepAcc,
             "Add an extra acceleration to a owner for the next time step")
        .def("AddOwnerNextStepAngAcc", &deme::DEMSolver::AddOwnerNextStepAngAcc,
             " Add an extra angular acceleration to a owner for the next time step.")
        .def("DisableContactBetweenFamilies", &deme::DEMSolver::DisableContactBetweenFamilies,
             "Instruct the solver that the 2 input families should not have contacts (a.k.a. ignored, if such a pair "
             "is encountered in contact detection). These 2 families can be the same (which means no contact within "
             "members of that family)")
        .def("EnableContactBetweenFamilies", &deme::DEMSolver::EnableContactBetweenFamilies,
             "Re-enable contact between 2 families after the system is initialized")
        .def("DisableFamilyOutput", &deme::DEMSolver::DisableFamilyOutput,
             "Prevent entites associated with this family to be outputted to files")
        .def("SetFamilyFixed", &deme::DEMSolver::SetFamilyFixed, "Mark all entities in this family to be fixed")
        .def("SetFamilyPrescribedLinVel",
             static_cast<void (deme::DEMSolver::*)(unsigned int, const std::string&, const std::string&,
                                                   const std::string&, bool)>(
                 &deme::DEMSolver::SetFamilyPrescribedLinVel),
             "Set the prescribed linear velocity to all entities in a family. If dictate is set to true, then this "
             "family will not be influenced by the force exerted from other simulation entites (both linear and "
             "rotational motions).",
             py::arg("ID"), py::arg("velX"), py::arg("velY"), py::arg("velZ"), py::arg("dictate") = true)
        .def("SetFamilyPrescribedLinVel",
             static_cast<void (deme::DEMSolver::*)(unsigned int)>(&deme::DEMSolver::SetFamilyPrescribedLinVel),
             "Set the prescribed linear velocity to all entities in a family. If dictate is set to true, then this "
             "family will not be influenced by the force exerted from other simulation entites (both linear and "
             "rotational motions).")
        .def("SetFamilyPrescribedAngVel",
             static_cast<void (deme::DEMSolver::*)(unsigned int, const std::string&, const std::string&,
                                                   const std::string&, bool)>(
                 &deme::DEMSolver::SetFamilyPrescribedAngVel),
             "Let the linear velocities of all entites in this family always keep `as is', and not influenced by the "
             "force exerted from other simulation entites.",
             py::arg("ID"), py::arg("velX"), py::arg("velY"), py::arg("velZ"), py::arg("dictate") = true)
        .def("SetFamilyPrescribedAngVel",
             static_cast<void (deme::DEMSolver::*)(unsigned int)>(&deme::DEMSolver::SetFamilyPrescribedAngVel),
             "Let the linear velocities of all entites in this family always keep `as is', and not influenced by the "
             "force exerted from other simulation entites.")
        .def("SetFamilyPrescribedPosition",
             static_cast<void (deme::DEMSolver::*)(unsigned int, const std::string&, const std::string&,
                                                   const std::string&, bool)>(
                 &deme::DEMSolver::SetFamilyPrescribedPosition),
             "Keep the positions of all entites in this family to remain exactly the user-specified values",
             py::arg("ID"), py::arg("velX"), py::arg("velY"), py::arg("velZ"), py::arg("dictate") = true)
        .def("SetFamilyPrescribedPosition",
             static_cast<void (deme::DEMSolver::*)(unsigned int)>(&deme::DEMSolver::SetFamilyPrescribedPosition),
             "Keep the positions of all entites in this family to remain as is")
        .def("SetFamilyPrescribedQuaternion",
             static_cast<void (deme::DEMSolver::*)(unsigned int, const std::string&, bool)>(
                 &deme::DEMSolver::SetFamilyPrescribedQuaternion),
             "Keep the orientation quaternions of all entites in this family to remain exactly the user-specified "
             "values",
             py::arg("ID"), py::arg("q_formula"), py::arg("dictate") = true)
        .def("SetFamilyPrescribedQuaternion",
             static_cast<void (deme::DEMSolver::*)(unsigned int)>(&deme::DEMSolver::SetFamilyPrescribedQuaternion),
             "Keep the orientation quaternions of all entites in this family to remain exactly the user-specified "
             "values");

    py::class_<deme::DEMMaterial, std::shared_ptr<deme::DEMMaterial>>(obj, "DEMMaterial")
        .def(py::init<const std::unordered_map<std::string, float>&>())
        .def_readwrite("mat_prop", &deme::DEMMaterial::mat_prop)
        .def_readwrite("load_order", &deme::DEMMaterial::load_order);

    py::class_<deme::DEMClumpTemplate, std::shared_ptr<deme::DEMClumpTemplate>>(obj, "DEMClumpTemplate")
        .def(py::init<>())
        .def("SetMass", &deme::DEMClumpTemplate::SetMass)
        .def("SetMOI",
             static_cast<void (deme::DEMClumpTemplate::*)(const std::vector<float>&)>(&deme::DEMClumpTemplate::SetMOI))
        .def("SetMaterial",
             static_cast<void (deme::DEMClumpTemplate::*)(const std::vector<std::shared_ptr<deme::DEMMaterial>>&)>(
                 &deme::DEMClumpTemplate::SetMaterial))
        .def("SetMaterial",
             static_cast<void (deme::DEMClumpTemplate::*)(const std::shared_ptr<deme::DEMMaterial>& input)>(
                 &deme::DEMClumpTemplate::SetMaterial))
        .def("SetVolume", &deme::DEMClumpTemplate::SetVolume)
        .def("ReadComponentFromFile", &deme::DEMClumpTemplate::ReadComponentFromFile,
             "Retrieve clump's sphere component information from a file", py::arg("filename"), py::arg("x_id") = "x",
             py::arg("y_id") = "y", py::arg("z_id") = "z", py::arg("r_id") = "r")
        .def("InformCentroidPrincipal",
             static_cast<void (deme::DEMClumpTemplate::*)(const std::vector<float>&, const std::vector<float>&)>(
                 &deme::DEMClumpTemplate::InformCentroidPrincipal))
        .def("Move",
             static_cast<void (deme::DEMClumpTemplate::*)(const std::vector<float>&, const std::vector<float>&)>(
                 &deme::DEMClumpTemplate::Move))
        .def("Scale", &deme::DEMClumpTemplate::Scale)
        .def("AssignName", &deme::DEMClumpTemplate::AssignName);

    py::class_<deme::DEMClumpBatch, deme::DEMInitializer, std::shared_ptr<deme::DEMClumpBatch>>(obj, "DEMClumpBatch")
        .def(py::init<size_t&>())
        .def("GetNumClumps", &deme::DEMClumpBatch::GetNumClumps)
        .def("GetNumSpheres", &deme::DEMClumpBatch::GetNumSpheres)
        .def("SetTypes",
             static_cast<void (deme::DEMClumpBatch::*)(const std::vector<std::shared_ptr<deme::DEMClumpTemplate>>&)>(
                 &deme::DEMClumpBatch::SetTypes))
        .def("SetTypes", static_cast<void (deme::DEMClumpBatch::*)(const std::shared_ptr<deme::DEMClumpTemplate>&)>(
                             &deme::DEMClumpBatch::SetTypes))
        .def("SetType", &deme::DEMClumpBatch::SetType)
        .def("SetVel", static_cast<void (deme::DEMClumpBatch::*)(const std::vector<std::vector<float>>&)>(
                           &deme::DEMClumpBatch::SetVel))
        .def("SetVel",
             static_cast<void (deme::DEMClumpBatch::*)(const std::vector<float>&)>(&deme::DEMClumpBatch::SetVel))
        //    .def("SetAngVel",
        //         static_cast<void (deme::DEMClumpBatch::*)(const
        //         std::vector<float3>&)>(&deme::DEMClumpBatch::SetAngVel))
        .def("SetFamilies", static_cast<void (deme::DEMClumpBatch::*)(const std::vector<unsigned int>&)>(
                                &deme::DEMClumpBatch::SetFamilies))
        .def("SetFamilies", static_cast<void (deme::DEMClumpBatch::*)(unsigned int)>(&deme::DEMClumpBatch::SetFamilies))
        .def("SetFamily", &deme::DEMClumpBatch::SetFamily)
        .def("SetExistingContacts", &deme::DEMClumpBatch::SetExistingContacts)
        .def("SetExistingContactWildcards", &deme::DEMClumpBatch::SetExistingContactWildcards)
        .def("AddExistingContactWildcard", &deme::DEMClumpBatch::AddExistingContactWildcard)
        .def("SetOwnerWildcards", &deme::DEMClumpBatch::SetOwnerWildcards)
        .def("AddOwnerWildcard",
             static_cast<void (deme::DEMClumpBatch::*)(const std::string&, const std::vector<float>&)>(
                 &deme::DEMClumpBatch::AddOwnerWildcard))
        .def("AddOwnerWildcard", static_cast<void (deme::DEMClumpBatch::*)(const std::string&, float)>(
                                     &deme::DEMClumpBatch::AddOwnerWildcard))
        .def("SetGeometryWildcards", &deme::DEMClumpBatch::SetGeometryWildcards)
        .def("AddGeometryWildcard",
             static_cast<void (deme::DEMClumpBatch::*)(const std::string&, const std::vector<float>&)>(
                 &deme::DEMClumpBatch::AddGeometryWildcard))
        .def("AddGeometryWildcard", static_cast<void (deme::DEMClumpBatch::*)(const std::string&, float)>(
                                        &deme::DEMClumpBatch::AddGeometryWildcard))
        .def("GetNumContacts", &deme::DEMClumpBatch::GetNumContacts);

    py::class_<deme::DEMExternObj, deme::DEMInitializer, std::shared_ptr<deme::DEMExternObj>>(obj, "DEMExternObj")
        .def(py::init<>())
        .def("SetFamily", &deme::DEMExternObj::SetFamily, "Defines an object contact family number")
        .def("SetMass", &deme::DEMExternObj::SetMass, "Sets the mass of this object")
        .def("SetMOI",
             static_cast<void (deme::DEMExternObj::*)(const std::vector<float>&)>(&deme::DEMExternObj::SetMOI),
             "Sets the MOI (in the principal frame)")
        .def("SetInitQuat",
             static_cast<void (deme::DEMExternObj::*)(const std::vector<float>&)>(&deme::DEMExternObj::SetInitQuat),
             "Set the initial quaternion for this object (before simulation initializes).")
        .def("SetInitPos",
             static_cast<void (deme::DEMExternObj::*)(const std::vector<float>&)>(&deme::DEMExternObj::SetInitPos),
             "Set the initial position for this object (before simulation initializes).")
        .def("AddPlane",
             static_cast<void (deme::DEMExternObj::*)(const std::vector<float>&, const std::vector<float>&,
                                                      const std::shared_ptr<deme::DEMMaterial>&)>(
                 &deme::DEMExternObj::AddPlane),
             "Add a plane with infinite size.")
        //.def("AddPlate", static_cast<void (&deme::DEMExternObj::AddPlate, "Add a plate with finite size.")
        .def("AddZCylinder",
             static_cast<void (deme::DEMExternObj::*)(const std::vector<float>&, const float,
                                                      const std::shared_ptr<deme::DEMMaterial>&,
                                                      const deme::objNormal_t)>(&deme::DEMExternObj::AddZCylinder),
             "Add a z-axis-aligned cylinder of infinite length", py::arg("pos"), py::arg("rad"), py::arg("material"),
             py::arg("normal") = deme::ENTITY_NORMAL_INWARD)
        .def("AddCylinder",
             static_cast<void (deme::DEMExternObj::*)(const std::vector<float>&, const std::vector<float>&, const float,
                                                      const std::shared_ptr<deme::DEMMaterial>&,
                                                      const deme::objNormal_t)>(&deme::DEMExternObj::AddCylinder),
             "Add a cylinder of infinite length, which is along a user-specific axis", py::arg("pos"), py::arg("axis"),
             py::arg("rad"), py::arg("material"), py::arg("normal") = deme::ENTITY_NORMAL_INWARD)
        .def_readwrite("types", &deme::DEMExternObj::types)
        .def_readwrite("materials", &deme::DEMExternObj::materials)
        .def_readwrite("family_code", &deme::DEMExternObj::family_code)
        .def_readwrite("init_pos", &deme::DEMExternObj::init_pos)
        .def_readwrite("init_oriQ", &deme::DEMExternObj::init_oriQ)
        .def_readwrite("mass", &deme::DEMExternObj::mass)
        .def_readwrite("MOI", &deme::DEMExternObj::MOI)
        .def_readwrite("load_order", &deme::DEMExternObj::load_order)
        .def_readwrite("entity_params", &deme::DEMExternObj::entity_params);

    py::class_<deme::DEMMeshConnected, deme::DEMInitializer, std::shared_ptr<deme::DEMMeshConnected>>(
        obj, "DEMMeshConnected")
        .def(py::init<>())
        .def(py::init<std::string&>())
        .def(py::init<std::string, const std::shared_ptr<deme::DEMMaterial>&>())
        .def("Clear", &deme::DEMMeshConnected::Clear, "Clears everything from memory")
        .def("LoadWavefrontMesh", &deme::DEMMeshConnected::LoadWavefrontMesh,
             "Load a triangle mesh saved as a Wavefront .obj file", py::arg("input_file"),
             py::arg("load_normals") = true, py::arg("load_uv") = false)
        .def("WriteWavefront", &deme::DEMMeshConnected::WriteWavefront,
             "Write the specified meshes in a Wavefront .obj file")
        .def("GetNumTriangles", &deme::DEMMeshConnected::GetNumTriangles,
             "Get the number of triangles already added to this mesh")
        .def("GetNumNodes", &deme::DEMMeshConnected::GetNumNodes, "Get the number of nodes in the mesh")
        .def("UseNormals", &deme::DEMMeshConnected::UseNormals,
             "Instruct that when the mesh is initialized into the system, it will re-order the nodes of each triangle "
             "so that the normals derived from right-hand-rule are the same as the normals in the mesh file",
             py::arg("use") = true)
        .def("GetTriangle", &deme::DEMMeshConnected::GetTriangle, "Access the n-th triangle in mesh")
        .def("SetMass", &deme::DEMMeshConnected::SetMass)
        .def("SetMOI",
             static_cast<void (deme::DEMMeshConnected::*)(const std::vector<float>&)>(&deme::DEMMeshConnected::SetMOI))
        .def("SetFamily", &deme::DEMMeshConnected::SetFamily)
        .def("SetMaterial", static_cast<void (deme::DEMMeshConnected::*)(const std::shared_ptr<deme::DEMMaterial>&)>(
                                &deme::DEMMeshConnected::SetMaterial))
        .def("SetMaterial",
             static_cast<void (deme::DEMMeshConnected::*)(const std::vector<std::shared_ptr<deme::DEMMaterial>>&)>(
                 &deme::DEMMeshConnected::SetMaterial))
        .def("SetInitQuat", static_cast<void (deme::DEMMeshConnected::*)(const std::vector<float>&)>(
                                &deme::DEMMeshConnected::SetInitQuat))
        .def("SetInitPos", static_cast<void (deme::DEMMeshConnected::*)(const std::vector<float>&)>(
                               &deme::DEMMeshConnected::SetInitPos))
        .def("InformCentroidPrincipal",
             static_cast<void (deme::DEMMeshConnected::*)(const std::vector<float>&, const std::vector<float>&)>(
                 &deme::DEMMeshConnected::InformCentroidPrincipal))
        .def("Move",
             static_cast<void (deme::DEMMeshConnected::*)(const std::vector<float>&, const std::vector<float>&)>(
                 &deme::DEMMeshConnected::Move))
        .def("Mirror",
             static_cast<void (deme::DEMMeshConnected::*)(const std::vector<float>&, const std::vector<float>&)>(
                 &deme::DEMMeshConnected::Mirror))
        .def("Scale", static_cast<void (deme::DEMMeshConnected::*)(float)>(&deme::DEMMeshConnected::Scale))
        .def("Scale",
             static_cast<void (deme::DEMMeshConnected::*)(const std::vector<float>&)>(&deme::DEMMeshConnected::Scale))
        .def("ClearWildcards", &deme::DEMMeshConnected::ClearWildcards)
        .def("SetGeometryWildcards", &deme::DEMMeshConnected::SetGeometryWildcards)
        .def("AddGeometryWildcard",
             static_cast<void (deme::DEMMeshConnected::*)(const std::string&, const std::vector<float>&)>(
                 &deme::DEMMeshConnected::AddGeometryWildcard))
        .def("AddGeometryWildcard", static_cast<void (deme::DEMMeshConnected::*)(const std::string&, float)>(
                                        &deme::DEMMeshConnected::AddGeometryWildcard))
        .def("GetCoordsVertices", &deme::DEMMeshConnected::GetCoordsVerticesAsVectorOfVectors)
        //.def("GetCoordsUV", &deme::DEMMeshConnected::GetCoordsUVPython)
        //.def("GetCoordsColors", &deme::DEMMeshConnected::GetCoordsColorsPython)
        .def("GetIndicesVertexes", &deme::DEMMeshConnected::GetIndicesVertexesAsVectorOfVectors);
    //    .def("GetIndicesNormals", &deme::DEMMeshConnected::GetIndicesNormalsPython)
    //    .def("GetIndicesUV", &deme::DEMMeshConnected::GetIndicesUVPython)
    //    .def("GetIndicesColors", &deme::DEMMeshConnected::GetIndicesColorsPython);

    //// TODO: Insert readwrite functions to access all public class objects!

    py::enum_<deme::VERBOSITY>(obj, "VERBOSITY")
        .value("QUIET", deme::VERBOSITY::QUIET)
        .value("ERROR", deme::VERBOSITY::ERROR)
        .value("WARNING", deme::VERBOSITY::WARNING)
        .value("INFO", deme::VERBOSITY::INFO)
        .value("STEP_ANOMALY", deme::VERBOSITY::STEP_ANOMALY)
        .value("STEP_METRIC", deme::VERBOSITY::STEP_METRIC)
        .value("DEBUG", deme::VERBOSITY::DEBUG)
        .value("STEP_DEBUG", deme::VERBOSITY::STEP_DEBUG)
        .export_values();

    py::enum_<deme::TIME_INTEGRATOR>(obj, "TIME_INTEGRATOR")
        .value("FORWARD_EULER", deme::TIME_INTEGRATOR::FORWARD_EULER)
        .value("CENTERED_DIFFERENCE", deme::TIME_INTEGRATOR::CENTERED_DIFFERENCE)
        .value("EXTENDED_TAYLOR", deme::TIME_INTEGRATOR::EXTENDED_TAYLOR)
        .value("CHUNG", deme::TIME_INTEGRATOR::CHUNG)
        .export_values();

    py::enum_<deme::OWNER_TYPE>(obj, "OWNER_TYPE")
        .value("CLUMP", deme::OWNER_TYPE::CLUMP)
        .value("ANALYTICAL", deme::OWNER_TYPE::ANALYTICAL)
        .value("MESH", deme::OWNER_TYPE::MESH)
        .export_values();

    py::enum_<deme::FORCE_MODEL>(obj, "FORCE_MODEL")
        .value("HERTZIAN", deme::FORCE_MODEL::HERTZIAN)
        .value("HERTZIAN_FRICTIONLES", deme::FORCE_MODEL::HERTZIAN_FRICTIONLESS)
        .value("CUSTOM", deme::FORCE_MODEL::CUSTOM)
        .export_values();

    py::enum_<deme::OUTPUT_CONTENT>(obj, "OUTPUT_CONTENT")
        .value("XYZ", deme::OUTPUT_CONTENT::XYZ)
        .value("QUAT", deme::OUTPUT_CONTENT::QUAT)
        .value("ABSV", deme::OUTPUT_CONTENT::ABSV)
        .value("VEL", deme::OUTPUT_CONTENT::VEL)
        .value("ANG_VEL", deme::OUTPUT_CONTENT::ANG_VEL)
        .value("ABS_ACC", deme::OUTPUT_CONTENT::ABS_ACC)
        .value("ACC", deme::OUTPUT_CONTENT::ACC)
        .value("ANG_ACC", deme::OUTPUT_CONTENT::ANG_ACC)
        .value("FAMILY", deme::OUTPUT_CONTENT::FAMILY)
        .value("MAT", deme::OUTPUT_CONTENT::MAT)
        .value("OWNER_WILDCARD", deme::OUTPUT_CONTENT::OWNER_WILDCARD)
        .value("GEO_WILDCARD", deme::OUTPUT_CONTENT::GEO_WILDCARD)
        .value("EXP_FACTOR", deme::OUTPUT_CONTENT::EXP_FACTOR)
        .export_values();

    py::enum_<deme::OUTPUT_FORMAT>(obj, "OUTPUT_FORMAT")
        .value("CSV", deme::OUTPUT_FORMAT::CSV)
        .value("BINARY", deme::OUTPUT_FORMAT::BINARY)
        .value("CHPF", deme::OUTPUT_FORMAT::CHPF)
        .export_values();

    py::enum_<deme::MESH_FORMAT>(obj, "MESH_FORMAT")
        .value("VTK", deme::MESH_FORMAT::VTK)
        .value("OBJ", deme::MESH_FORMAT::OBJ)
        .export_values();

    py::enum_<deme::SPATIAL_DIR>(obj, "SPATIAL_DIR")
        .value("X", deme::SPATIAL_DIR::X)
        .value("Y", deme::SPATIAL_DIR::Y)
        .value("Z", deme::SPATIAL_DIR::Z)
        .value("NONE", deme::SPATIAL_DIR::NONE)
        .export_values();

    py::enum_<deme::CNT_OUTPUT_CONTENT>(obj, "CNT_OUTPUT_CONTENT")
        .value("CNT_TYPE", deme::CNT_OUTPUT_CONTENT::CNT_TYPE)
        .value("FORCE", deme::CNT_OUTPUT_CONTENT::FORCE)
        .value("POINT", deme::CNT_OUTPUT_CONTENT::POINT)
        .value("COMPONENT", deme::CNT_OUTPUT_CONTENT::COMPONENT)
        .value("NORMAL", deme::CNT_OUTPUT_CONTENT::NORMAL)
        .value("TORQUE", deme::CNT_OUTPUT_CONTENT::TORQUE)
        .value("CNT_WILDCARD", deme::CNT_OUTPUT_CONTENT::CNT_WILDCARD)
        .value("OWNER", deme::CNT_OUTPUT_CONTENT::OWNER)
        .value("GEO_ID", deme::CNT_OUTPUT_CONTENT::GEO_ID)
        .value("NICKNAME", deme::CNT_OUTPUT_CONTENT::NICKNAME)
        .export_values();
}<|MERGE_RESOLUTION|>--- conflicted
+++ resolved
@@ -131,18 +131,6 @@
     py::class_<deme::DEMTracker, std::shared_ptr<deme::DEMTracker>>(obj, "Tracker")
         .def(py::init<deme::DEMSolver*>())
         .def("GetContactForcesAndLocalTorque",
-<<<<<<< HEAD
-             static_cast<std::vector<std::vector<std::vector<float>>> (deme::DEMTracker::*)(
-                 std::vector<std::vector<float>>&, std::vector<std::vector<float>>&, std::vector<std::vector<float>>&,
-                 size_t)>(&deme::DEMTracker::GetContactForcesAndLocalTorque))
-        .def("GetContactForcesAndGlobalTorque",
-             static_cast<std::vector<std::vector<std::vector<float>>> (deme::DEMTracker::*)(
-                 std::vector<std::vector<float>>&, std::vector<std::vector<float>>&, std::vector<std::vector<float>>&,
-                 size_t)>(&deme::DEMTracker::GetContactForcesAndGlobalTorque))
-        .def("GetContactForces", static_cast<std::vector<std::vector<std::vector<float>>> (deme::DEMTracker::*)(
-                                     std::vector<std::vector<float>>&, std::vector<std::vector<float>>&, size_t)>(
-                                     &deme::DEMTracker::GetContactForces))
-=======
              static_cast<std::vector<std::vector<std::vector<float>>> (deme::DEMTracker::*)(size_t)>(
                  &deme::DEMTracker::GetContactForcesAndLocalTorque),
              py::arg("offset") = 0)
@@ -154,7 +142,6 @@
              static_cast<std::vector<std::vector<std::vector<float>>> (deme::DEMTracker::*)(size_t)>(
                  &deme::DEMTracker::GetContactForces),
              py::arg("offset") = 0)
->>>>>>> 7b9f86b1
         .def("GetOwnerID", &deme::DEMTracker::GetOwnerID, py::arg("offset") = 0)
 
         .def("Pos", &deme::DEMTracker::GetPos, py::arg("offset") = 0)
