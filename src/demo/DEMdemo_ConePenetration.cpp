--- conflicted
+++ resolved
@@ -41,7 +41,6 @@
     DEMSim.SetMaterialPropertyPair("CoR", mat_type_cone, mat_type_terrain, 0.8);
     // DEMSim.SetMaterialPropertyPair("mu", mat_type_cone, mat_type_terrain, 0.7);
 
-<<<<<<< HEAD
     std::filesystem::path out_dir = std::filesystem::current_path();
     // out_dir += "/Cone_Penetration_HighDensity_CoR0.8";
     // out_dir += "/Cone_Penetration_LowDensity_CoR0.8";
@@ -63,10 +62,6 @@
     float shake_speed = 2;  // Num of periods per second
     float cone_speed = 0.03;
     float step_size = 1.5e-6;
-=======
-    float cone_speed = 0.03;
-    float step_size = 5e-6;
->>>>>>> 4cf78ae9
     double world_size = 2;
     double soil_bin_diameter = 0.584;
     double cone_surf_area = 323e-6;
@@ -86,7 +81,6 @@
                                      to_string_with_precision(shake_amp) + " * sin(" +
                                          to_string_with_precision(shake_speed) + " * 2 * deme::PI * t)");
 
-<<<<<<< HEAD
     // Then the ground particle template
     DEMClumpTemplate shape_template1, shape_template2;
     shape_template1.ReadComponentFromFile((GET_DATA_PATH() / "clumps/triangular_flat.csv").string());
@@ -198,30 +192,6 @@
             DEMSim.AddClumps(another_batch);
         }
     }
-=======
-    // Define the terrain particle templates
-    // Calculate its mass and MOI
-    float terrain_density = 2.6e3;
-    double clump_vol = 5.5886717;
-    float mass = terrain_density * clump_vol;
-    float3 MOI = make_float3(2.928, 2.6029, 3.9908) * terrain_density;
-    // Then load it to system
-    std::shared_ptr<DEMClumpTemplate> my_template =
-        DEMSim.LoadClumpType(mass, MOI, GetDEMEDataFile("clumps/triangular_flat.csv"), mat_type_terrain);
-    my_template->SetVolume(clump_vol);
-    // Decide the scalings of the templates we just created (so that they are... like particles, not rocks)
-    double scale = 0.0044;
-    my_template->Scale(scale);
-
-    // Sampler to sample
-    HCPSampler sampler(scale * 3.);
-    float fill_height = 0.5;
-    float3 fill_center = make_float3(0, 0, bottom + fill_height / 2);
-    const float fill_radius = soil_bin_diameter / 2. - scale * 3.;
-    auto input_xyz = sampler.SampleCylinderZ(fill_center, fill_radius, fill_height / 2 - scale * 2.);
-    DEMSim.AddClumps(my_template, input_xyz);
-    std::cout << "Total num of particles: " << input_xyz.size() << std::endl;
->>>>>>> 4cf78ae9
 
     // Load in the cone used for this penetration test
     auto cone_tip = DEMSim.AddWavefrontMeshObject(GetDEMEDataFile("mesh/cone.obj"), mat_type_cone);
@@ -260,10 +230,7 @@
 
     // Because the cone's motion is completely pre-determined, we can just prescribe family 1
     DEMSim.SetFamilyPrescribedLinVel(1, "0", "0", "-" + to_string_with_precision(cone_speed));
-<<<<<<< HEAD
-=======
     // Cone is initially in family 2, sleeping...
->>>>>>> 4cf78ae9
     DEMSim.SetFamilyFixed(2);
     DEMSim.DisableContactBetweenFamilies(0, 2);
 
@@ -282,31 +249,12 @@
 
     DEMSim.SetInitTimeStep(step_size);
     DEMSim.SetGravitationalAcceleration(make_float3(0, 0, -9.81));
-<<<<<<< HEAD
     DEMSim.SetCDUpdateFreq(30);
     DEMSim.SetMaxVelocity(10.);
     DEMSim.SetInitBinSize(2 * scales.at(2));
     DEMSim.Initialize();
 
     // Settle
-=======
-    // CD freq will be auto-adapted so it does not matter much here.
-    DEMSim.SetCDUpdateFreq(20);
-    // Max velocity info is generally just for the solver's reference and the user do not have to set it. The solver
-    // wouldn't take into account a vel larger than this when doing async-ed contact detection: but this vel won't
-    // happen anyway and if it does, something already went wrong.
-    DEMSim.SetMaxVelocity(10.);
-    DEMSim.Initialize();
-
-    std::filesystem::path out_dir = std::filesystem::current_path();
-    out_dir += "/DemoOutput_ConePenetration";
-    std::filesystem::create_directory(out_dir);
-
-    // Settle
-    DEMSim.DoDynamicsThenSync(0.8);
-
-    // Compress until dense enough
->>>>>>> 4cf78ae9
     unsigned int currframe = 0;
     unsigned int curr_step = 0;
     {
@@ -325,8 +273,8 @@
 
     unsigned int fps = 60;
     unsigned int out_steps = (unsigned int)(1.0 / (fps * step_size));
-<<<<<<< HEAD
     double compressor_vel = 0.2;
+    float bulk_density;
     float terrain_max_z = max_z_finder->GetValue();
     std::cout << "Max Z after settling: " << terrain_max_z << std::endl;
     double init_max_z = terrain_max_z;
@@ -344,28 +292,12 @@
         terrain_max_z = max_z_finder->GetValue();
         std::cout << "Max Z after settling: " << terrain_max_z << std::endl;
         init_max_z = terrain_max_z;
-        float bulk_density;
+
         {
             float matter_mass = total_mass_finder->GetValue();
             float total_volume =
                 math_PI * (soil_bin_diameter * soil_bin_diameter / 4) * (max_z_finder->GetValue() - bottom);
             bulk_density = matter_mass / total_volume;
-=======
-    double compressor_vel = 0.05;
-    float terrain_max_z = max_z_finder->GetValue();
-    double init_max_z = terrain_max_z;
-    float bulk_density = -10000.;
-    while (bulk_density < 1500.) {
-        float matter_mass = total_mass_finder->GetValue();
-        float total_volume = math_PI * (soil_bin_diameter * soil_bin_diameter / 4) * (terrain_max_z - bottom);
-        bulk_density = matter_mass / total_volume;
-        if (curr_step % out_steps == 0) {
-            char filename[200], meshname[200];
-            sprintf(filename, "%s/DEMdemo_output_%04d.csv", out_dir.c_str(), currframe);
-            sprintf(meshname, "%s/DEMdemo_mesh_%04d.vtk", out_dir.c_str(), currframe);
-            DEMSim.WriteSphereFile(std::string(filename));
-            // DEMSim.WriteMeshFile(std::string(meshname));
->>>>>>> 4cf78ae9
             std::cout << "Compression bulk density: " << bulk_density << std::endl;
             currframe++;
         }
@@ -409,41 +341,15 @@
             curr_step++;
         }
     }
-    // Then gradually remove the compressor
-    while (terrain_max_z < init_max_z) {
-        if (curr_step % out_steps == 0) {
-            char filename[200], meshname[200];
-            sprintf(filename, "%s/DEMdemo_output_%04d.csv", out_dir.c_str(), currframe);
-            sprintf(meshname, "%s/DEMdemo_mesh_%04d.vtk", out_dir.c_str(), currframe);
-            DEMSim.WriteSphereFile(std::string(filename));
-            // DEMSim.WriteMeshFile(std::string(meshname));
-            float matter_mass = total_mass_finder->GetValue();
-            float total_volume =
-                math_PI * (soil_bin_diameter * soil_bin_diameter / 4) * (max_z_finder->GetValue() - bottom);
-            bulk_density = matter_mass / total_volume;
-            std::cout << "Compression bulk density: " << bulk_density << std::endl;
-            currframe++;
-        }
-
-        terrain_max_z += compressor_vel * step_size;
-        compressor_tracker->SetPos(make_float3(0, 0, terrain_max_z));
-        DEMSim.DoDynamics(step_size);
-        curr_step++;
-    }
 
     // Remove compressor
-<<<<<<< HEAD
     DEMSim.DoDynamicsThenSync(0);
-=======
-    DEMSim.DoDynamicsThenSync(0.);
->>>>>>> 4cf78ae9
     DEMSim.DisableContactBetweenFamilies(0, 10);
     DEMSim.SetFamilyOwnerWildcardValue(0, "mu_custom", sim_mu);
     DEMSim.SetFamilyOwnerWildcardValue(2, "mu_custom", cone_mu);  // For cone
     DEMSim.DoDynamicsThenSync(0.5);
     terrain_max_z = max_z_finder->GetValue();
 
-<<<<<<< HEAD
     double starting_height = terrain_max_z + 0.02;
     // Its initial position should be right above the cone tip...
     body_tracker->SetPos(make_float3(0, 0, 0.5 + (cone_diameter / 2 / 4 * tip_height) + starting_height));
@@ -453,22 +359,10 @@
     double tip_z = -cone_diameter / 2 * 3 / 4 * tip_height + starting_height;
 
     float sim_end = 8.;
-=======
-    float sim_end = 7.0;
->>>>>>> 4cf78ae9
     fps = 2500;
     float frame_time = 1.0 / fps;
     // Re-enable cone
     DEMSim.ChangeFamily(2, 1);
-
-    // Put the cone in place
-    double starting_height = terrain_max_z + 0.03;
-    // Its initial position should be right above the cone tip...
-    body_tracker->SetPos(make_float3(0, 0, 0.5 + (cone_diameter / 2 / 4 * tip_height) + starting_height));
-    // Note that position of objects is always the location of their centroid
-    tip_tracker->SetPos(make_float3(0, 0, starting_height));
-    // The tip location, used to measure penetration length
-    double tip_z = -cone_diameter / 2 * 3 / 4 * tip_height + starting_height;
 
     // Enable cone
     DEMSim.ChangeFamily(2, 1);
@@ -498,11 +392,7 @@
         std::cout << "Force on cone: " << forces.x << ", " << forces.y << ", " << forces.z << std::endl;
         std::cout << "Pressure: " << pressure << std::endl;
 
-<<<<<<< HEAD
         if (frame_count % 1000 == 0) {
-=======
-        if (frame_count % 500 == 0) {
->>>>>>> 4cf78ae9
             char filename[200], meshname[200];
             std::cout << "Outputting frame: " << currframe << std::endl;
             sprintf(filename, "%s/DEMdemo_output_%04d.csv", out_dir.c_str(), currframe);
