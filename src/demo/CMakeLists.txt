--- conflicted
+++ resolved
@@ -56,16 +56,8 @@
 		DEMdemo_Repose_Cylinder
 		DEMdemo_Electrostatic
 		DEMdemo_FlexibleMesh
-<<<<<<< HEAD
-		DEMdemo_Fracture
-		DEMdemo_FractureBox
-		DEMdemo_FractureBeam
-		DEMdemo_FractureCylinderSteel
-		test_SPH_boundary
-=======
 		DEMdemo_Hopper_Sphere_Cylinder
 		DEMdemo_Fracture_Box
->>>>>>> b5df3bdd
 )
 
 # ------------------------------------------------------------------------------
