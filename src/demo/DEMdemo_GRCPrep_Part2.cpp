--- conflicted
+++ resolved
@@ -179,12 +179,8 @@
     DEMSim.SetGravitationalAcceleration(make_float3(0, 0, -9.81));
     // Error out vel is used to force the simulation to abort when something goes wrong.
     DEMSim.SetErrorOutVelocity(15.);
-<<<<<<< HEAD
-    DEMSim.SetExpandSafetyMultiplier(1.1);
-=======
     DEMSim.SetExpandSafetyMultiplier(1.2);
     DEMSim.SetInitBinNumTarget(1e7);
->>>>>>> 238dc1b0
     DEMSim.Initialize();
 
     unsigned int fps = 10;
