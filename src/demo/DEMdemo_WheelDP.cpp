//  Copyright (c) 2021, SBEL GPU Development Team
//  Copyright (c) 2021, University of Wisconsin - Madison
//
//	SPDX-License-Identifier: BSD-3-Clause

// =============================================================================
// NOTE!!! You have to first finish ALL 3 GRCPrep demos to obtain the GRC_20e6.csv
// file, put it in the current directory, then run this demo.
// A wheel drawbar-pull test, featuring Curiosity wheel geometry and GRC-1 simulant.
// =============================================================================

#include <DEM/API.h>
#include <DEM/HostSideHelpers.hpp>
#include <DEM/utils/Samplers.hpp>

#include <chrono>
#include <cmath>
#include <cstdio>
#include <filesystem>
#include <map>
#include <random>

using namespace deme;

const double math_PI = 3.1415927;
const float kg_g_conv = 1.;

int main() {
    std::filesystem::path out_dir = std::filesystem::current_path();
    out_dir += "/DEMdemo_WheelDP_Force_mu0.5_480N";
    std::filesystem::create_directory(out_dir);

    // `World'
    float G_mag = 9.81;
    float step_size = 1e-6;
    double world_size_y = 0.52;
    double world_size_x = 1.53;
    double world_size_z = 4.0;

    // Define the wheel geometry
    float wheel_rad = 0.25;
    float wheel_width = 0.25;
    float g_height = 0.025;
    float wheel_mass = 11.;
    float total_pressure = 480.0;
    // float total_pressure = 480.0;
    float added_pressure = (total_pressure - wheel_mass * G_mag);
    float wheel_IYY = wheel_mass * wheel_rad * wheel_rad / 2;
    float wheel_IXX = (wheel_mass / 12) * (3 * wheel_rad * wheel_rad + wheel_width * wheel_width);

    // float TRs[] = {0.2, 0.1, 0.05, 0};
    float TRs[] = {0.7, 0.5, 0.3, 0.2, 0.1, 0.05, 0};
    unsigned int run_mode = 0;
    unsigned int currframe = 0;

    for (float TR : TRs) {
        DEMSolver DEMSim;
        DEMSim.SetVerbosity(INFO);
        DEMSim.SetOutputFormat(OUTPUT_FORMAT::CSV);
        DEMSim.SetOutputContent(OUTPUT_CONTENT::ABSV);
        DEMSim.SetMeshOutputFormat(MESH_FORMAT::VTK);
        DEMSim.SetContactOutputContent(OWNER | FORCE | POINT);

        // E, nu, CoR, mu, Crr...
        auto mat_type_wall = DEMSim.LoadMaterial({{"E", 1e9}, {"nu", 0.3}, {"CoR", 0.5}, {"mu", 0.9}, {"Crr", 0.00}});
        auto mat_type_wheel = DEMSim.LoadMaterial({{"E", 1e9}, {"nu", 0.3}, {"CoR", 0.5}, {"mu", 0.5}, {"Crr", 0.00}});
        auto mat_type_terrain =
            DEMSim.LoadMaterial({{"E", 1e9}, {"nu", 0.3}, {"CoR", 0.5}, {"mu", 0.5}, {"Crr", 0.00}});

        DEMSim.InstructBoxDomainDimension(world_size_x, world_size_y, world_size_z);
        DEMSim.InstructBoxDomainBoundingBC("top_open", mat_type_terrain);
        float bottom = -0.5;
        auto bot_wall = DEMSim.AddBCPlane(make_float3(0, 0, bottom), make_float3(0, 0, 1), mat_type_wall);
        auto bot_wall_tracker = DEMSim.Track(bot_wall);

        auto wheel = DEMSim.AddWavefrontMeshObject(GetDEMEDataFile("mesh/rover_wheels/curiosity_wheel_surface.obj"),
                                                   mat_type_wheel);
        wheel->SetMass(wheel_mass);
        wheel->SetMOI(make_float3(wheel_IXX, wheel_IYY, wheel_IXX));
        // Give the wheel a family number so we can potentially add prescription
        wheel->SetFamily(1);
        // Track it
        auto wheel_tracker = DEMSim.Track(wheel);

<<<<<<< HEAD
        // Then the ground particle template
        DEMClumpTemplate shape_template1, shape_template2, shape_template3;
        shape_template1.ReadComponentFromFile((GET_DATA_PATH() / "clumps/triangular_flat.csv").string());
        shape_template2.ReadComponentFromFile((GET_DATA_PATH() / "clumps/triangular_flat_6comp.csv").string());
        shape_template3.ReadComponentFromFile((GET_DATA_PATH() / "clumps/bulk_ellipsoid.csv").string());
        std::vector<DEMClumpTemplate> shape_template = {shape_template2, shape_template2, shape_template1,
                                                        shape_template1, shape_template3, shape_template3,
                                                        shape_template3};
        // Calculate its mass and MOI
        float mass1 = 2.6e3 * 5.5886717 * kg_g_conv;  // in kg or g
        float3 MOI1 = make_float3(2.928, 2.6029, 3.9908) * 2.6e3 * kg_g_conv;
        float mass2 = 2.6e3 * 2.7564385 * kg_g_conv;  // in kg or g
        float3 MOI2 = make_float3(1.0352626, 0.9616627, 1.6978352) * 2.6e3 * kg_g_conv;
        float mass3 = 2.6e3 * 5.7260836 * kg_g_conv;  // in kg or g
        float3 MOI3 = make_float3(2.4284603, 3.1316202, 3.1316202) * 2.6e3 * kg_g_conv;
        std::vector<float> mass = {mass2, mass2, mass1, mass1, mass3, mass3, mass3};
        std::vector<float3> MOI = {MOI2, MOI2, MOI1, MOI1, MOI3, MOI3, MOI3};
        // Scale the template we just created
        std::vector<std::shared_ptr<DEMClumpTemplate>> ground_particle_templates;
        std::vector<double> volume = {2.7564385, 2.7564385, 5.5886717, 5.5886717, 5.7260836, 5.7260836, 5.7260836};
        std::vector<double> scales = {0.0014, 0.00075833, 0.00044, 0.0003, 0.00016667, 0.00014667, 0.00012};
        std::for_each(scales.begin(), scales.end(), [](double& r) { r *= 10.; });
        unsigned int t_num = 0;
        for (double scaling : scales) {
            auto this_template = shape_template[t_num];
            this_template.mass = (double)mass[t_num] * scaling * scaling * scaling;
            this_template.MOI.x = (double)MOI[t_num].x * (double)(scaling * scaling * scaling * scaling * scaling);
            this_template.MOI.y = (double)MOI[t_num].y * (double)(scaling * scaling * scaling * scaling * scaling);
            this_template.MOI.z = (double)MOI[t_num].z * (double)(scaling * scaling * scaling * scaling * scaling);
            std::cout << "Mass: " << this_template.mass << std::endl;
            std::cout << "MOIX: " << this_template.MOI.x << std::endl;
            std::cout << "MOIY: " << this_template.MOI.y << std::endl;
            std::cout << "MOIZ: " << this_template.MOI.z << std::endl;
            std::cout << "=====================" << std::endl;
            std::for_each(this_template.radii.begin(), this_template.radii.end(),
                          [scaling](float& r) { r *= scaling; });
            std::for_each(this_template.relPos.begin(), this_template.relPos.end(),
                          [scaling](float3& r) { r *= scaling; });
            this_template.materials = std::vector<std::shared_ptr<DEMMaterial>>(this_template.nComp, mat_type_terrain);

=======
        // Define the terrain particle templates
        // Calculate its mass and MOI
        float terrain_density = 2.6e3;
        double clump_vol = 5.5886717;
        float mass = terrain_density * clump_vol;
        float3 MOI = make_float3(2.928, 2.6029, 3.9908) * terrain_density;
        // Then load it to system
        std::shared_ptr<DEMClumpTemplate> my_template =
            DEMSim.LoadClumpType(mass, MOI, GetDEMEDataFile("clumps/triangular_flat.csv"), mat_type_terrain);
        my_template->SetVolume(clump_vol);
        // Make 5 copies. Note we must use DEME's duplicate method to do this, because we will make changes to the
        // templates later, using the shared_ptrs as handles. If no duplications are made, then all the changes are
        // going to be enforced on the same template, and in the end we'd not be able to get 5 distinct templates.
        std::vector<std::shared_ptr<DEMClumpTemplate>> ground_particle_templates = {
            my_template, DEMSim.Duplicate(my_template), DEMSim.Duplicate(my_template), DEMSim.Duplicate(my_template),
            DEMSim.Duplicate(my_template)};
        // Decide the scalings of the templates we just created (so that they are... like particles, not rocks)
        std::vector<double> scales = {0.00063, 0.00033, 0.00022, 0.00015, 0.00009};
        std::for_each(scales.begin(), scales.end(), [](double& r) { r *= 20.; });
        // Now scale those templates
        for (int i = 0; i < scales.size(); i++) {
            std::shared_ptr<DEMClumpTemplate>& my_template = ground_particle_templates.at(i);
            // Note the mass and MOI are also scaled in the process, automatically. But if you are not happy with this,
            // you can always manually change mass and MOI afterwards.
            my_template->Scale(scales.at(i));
>>>>>>> 4cf78ae9
            // Give these templates names, 0000, 0001 etc.
            char t_name[20];
            sprintf(t_name, "%04d", i);
            my_template->AssignName(std::string(t_name));
        }

        // Now we load clump locations from a checkpointed file
        {
            std::cout << "Making terrain..." << std::endl;
            std::unordered_map<std::string, std::vector<float3>> clump_xyz;
            std::unordered_map<std::string, std::vector<float4>> clump_quaternion;
            try {
                clump_xyz = DEMSim.ReadClumpXyzFromCsv("./GRC_20e6.csv");
                clump_quaternion = DEMSim.ReadClumpQuatFromCsv("./GRC_20e6.csv");
            } catch (...) {
                std::cout << "You will need to finish the GRCPrep demos first to obtain the checkpoint file "
                             "GRC_20e6.csv, in order to run this demo. This file is needed to generate the terrain bed."
                          << std::endl;
                return 1;
            }
            std::vector<float3> in_xyz;
            std::vector<float4> in_quat;
            std::vector<std::shared_ptr<DEMClumpTemplate>> in_types;
            unsigned int t_num = 0;
            for (int i = 0; i < scales.size(); i++) {
                char t_name[20];
                sprintf(t_name, "%04d", t_num);

                auto this_type_xyz = clump_xyz[std::string(t_name)];
                auto this_type_quat = clump_quaternion[std::string(t_name)];

                size_t n_clump_this_type = this_type_xyz.size();
                std::cout << "Loading clump " << std::string(t_name) << " which has particle num: " << n_clump_this_type
                          << std::endl;
                // Prepare clump type identification vector for loading into the system (don't forget type 0 in
                // ground_particle_templates is the template for rover wheel)
                std::vector<std::shared_ptr<DEMClumpTemplate>> this_type(n_clump_this_type,
                                                                         ground_particle_templates.at(t_num));

                // Add them to the big long vector
                in_xyz.insert(in_xyz.end(), this_type_xyz.begin(), this_type_xyz.end());
                in_quat.insert(in_quat.end(), this_type_quat.begin(), this_type_quat.end());
                in_types.insert(in_types.end(), this_type.begin(), this_type.end());
                std::cout << "Added clump type " << t_num << std::endl;
                // Our template names are 0000, 0001 etc.
                t_num++;
            }

            // Now, we don't need all particles loaded...
            std::vector<notStupidBool_t> elem_to_remove(in_xyz.size(), 0);
            for (size_t i = 0; i < in_xyz.size(); i++) {
                if (std::abs(in_xyz.at(i).y) > (world_size_y - 0.05) / 2 ||
                    std::abs(in_xyz.at(i).x) > (world_size_x - 0.04) / 2)
                    elem_to_remove.at(i) = 1;
            }
            in_xyz.erase(std::remove_if(in_xyz.begin(), in_xyz.end(),
                                        [&elem_to_remove, &in_xyz](const float3& i) {
                                            return elem_to_remove.at(&i - in_xyz.data());
                                        }),
                         in_xyz.end());
            in_quat.erase(std::remove_if(in_quat.begin(), in_quat.end(),
                                         [&elem_to_remove, &in_quat](const float4& i) {
                                             return elem_to_remove.at(&i - in_quat.data());
                                         }),
                          in_quat.end());
            in_types.erase(std::remove_if(in_types.begin(), in_types.end(),
                                          [&elem_to_remove, &in_types](const auto& i) {
                                              return elem_to_remove.at(&i - in_types.data());
                                          }),
                           in_types.end());
            DEMClumpBatch base_batch(in_xyz.size());
            base_batch.SetTypes(in_types);
            base_batch.SetPos(in_xyz);
            base_batch.SetOriQ(in_quat);

            /*
            std::vector<float> x_shift_dist = {-0.5, 0.5};
            std::vector<float> y_shift_dist = {0};
            // Add some patches of such graular bed
            for (float x_shift : x_shift_dist) {
                for (float y_shift : y_shift_dist) {
                    DEMClumpBatch another_batch = base_batch;
                    std::vector<float3> my_xyz = in_xyz;
                    std::for_each(my_xyz.begin(), my_xyz.end(), [x_shift, y_shift](float3& xyz) {
                        xyz.x += x_shift;
                        xyz.y += y_shift;
                    });
                    another_batch.SetPos(my_xyz);
                    DEMSim.AddClumps(another_batch);
                }
            }
            */

            DEMSim.AddClumps(base_batch);
        }

        // Now add a plane to compress the sample
        // auto compressor = DEMSim.AddExternalObject();
        // compressor->AddPlane(make_float3(0, 0, 0), make_float3(0, 0, -1), mat_type_terrain);
        // compressor->SetFamily(2);
        // auto compressor_tracker = DEMSim.Track(compressor);

        // Families' prescribed motions
        float w_r = math_PI / 12.;
        float v_ref = w_r * (wheel_rad - g_height);
        float over_TR = 1. + (TR - 1.) * (wheel_rad - g_height) / wheel_rad;

        double sim_end = 8.;
        // Note: this wheel is not `dictated' by our prescrption of motion because it can still fall onto the ground
        // (move freely linearly)
        DEMSim.SetFamilyPrescribedAngVel(1, "0", to_string_with_precision(w_r), "0", false);
        DEMSim.AddFamilyPrescribedAcc(1, "none", "none", to_string_with_precision(-added_pressure / wheel_mass));

        // `Real sim' family number
        DEMSim.SetFamilyPrescribedAngVel(2, "0", to_string_with_precision(w_r), "0", false);
        // Note: this wheel is not `dictated' by our prescrption of motion (hence the false argument), because it
        // can sink into the ground (move on Z dir); but its X and Y motions are explicitly controlled.
        DEMSim.SetFamilyPrescribedLinVel(2, to_string_with_precision(v_ref * (1. - TR)), "0", "none", false);
        DEMSim.AddFamilyPrescribedAcc(2, "none", "none", to_string_with_precision(-added_pressure / wheel_mass));

        // Some inspectors
        auto max_z_finder = DEMSim.CreateInspector("clump_max_z");
        auto min_z_finder = DEMSim.CreateInspector("clump_min_z");
        auto total_mass_finder = DEMSim.CreateInspector("clump_mass", "return Z <= -0.41;");
        auto total_mass_finder_all = DEMSim.CreateInspector("clump_mass");
        auto max_v_finder = DEMSim.CreateInspector("clump_max_absv");

        DEMSim.SetInitTimeStep(step_size);
        DEMSim.SetGravitationalAcceleration(make_float3(0, 0, -G_mag));
        DEMSim.SetCDUpdateFreq(30);
<<<<<<< HEAD
        DEMSim.SetExpandSafetyAdder(0.5);
        DEMSim.SetMaxVelocity(40);
        DEMSim.SetInitBinSizeAsMultipleOfSmallestSphere(2);
=======
        // Max velocity info is generally just for the solver's reference and the user do not have to set it. The solver
        // wouldn't take into account a vel larger than this when doing async-ed contact detection: but this vel won't
        // happen anyway and if it does, something already went wrong.
        DEMSim.SetMaxVelocity(50.);
        DEMSim.SetExpandSafetyMultiplier(1.1);
        DEMSim.SetInitBinSize(2 * scales.at(2));
>>>>>>> 4cf78ae9
        DEMSim.Initialize();

        // Compress until dense enough
        unsigned int curr_step = 0;
        unsigned int fps = 10;
        unsigned int out_steps = (unsigned int)(1.0 / (fps * step_size));
        double frame_time = 1.0 / fps;
        unsigned int report_ps = 1000;
        unsigned int report_steps = (unsigned int)(1.0 / (report_ps * step_size));
        std::cout << "Output at " << fps << " FPS" << std::endl;

        // Put the wheel in place, then let the wheel sink in initially
        float max_z = max_z_finder->GetValue();
        float init_x = -0.4;
        if (TR > 0.6) {
            init_x = 0.;
        }
        wheel_tracker->SetPos(make_float3(init_x, 0, max_z + 0.03 + wheel_rad));

        float bulk_den_high = total_mass_finder->GetValue() / ((-0.41 + 0.5) * world_size_x * world_size_y);
        float bulk_den_low = total_mass_finder_all->GetValue() / ((max_z + 0.5) * world_size_x * world_size_y);
        std::cout << "Bulk density high: " << bulk_den_high << std::endl;
        std::cout << "Bulk density low: " << bulk_den_low << std::endl;

        for (double t = 0; t < 0.6; t += frame_time) {
            char filename[200], meshname[200];
            std::cout << "Outputting frame: " << currframe << std::endl;
            sprintf(filename, "%s/DEMdemo_output_%04d.csv", out_dir.c_str(), currframe);
            sprintf(meshname, "%s/DEMdemo_mesh_%04d.vtk", out_dir.c_str(), currframe++);
            DEMSim.WriteSphereFile(std::string(filename));
            DEMSim.WriteMeshFile(std::string(meshname));

            // float3 pos = bot_wall_tracker->Pos();
            // float3 force = bot_wall_tracker->ContactAcc();
            // std::cout << "Bottom wall pos: " << pos.x << ", " << pos.y << ", " << pos.z << std::endl;
            // std::cout << "Bottom wall force: " << force.x << ", " << force.y << ", " << force.z << std::endl;
            DEMSim.DoDynamicsThenSync(frame_time);
        }

        // Switch wheel from free fall into DP test
        DEMSim.ChangeFamily(1, 2);
        DEMSim.UpdateStepSize(step_size);

        bool start_measure = false;
        for (double t = 0; t < sim_end; t += step_size, curr_step++) {
            if (curr_step % out_steps == 0) {
                char filename[200], meshname[200];
                std::cout << "Outputting frame: " << currframe << std::endl;
                sprintf(filename, "%s/DEMdemo_output_%04d.csv", out_dir.c_str(), currframe);
                sprintf(meshname, "%s/DEMdemo_mesh_%04d.vtk", out_dir.c_str(), currframe++);
                DEMSim.WriteSphereFile(std::string(filename));
                DEMSim.WriteMeshFile(std::string(meshname));
                DEMSim.ShowThreadCollaborationStats();
            }

            if (t >= 3. && !start_measure) {
                start_measure = true;
            }

            if (curr_step % report_steps == 0 && start_measure) {
                float3 forces = wheel_tracker->ContactAcc();
                forces *= wheel_mass;
                std::cout << "Current run mode: " << run_mode << std::endl;
                std::cout << "Slip: " << TR << std::endl;
                std::cout << "Over slip: " << over_TR << std::endl;
                std::cout << "Time: " << t << std::endl;
                std::cout << "Force on wheel: " << forces.x << ", " << forces.y << ", " << forces.z << std::endl;
                std::cout << "Drawbar pull coeff: " << forces.x / total_pressure << std::endl;
                std::cout << "Max system velocity: " << max_v_finder->GetValue() << std::endl;
            }

            DEMSim.DoDynamics(step_size);
        }

        run_mode++;
        DEMSim.ShowTimingStats();
        DEMSim.ShowAnomalies();
    }

    std::cout << "WheelDP demo exiting..." << std::endl;
    return 0;
}<|MERGE_RESOLUTION|>--- conflicted
+++ resolved
@@ -27,21 +27,21 @@
 
 int main() {
     std::filesystem::path out_dir = std::filesystem::current_path();
-    out_dir += "/DEMdemo_WheelDP_Force_mu0.5_480N";
+    out_dir += "/DEMdemo_WheelDP_Force_mu0.4_480N";
     std::filesystem::create_directory(out_dir);
 
     // `World'
     float G_mag = 9.81;
-    float step_size = 1e-6;
+    float step_size = 3e-6;
     double world_size_y = 0.52;
     double world_size_x = 1.53;
-    double world_size_z = 4.0;
+    double world_size_z = 2.0;
 
     // Define the wheel geometry
     float wheel_rad = 0.25;
     float wheel_width = 0.25;
     float g_height = 0.025;
-    float wheel_mass = 11.;
+    float wheel_mass = 10.;
     float total_pressure = 480.0;
     // float total_pressure = 480.0;
     float added_pressure = (total_pressure - wheel_mass * G_mag);
@@ -52,6 +52,7 @@
     float TRs[] = {0.7, 0.5, 0.3, 0.2, 0.1, 0.05, 0};
     unsigned int run_mode = 0;
     unsigned int currframe = 0;
+    int ken_scaled = 0;
 
     for (float TR : TRs) {
         DEMSolver DEMSim;
@@ -62,10 +63,16 @@
         DEMSim.SetContactOutputContent(OWNER | FORCE | POINT);
 
         // E, nu, CoR, mu, Crr...
-        auto mat_type_wall = DEMSim.LoadMaterial({{"E", 1e9}, {"nu", 0.3}, {"CoR", 0.5}, {"mu", 0.9}, {"Crr", 0.00}});
-        auto mat_type_wheel = DEMSim.LoadMaterial({{"E", 1e9}, {"nu", 0.3}, {"CoR", 0.5}, {"mu", 0.5}, {"Crr", 0.00}});
-        auto mat_type_terrain =
-            DEMSim.LoadMaterial({{"E", 1e9}, {"nu", 0.3}, {"CoR", 0.5}, {"mu", 0.5}, {"Crr", 0.00}});
+        float mu = 0.4;
+        float mu_wheel = 0.8;
+        float mu_wall = 1.;
+        auto mat_type_wall =
+            DEMSim.LoadMaterial({{"E", 1e9}, {"nu", 0.3}, {"CoR", 0.5}, {"mu", mu_wall}, {"Crr", 0.00}});
+        auto mat_type_wheel =
+            DEMSim.LoadMaterial({{"E", 1e9}, {"nu", 0.3}, {"CoR", 0.5}, {"mu", mu_wheel}, {"Crr", 0.00}});
+        auto mat_type_terrain = DEMSim.LoadMaterial({{"E", 1e9}, {"nu", 0.3}, {"CoR", 0.5}, {"mu", mu}, {"Crr", 0.00}});
+        DEMSim.SetMaterialPropertyPair("mu", mat_type_wheel, mat_type_terrain, mu_wheel);
+        DEMSim.SetMaterialPropertyPair("mu", mat_type_wall, mat_type_terrain, mu_wall);
 
         DEMSim.InstructBoxDomainDimension(world_size_x, world_size_y, world_size_z);
         DEMSim.InstructBoxDomainBoundingBC("top_open", mat_type_terrain);
@@ -82,28 +89,24 @@
         // Track it
         auto wheel_tracker = DEMSim.Track(wheel);
 
-<<<<<<< HEAD
         // Then the ground particle template
-        DEMClumpTemplate shape_template1, shape_template2, shape_template3;
+        DEMClumpTemplate shape_template1, shape_template2;
         shape_template1.ReadComponentFromFile((GET_DATA_PATH() / "clumps/triangular_flat.csv").string());
         shape_template2.ReadComponentFromFile((GET_DATA_PATH() / "clumps/triangular_flat_6comp.csv").string());
-        shape_template3.ReadComponentFromFile((GET_DATA_PATH() / "clumps/bulk_ellipsoid.csv").string());
         std::vector<DEMClumpTemplate> shape_template = {shape_template2, shape_template2, shape_template1,
-                                                        shape_template1, shape_template3, shape_template3,
-                                                        shape_template3};
+                                                        shape_template1, shape_template1, shape_template1,
+                                                        shape_template1};
         // Calculate its mass and MOI
-        float mass1 = 2.6e3 * 5.5886717 * kg_g_conv;  // in kg or g
-        float3 MOI1 = make_float3(2.928, 2.6029, 3.9908) * 2.6e3 * kg_g_conv;
-        float mass2 = 2.6e3 * 2.7564385 * kg_g_conv;  // in kg or g
-        float3 MOI2 = make_float3(1.0352626, 0.9616627, 1.6978352) * 2.6e3 * kg_g_conv;
-        float mass3 = 2.6e3 * 5.7260836 * kg_g_conv;  // in kg or g
-        float3 MOI3 = make_float3(2.4284603, 3.1316202, 3.1316202) * 2.6e3 * kg_g_conv;
-        std::vector<float> mass = {mass2, mass2, mass1, mass1, mass3, mass3, mass3};
-        std::vector<float3> MOI = {MOI2, MOI2, MOI1, MOI1, MOI3, MOI3, MOI3};
+        float mass1 = 2.6e3 * 4.2520508;
+        float3 MOI1 = make_float3(1.6850426, 1.6375114, 2.1187753) * 2.6e3;
+        float mass2 = 2.6e3 * 2.1670011;
+        float3 MOI2 = make_float3(0.57402126, 0.60616378, 0.92890173) * 2.6e3;
+        std::vector<float> mass = {mass2, mass2, mass1, mass1, mass1, mass1, mass1};
+        std::vector<float3> MOI = {MOI2, MOI2, MOI1, MOI1, MOI1, MOI1, MOI1};
         // Scale the template we just created
         std::vector<std::shared_ptr<DEMClumpTemplate>> ground_particle_templates;
-        std::vector<double> volume = {2.7564385, 2.7564385, 5.5886717, 5.5886717, 5.7260836, 5.7260836, 5.7260836};
-        std::vector<double> scales = {0.0014, 0.00075833, 0.00044, 0.0003, 0.00016667, 0.00014667, 0.00012};
+        std::vector<double> volume = {2.1670011, 2.1670011, 4.2520508, 4.2520508, 4.2520508, 4.2520508, 4.2520508};
+        std::vector<double> scales = {0.0014, 0.00075833, 0.00044, 0.0003, 0.0002, 0.00018333, 0.00017};
         std::for_each(scales.begin(), scales.end(), [](double& r) { r *= 10.; });
         unsigned int t_num = 0;
         for (double scaling : scales) {
@@ -123,53 +126,19 @@
                           [scaling](float3& r) { r *= scaling; });
             this_template.materials = std::vector<std::shared_ptr<DEMMaterial>>(this_template.nComp, mat_type_terrain);
 
-=======
-        // Define the terrain particle templates
-        // Calculate its mass and MOI
-        float terrain_density = 2.6e3;
-        double clump_vol = 5.5886717;
-        float mass = terrain_density * clump_vol;
-        float3 MOI = make_float3(2.928, 2.6029, 3.9908) * terrain_density;
-        // Then load it to system
-        std::shared_ptr<DEMClumpTemplate> my_template =
-            DEMSim.LoadClumpType(mass, MOI, GetDEMEDataFile("clumps/triangular_flat.csv"), mat_type_terrain);
-        my_template->SetVolume(clump_vol);
-        // Make 5 copies. Note we must use DEME's duplicate method to do this, because we will make changes to the
-        // templates later, using the shared_ptrs as handles. If no duplications are made, then all the changes are
-        // going to be enforced on the same template, and in the end we'd not be able to get 5 distinct templates.
-        std::vector<std::shared_ptr<DEMClumpTemplate>> ground_particle_templates = {
-            my_template, DEMSim.Duplicate(my_template), DEMSim.Duplicate(my_template), DEMSim.Duplicate(my_template),
-            DEMSim.Duplicate(my_template)};
-        // Decide the scalings of the templates we just created (so that they are... like particles, not rocks)
-        std::vector<double> scales = {0.00063, 0.00033, 0.00022, 0.00015, 0.00009};
-        std::for_each(scales.begin(), scales.end(), [](double& r) { r *= 20.; });
-        // Now scale those templates
-        for (int i = 0; i < scales.size(); i++) {
-            std::shared_ptr<DEMClumpTemplate>& my_template = ground_particle_templates.at(i);
-            // Note the mass and MOI are also scaled in the process, automatically. But if you are not happy with this,
-            // you can always manually change mass and MOI afterwards.
-            my_template->Scale(scales.at(i));
->>>>>>> 4cf78ae9
             // Give these templates names, 0000, 0001 etc.
             char t_name[20];
-            sprintf(t_name, "%04d", i);
-            my_template->AssignName(std::string(t_name));
+            sprintf(t_name, "%04d", t_num);
+            this_template.AssignName(std::string(t_name));
+            ground_particle_templates.push_back(DEMSim.LoadClumpType(this_template));
+            t_num++;
         }
 
         // Now we load clump locations from a checkpointed file
         {
             std::cout << "Making terrain..." << std::endl;
-            std::unordered_map<std::string, std::vector<float3>> clump_xyz;
-            std::unordered_map<std::string, std::vector<float4>> clump_quaternion;
-            try {
-                clump_xyz = DEMSim.ReadClumpXyzFromCsv("./GRC_20e6.csv");
-                clump_quaternion = DEMSim.ReadClumpQuatFromCsv("./GRC_20e6.csv");
-            } catch (...) {
-                std::cout << "You will need to finish the GRCPrep demos first to obtain the checkpoint file "
-                             "GRC_20e6.csv, in order to run this demo. This file is needed to generate the terrain bed."
-                          << std::endl;
-                return 1;
-            }
+            auto clump_xyz = DEMSim.ReadClumpXyzFromCsv("./GRC_20e6.csv");
+            auto clump_quaternion = DEMSim.ReadClumpQuatFromCsv("./GRC_20e6.csv");
             std::vector<float3> in_xyz;
             std::vector<float4> in_quat;
             std::vector<std::shared_ptr<DEMClumpTemplate>> in_types;
@@ -201,8 +170,8 @@
             // Now, we don't need all particles loaded...
             std::vector<notStupidBool_t> elem_to_remove(in_xyz.size(), 0);
             for (size_t i = 0; i < in_xyz.size(); i++) {
-                if (std::abs(in_xyz.at(i).y) > (world_size_y - 0.05) / 2 ||
-                    std::abs(in_xyz.at(i).x) > (world_size_x - 0.04) / 2)
+                if (std::abs(in_xyz.at(i).y) > (world_size_y - 0.04) / 2 ||
+                    std::abs(in_xyz.at(i).x) > (world_size_x - 0.05) / 2)
                     elem_to_remove.at(i) = 1;
             }
             in_xyz.erase(std::remove_if(in_xyz.begin(), in_xyz.end(),
@@ -224,26 +193,56 @@
             base_batch.SetTypes(in_types);
             base_batch.SetPos(in_xyz);
             base_batch.SetOriQ(in_quat);
-
-            /*
-            std::vector<float> x_shift_dist = {-0.5, 0.5};
+            DEMSim.AddClumps(base_batch);
+
+            // Maybe we need to make it thicker...
+            float up_dist, remove_pos;
+            up_dist = (ken_scaled) ? 0.16 : 0.1;
+            remove_pos = (ken_scaled) ? 0.5 : 0.43;
+
+            std::vector<float> x_shift_dist = {0};
             std::vector<float> y_shift_dist = {0};
+            std::vector<float> z_shift_dist = {up_dist};
             // Add some patches of such graular bed
             for (float x_shift : x_shift_dist) {
                 for (float y_shift : y_shift_dist) {
-                    DEMClumpBatch another_batch = base_batch;
-                    std::vector<float3> my_xyz = in_xyz;
-                    std::for_each(my_xyz.begin(), my_xyz.end(), [x_shift, y_shift](float3& xyz) {
-                        xyz.x += x_shift;
-                        xyz.y += y_shift;
-                    });
-                    another_batch.SetPos(my_xyz);
-                    DEMSim.AddClumps(another_batch);
+                    for (float z_shift : z_shift_dist) {
+                        std::vector<float3> my_xyz = in_xyz;
+                        std::vector<float4> my_quat = in_quat;
+                        std::vector<std::shared_ptr<DEMClumpTemplate>> my_types = in_types;
+                        std::vector<notStupidBool_t> elem_to_remove(in_xyz.size(), 0);
+                        for (size_t i = 0; i < in_xyz.size(); i++) {
+                            if (in_xyz.at(i).z < -remove_pos)
+                                elem_to_remove.at(i) = 1;
+                        }
+                        my_xyz.erase(std::remove_if(my_xyz.begin(), my_xyz.end(),
+                                                    [&elem_to_remove, &my_xyz](const float3& i) {
+                                                        return elem_to_remove.at(&i - my_xyz.data());
+                                                    }),
+                                     my_xyz.end());
+                        my_quat.erase(std::remove_if(my_quat.begin(), my_quat.end(),
+                                                     [&elem_to_remove, &my_quat](const float4& i) {
+                                                         return elem_to_remove.at(&i - my_quat.data());
+                                                     }),
+                                      my_quat.end());
+                        my_types.erase(std::remove_if(my_types.begin(), my_types.end(),
+                                                      [&elem_to_remove, &my_types](const auto& i) {
+                                                          return elem_to_remove.at(&i - my_types.data());
+                                                      }),
+                                       my_types.end());
+                        DEMClumpBatch another_batch(my_xyz.size());
+                        std::for_each(my_xyz.begin(), my_xyz.end(), [x_shift, y_shift, z_shift](float3& xyz) {
+                            xyz.x += x_shift;
+                            xyz.y += y_shift;
+                            xyz.z += z_shift;
+                        });
+                        another_batch.SetTypes(my_types);
+                        another_batch.SetPos(my_xyz);
+                        another_batch.SetOriQ(my_quat);
+                        DEMSim.AddClumps(another_batch);
+                    }
                 }
             }
-            */
-
-            DEMSim.AddClumps(base_batch);
         }
 
         // Now add a plane to compress the sample
@@ -280,18 +279,9 @@
         DEMSim.SetInitTimeStep(step_size);
         DEMSim.SetGravitationalAcceleration(make_float3(0, 0, -G_mag));
         DEMSim.SetCDUpdateFreq(30);
-<<<<<<< HEAD
         DEMSim.SetExpandSafetyAdder(0.5);
         DEMSim.SetMaxVelocity(40);
         DEMSim.SetInitBinSizeAsMultipleOfSmallestSphere(2);
-=======
-        // Max velocity info is generally just for the solver's reference and the user do not have to set it. The solver
-        // wouldn't take into account a vel larger than this when doing async-ed contact detection: but this vel won't
-        // happen anyway and if it does, something already went wrong.
-        DEMSim.SetMaxVelocity(50.);
-        DEMSim.SetExpandSafetyMultiplier(1.1);
-        DEMSim.SetInitBinSize(2 * scales.at(2));
->>>>>>> 4cf78ae9
         DEMSim.Initialize();
 
         // Compress until dense enough
@@ -316,7 +306,7 @@
         std::cout << "Bulk density high: " << bulk_den_high << std::endl;
         std::cout << "Bulk density low: " << bulk_den_low << std::endl;
 
-        for (double t = 0; t < 0.6; t += frame_time) {
+        for (double t = 0; t < 0.4; t += frame_time) {
             char filename[200], meshname[200];
             std::cout << "Outputting frame: " << currframe << std::endl;
             sprintf(filename, "%s/DEMdemo_output_%04d.csv", out_dir.c_str(), currframe);
@@ -347,7 +337,7 @@
                 DEMSim.ShowThreadCollaborationStats();
             }
 
-            if (t >= 3. && !start_measure) {
+            if (t >= 2. && !start_measure) {
                 start_measure = true;
             }
 
