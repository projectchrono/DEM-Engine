--- conflicted
+++ resolved
@@ -61,12 +61,7 @@
             DEMSim.LoadMaterial({{"E", 1e9}, {"nu", 0.3}, {"CoR", 0.5}, {"mu", 0.5}, {"Crr", 0.00}});
 
         DEMSim.InstructBoxDomainDimension(world_size_x, world_size_y, world_size_z);
-<<<<<<< HEAD
-        DEMSim.InstructBoxDomainBoundingBC("top_open", mat_type_wall);
-        DEMSim.SetCoordSysOrigin("center");
-=======
         DEMSim.InstructBoxDomainBoundingBC("top_open", mat_type_terrain);
->>>>>>> 1fc5c19a
         float bottom = -0.5;
         auto bot_wall = DEMSim.AddBCPlane(make_float3(0, 0, bottom), make_float3(0, 0, 1), mat_type_wall);
         auto bot_wall_tracker = DEMSim.Track(bot_wall);
