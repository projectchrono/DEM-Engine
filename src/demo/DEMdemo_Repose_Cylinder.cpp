//  Copyright (c) 2021, SBEL GPU Development Team
//  Copyright (c) 2021, University of Wisconsin - Madison
//
//	SPDX-License-Identifier: BSD-3-Clause

// =============================================================================
// A repose angle test. Particles flow through a mesh-represented funnel and form
// a pile that has an apparent angle.
// =============================================================================
// Initialize btagliafierro May 4th 2023
// Modified Matteo May 5th 2023
#include <core/ApiVersion.h>
#include <core/utils/ThreadManager.h>
#include <DEM/API.h>
#include <DEM/HostSideHelpers.hpp>
#include <DEM/utils/Samplers.hpp>

#include <cstdio>
#include <chrono>
#include <filesystem>
#include <random>

using namespace deme;
using namespace std::filesystem;

int main() {
    DEMSolver DEMSim;
    DEMSim.UseFrictionalHertzianModel();
    DEMSim.SetVerbosity(INFO);
    DEMSim.SetOutputFormat(OUTPUT_FORMAT::CSV);
    DEMSim.EnsureKernelErrMsgLineNum();

    srand(7001);
    DEMSim.SetCollectAccRightAfterForceCalc(true);
    DEMSim.SetErrorOutAvgContacts(50);

    //DEMSim.SetExpandSafetyAdder(0.5);
 
 // Scale factor
    float scaling = 1.f;

    // Data of the cylinder
    float cylinder_radius = 0.15f;
    float cylinder_height = 1.0f;

    // total number of random clump templates to generate
    double radius = 0.03 * scaling / 2.0;
    double density = 2700.0;

    // Number of template for the particles
    int num_template = 100;
    int totalSpheres = 500;

    double gateOpen = 0.400;
    double gateSpeed = 0.10;

    auto mat_type_cylinder = DEMSim.LoadMaterial({{"E", 1e9}, {"nu", 0.3}, {"CoR", 0.60}});
    auto mat_type_walls = DEMSim.LoadMaterial({{"E", 1e9}, {"nu", 0.3}, {"CoR", 0.90}, {"mu", 0.04}, {"Crr", 0.04}});
    auto mat_type_particles = DEMSim.LoadMaterial({{"E", 24e9}, {"nu", 0.2}, {"CoR", 0.83}, {"mu", 0.80}, {"Crr", 0.20}});

    // Here the contact properties between two different typo of materual are set
    DEMSim.SetMaterialPropertyPair("CoR", mat_type_walls, mat_type_particles, 0.50);
    DEMSim.SetMaterialPropertyPair("Crr", mat_type_walls, mat_type_particles, 0.20);
    DEMSim.SetMaterialPropertyPair("mu", mat_type_walls, mat_type_particles, 0.80);

    DEMSim.SetMaterialPropertyPair("CoR", mat_type_cylinder, mat_type_particles, 0.7);    // it is supposed to be
    DEMSim.SetMaterialPropertyPair("Crr", mat_type_cylinder, mat_type_particles, 0.01);  // bakelite
    DEMSim.SetMaterialPropertyPair("mu", mat_type_cylinder, mat_type_particles, 0.01);
    
    // Make ready for simulation
    float step_size =1.0e-6;
    DEMSim.InstructBoxDomainDimension({-0.80, 0.80}, {-0.80, 0.80}, {0.0, 2.1});
    DEMSim.InstructBoxDomainBoundingBC("top_open", mat_type_walls);
    DEMSim.SetInitTimeStep(step_size);
    DEMSim.SetGravitationalAcceleration(make_float3(0, 0, -9.81));
    // Max velocity info is generally just for the solver's reference and the user do not have to set it. The solver
    // wouldn't take into account a vel larger than this when doing async-ed contact detection: but this vel won't
    // happen anyway and if it does, something already went wrong.
    DEMSim.SetMaxVelocity(25.);
    DEMSim.SetInitBinSize(radius * 5);

    // Loaded meshes are by-default fixed
<<<<<<< HEAD
   auto cylinder = DEMSim.AddWavefrontMeshObject("../data/ballast/hollowCylinder.obj", mat_type_cylinder);  
   cylinder->Scale(1.1);
=======
   auto cylinder = DEMSim.AddWavefrontMeshObject("../data/ballast/hollowCylinder.obj", mat_type_cylinder);    
   cylinder->Scale(1.0);
>>>>>>> 158ebc68

    cylinder->SetFamily(10);

    std::string shake_pattern_xz = " 0.02 * sin( 300 * 2 * deme::PI * t)";
    std::string shake_pattern_y = " 0.02 * sin( 30 * 2 * deme::PI * t)";

    DEMSim.SetFamilyFixed(1);
    DEMSim.SetFamilyFixed(3);
    DEMSim.SetFamilyPrescribedLinVel(11, "0", "0", to_string_with_precision(gateSpeed));  
    DEMSim.SetFamilyPrescribedLinVel(10, shake_pattern_xz, shake_pattern_y, shake_pattern_xz);

    auto max_z_finder = DEMSim.CreateInspector("clump_max_z");
    auto min_z_finder = DEMSim.CreateInspector("clump_min_z");
    auto total_mass_finder = DEMSim.CreateInspector("clump_mass");
    auto max_v_finder = DEMSim.CreateInspector("clump_max_absv");

    // Make an array to store these generated clump templates
    std::vector<std::shared_ptr<DEMClumpTemplate>> clump_types;
    std::default_random_engine generator;
    std::normal_distribution<double> distribution(radius,radius*0.10);
    double maxRadius= 0;

    for (int i = 0; i < num_template; i++) {

        std::vector<float> radii;
        std::vector<float3> relPos;
        std::vector<std::shared_ptr<DEMMaterial>> mat;

        double radiusMax = distribution(generator);
        double radiusMin = 7.0 / 8.0 * radiusMax;
        double eccentricity = 1.0 / 8.0 * radiusMax;

        radii.push_back(radiusMin);
        float3 tmp;
        tmp.x = -eccentricity/2;
        tmp.y = 0;
        tmp.z = 0;
        relPos.push_back(tmp);
        mat.push_back(mat_type_particles);

        double x = eccentricity/2;
        double y = 0;
        double z = 0;
        tmp.x = x;
        tmp.y = y;
        tmp.z = z;
        relPos.push_back(tmp);
        mat.push_back(mat_type_particles);

        radii.push_back(radiusMin); 

        double c = radiusMin;  // smaller dim of the ellipse
        double b = radiusMin;
        double a = radiusMin + 0.50*eccentricity;

        float mass = 4.0 / 3.0 * 3.141592 * a * b * c * density;
        float3 MOI = make_float3(   1.f / 5.f * mass * (b * b + c * c),
                                    1.f / 5.f * mass * (a * a + c * c),
                                    1.f / 5.f * mass * (b * b + a * a)
                                );
        std::cout << x << " chosen radius ..." << a / radius << std::endl;

        maxRadius = (a > maxRadius) ? a : maxRadius;
        auto clump_ptr = DEMSim.LoadClumpType(mass, MOI, radii, relPos, mat_type_particles);
        // clump_ptr->AssignName("fsfs");
        clump_types.push_back(clump_ptr);
    }

    unsigned int currframe = 0;
    unsigned int curr_step = 0;
    float settle_frame_time = 0.005;
   
    path out_dir = current_path();
    out_dir += "/DemoOutput_Repose_Cylinder";

    remove_all(out_dir);    
    create_directory(out_dir);

    char filename[200], meshfile[200];

    float shift_xyz = 1.0* (maxRadius) * 2.0;
    float x = 0;
    float y = 0;

<<<<<<< HEAD
    float z = shift_xyz/2;  // by default we create beads at 0
    double emitterZMax= 1.00;
    double layerZ = emitterZMax/8;
=======
    
    double emitterZ= 0.80;
>>>>>>> 158ebc68

    unsigned int actualTotalSpheres =0;
    
    DEMSim.Initialize();
    
    int frame=0;
    bool generate =true;
    bool initialization=true;
    double timeTotal=0.0;
    double consolidation=true;
    double plane_emitter=0.0;


    sprintf(meshfile, "%s/DEMdemo_cylinder_%04d.vtk", out_dir.c_str(), frame);
    DEMSim.WriteMeshFile(std::string(meshfile));
    

    while (initialization) {
        srand(frame);
        DEMSim.ClearCache();
        std::vector<std::shared_ptr<DEMClumpTemplate>> input_pile_template_type;
        std::vector<float3> input_pile_xyz;
        PDSampler sampler(shift_xyz);
           
        bool generate =(plane_emitter+layerZ/2+shift_xyz<emitterZMax)? true:false;

        if (generate){             

        float z= plane_emitter+layerZ+shift_xyz;
        
<<<<<<< HEAD
=======
        float sizeZ = 1.00;
        float sizeX = 0.30 / 2.;        
        float z= shift_xyz+sizeZ/2.0;
         
>>>>>>> 158ebc68

        float3 center_xyz = make_float3(0, 0, z);        

        std::cout << "level of particles position ... " << center_xyz.z << std::endl;
        
        auto heap_particles_xyz = sampler.SampleCylinderZ(center_xyz, cylinder_radius-shift_xyz, layerZ );
        unsigned int num_clumps = heap_particles_xyz.size();
        std::cout << "number of particles at this level ... " << num_clumps << std::endl;

        for (unsigned int i = 0; i < num_clumps; i++) {
            input_pile_template_type.push_back(clump_types.at(i % num_template));
        }

        input_pile_xyz.insert(input_pile_xyz.end(), heap_particles_xyz.begin(), heap_particles_xyz.end());
        
   
    
    auto the_pile = DEMSim.AddClumps(input_pile_template_type, input_pile_xyz);
    the_pile->SetVel(make_float3(-0.00, 0, -0.80));
    the_pile->SetFamily(100);
    
    DEMSim.UpdateClumps();

    std::cout << "Total num of particles: " << (int)DEMSim.GetNumClumps() << std::endl;
    actualTotalSpheres=(int)DEMSim.GetNumClumps();    
    // Generate initial clumps for piling
    }
        timeTotal+=settle_frame_time;
    std::cout << "Total runtime: " << timeTotal << "s; settling for: " << settle_frame_time << std::endl;
    std::cout << "maxZ is: " << max_z_finder->GetValue() << std::endl;


    initialization= (actualTotalSpheres < totalSpheres)? true : false;


    if (generate) {
        
        std::cout << "frame : " << frame << std::endl;
        sprintf(filename, "%s/DEMdemo_settling_%04d.csv", out_dir.c_str(), frame);
        DEMSim.WriteSphereFile(std::string(filename));
        //DEMSim.ShowThreadCollaborationStats();
        frame++;
        }

    DEMSim.DoDynamicsThenSync(settle_frame_time);

    plane_emitter=max_z_finder->GetValue();
    /// here the settling phase starts
        if (!initialization){
            
            for(int i = 0; i < (int)(0.4/settle_frame_time); i++){
<<<<<<< HEAD
                DEMSim.DoDynamicsThenSync(settle_frame_time*2);
                sprintf(filename, "%s/DEMdemo_settling_%04d.csv", out_dir.c_str(), i);
                DEMSim.WriteSphereFile(std::string(filename));
                std::cout << "consolidating for "<<  i*settle_frame_time*2  <<  "s " << std::endl;
=======
                
                sprintf(filename, "%s/DEMdemo_settling_%04d.csv", out_dir.c_str(), i);
                DEMSim.WriteSphereFile(std::string(filename));
                std::cout << "consolidating for "<<  i*settle_frame_time  <<  "s " << std::endl;
                DEMSim.DoDynamicsThenSync(settle_frame_time);
>>>>>>> 158ebc68
            }
        }

    }


    

    float plane_bottom=max_z_finder->GetValue();

        if (initialization){
            
            for(int i = 0; i < (int)(1.50/settle_frame_time); i++){
                sprintf(filename, "%s/DEMdemo_settling_%04d.csv", out_dir.c_str(), i);
                DEMSim.WriteSphereFile(std::string(filename));
                DEMSim.DoDynamicsThenSync(settle_frame_time);
                std::cout << "maxZ is: " << max_z_finder->GetValue() << std::endl;
                std::cout << "consolidating for "<<  i*settle_frame_time  <<  "s " << std::endl;
            }
        }

    


    


    double k = 4.0 / 3.0 * 10e9 * std::pow(radius / 2.0, 0.5f);
    double m = 4.0 / 3.0 * 3.141592 * std::pow(radius, 3);
    double dt_crit = 0.64 * std::pow(m / k, 0.5f);

    std::cout << "dt critical is: " << dt_crit << std::endl;

    float timeStep = 1e-5;
    int numStep = 7.0 / timeStep;
    int timeOut = 0.025 / timeStep;
    int gateMotion = (gateOpen / gateSpeed) / timeStep;
    std::cout << "Frame: " << timeOut << std::endl;
    frame = 0;
    
    
    DEMSim.WriteMeshFile(std::string(meshfile));
    char cnt_filename[200];
    //sprintf(cnt_filename, "%s/Contact_pairs_1_.csv", out_dir.c_str());
    sprintf(meshfile, "%s/DEMdemo_funnel_%04d.vtk", out_dir.c_str(), frame);

    bool status = true;
    bool stopGate = true;
           
    for (int i = 0; i < numStep; i++) {

        DEMSim.DoDynamics(timeStep);

        if (!(i % timeOut) || i == 0) {
            sprintf(filename, "%s/DEMdemo_output_%04d.csv", out_dir.c_str(), frame);            
            sprintf(meshfile, "%s/DEMdemo_mesh_%04d.vtk", out_dir.c_str(), frame);

            DEMSim.WriteMeshFile(std::string(meshfile));
            DEMSim.WriteSphereFile(std::string(filename));
            
            std::cout << "Frame: " << frame << std::endl;
            std::cout << "Elapsed time: " << timeStep * i << std::endl;
            // DEMSim.ShowThreadCollaborationStats();
            
            frame++;
        }

        if ((i > (timeOut * 2)) && status) {
            DEMSim.DoDynamicsThenSync(0);
            std::cout << "gate is in motion from: " << timeStep * i << " s" << std::endl;
            std::cout << "and it will stop in : " << timeStep * gateMotion << " s" << std::endl;
            DEMSim.ChangeFamily(10, 11);            
            status = false;
        }

        if ((i >= (timeOut * (2) + gateMotion -1)) && stopGate) {
            DEMSim.DoDynamicsThenSync(0);
            std::cout << "gate has stopped at: " << timeStep * i << " s" << std::endl;
            DEMSim.ChangeFamily(11, 3);
            stopGate = false;
        }
    }

    DEMSim.ShowTimingStats();
    DEMSim.ClearTimingStats();

    std::cout << "DEMdemo_Repose exiting..." << std::endl;
    return 0;
}<|MERGE_RESOLUTION|>--- conflicted
+++ resolved
@@ -80,13 +80,9 @@
     DEMSim.SetInitBinSize(radius * 5);
 
     // Loaded meshes are by-default fixed
-<<<<<<< HEAD
+
    auto cylinder = DEMSim.AddWavefrontMeshObject("../data/ballast/hollowCylinder.obj", mat_type_cylinder);  
    cylinder->Scale(1.1);
-=======
-   auto cylinder = DEMSim.AddWavefrontMeshObject("../data/ballast/hollowCylinder.obj", mat_type_cylinder);    
-   cylinder->Scale(1.0);
->>>>>>> 158ebc68
 
     cylinder->SetFamily(10);
 
@@ -171,14 +167,11 @@
     float x = 0;
     float y = 0;
 
-<<<<<<< HEAD
+
     float z = shift_xyz/2;  // by default we create beads at 0
     double emitterZMax= 1.00;
     double layerZ = emitterZMax/8;
-=======
-    
-    double emitterZ= 0.80;
->>>>>>> 158ebc68
+
 
     unsigned int actualTotalSpheres =0;
     
@@ -208,14 +201,6 @@
         if (generate){             
 
         float z= plane_emitter+layerZ+shift_xyz;
-        
-<<<<<<< HEAD
-=======
-        float sizeZ = 1.00;
-        float sizeX = 0.30 / 2.;        
-        float z= shift_xyz+sizeZ/2.0;
-         
->>>>>>> 158ebc68
 
         float3 center_xyz = make_float3(0, 0, z);        
 
@@ -267,18 +252,12 @@
         if (!initialization){
             
             for(int i = 0; i < (int)(0.4/settle_frame_time); i++){
-<<<<<<< HEAD
+
                 DEMSim.DoDynamicsThenSync(settle_frame_time*2);
                 sprintf(filename, "%s/DEMdemo_settling_%04d.csv", out_dir.c_str(), i);
                 DEMSim.WriteSphereFile(std::string(filename));
                 std::cout << "consolidating for "<<  i*settle_frame_time*2  <<  "s " << std::endl;
-=======
-                
-                sprintf(filename, "%s/DEMdemo_settling_%04d.csv", out_dir.c_str(), i);
-                DEMSim.WriteSphereFile(std::string(filename));
-                std::cout << "consolidating for "<<  i*settle_frame_time  <<  "s " << std::endl;
-                DEMSim.DoDynamicsThenSync(settle_frame_time);
->>>>>>> 158ebc68
+
             }
         }
 
