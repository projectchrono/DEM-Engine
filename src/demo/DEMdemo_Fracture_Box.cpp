//  Copyright (c) 2021, SBEL GPU Development Team
//  Copyright (c) 2021, University of Wisconsin - Madison
//
//	SPDX-License-Identifier: BSD-3-Clause

// =============================================================================
// Fracture: Concrete bar breaking test via custom force model
// =============================================================================

#include <DEM/API.h>
#include <DEM/HostSideHelpers.hpp>
#include <DEM/utils/Samplers.hpp>

#include <chrono>
#include <cmath>
#include <cstdio>
#include <filesystem>
#include <iostream>
#include <fstream>

using namespace deme;

int main() {
    DEMSolver DEMSim;
    DEMSim.SetVerbosity(INFO);
    DEMSim.SetOutputFormat(OUTPUT_FORMAT::CSV);
    DEMSim.SetOutputContent(OUTPUT_CONTENT::VEL);
    DEMSim.SetMeshOutputFormat(MESH_FORMAT::VTK);
    DEMSim.SetContactOutputContent(OWNER | FORCE | CNT_WILDCARD);

    // This demo could lead to large numbers of per-sphere contacts, so to be safe...
    DEMSim.SetErrorOutAvgContacts(200);

    //  E, nu, CoR, mu, Crr...
    auto mat_type_container =
        DEMSim.LoadMaterial({{"E", 100e9}, {"nu", 0.3}, {"CoR", 0.7}, {"mu", 0.80}, {"Crr", 0.10}});
    auto mat_type_particle = DEMSim.LoadMaterial({{"E", 60e9}, {"nu", 0.20}, {"CoR", 0.5}, {"mu", 0.5}, {"Crr", 0.05}});
    // If you don't have this line, then values will take average between 2 materials, when they are in contact
    DEMSim.SetMaterialPropertyPair("CoR", mat_type_container, mat_type_particle, 0.2);
    DEMSim.SetMaterialPropertyPair("Crr", mat_type_container, mat_type_particle, 0.5);
    DEMSim.SetMaterialPropertyPair("mu", mat_type_container, mat_type_particle, 0.5);
    // We can specify the force model using a file.
    auto my_force_model = DEMSim.ReadContactForceModel("ForceModelWithFractureModel.cu");

    // Those following lines are needed. We must let the solver know that those var names are history variable etc.
    my_force_model->SetMustHaveMatProp({"E", "nu", "CoR", "mu", "Crr"});
    my_force_model->SetMustPairwiseMatProp({"CoR", "mu", "Crr"});
    // Pay attention to the extra per-contact wildcard `unbroken' here.
    my_force_model->SetPerContactWildcards(
        {"delta_time", "delta_tan_x", "delta_tan_y", "delta_tan_z", "unbroken", "initialLength"});

    float world_size = 1.5;
    float container_diameter = 0.05;
    float terrain_density = 2.80e3;
    float sphere_rad = 0.0010;

    float step_size = 2e-8;
    // A ratio that we use to inflate the spheres, so we take into account the bonds
    float fact_radius = 0.9;

    DEMSim.InstructBoxDomainDimension(world_size, world_size, world_size);
    // No need to add simulation `world' boundaries, b/c we'll add a cylinderical container manually
    DEMSim.InstructBoxDomainBoundingBC("none", mat_type_container);
    //  Now add a cylinderical boundary along with a bottom plane
    double bottom = 0;
    double top = 0.10;

    auto walls = DEMSim.AddWavefrontMeshObject("../data/mesh/funnel_left.obj", mat_type_container);
    float3 move = make_float3(0.05, 0.00, 0 - 2 * sphere_rad);  // z
    float4 rot = make_float4(0.7071, 0, 0, 0.7071);
    walls->Scale(make_float3(0.8, 0.1, 2.0));
    walls->Move(move, rot);
    walls->SetFamily(2);
    DEMSim.SetFamilyFixed(2);

    auto cylinder = DEMSim.AddExternalObject();
    cylinder->AddCylinder(make_float3(0), make_float3(0, 0, 1), 1.8 * container_diameter / 2., mat_type_container, 0);
    cylinder->SetFamily(10);
    DEMSim.SetFamilyFixed(10);

    auto plate = DEMSim.AddWavefrontMeshObject(GetDEMEDataFile("mesh/funnel_left.obj"), mat_type_container);
    move = make_float3(0.05, 0.00, top + 2.0 * sphere_rad);  // z
    rot = make_float4(0.7071, 0, 0, 0.7071);
    plate->Scale(make_float3(0.8, 0.1, 2.0));
    plate->Move(move, rot);
    plate->SetFamily(20);
    DEMSim.SetFamilyFixed(20);

    // Track the compression plate
    auto plate_tracker = DEMSim.Track(plate);

    DEMSim.SetFamilyPrescribedLinVel(21, "0", "0", to_string_with_precision(-0.010));
    DEMSim.SetFamilyPrescribedLinVel(22, "0", "0", to_string_with_precision(-0.0050));

    // Define the terrain particle templates
    // Calculate its mass and MOI
<<<<<<< HEAD

    float sphere_vol = 4. / 3. * deme::PI * sphere_rad * sphere_rad * sphere_rad;
=======
    float sphere_vol = 4. / 3. * math_PI * sphere_rad * sphere_rad * sphere_rad;
>>>>>>> 8628aee1
    float mass = terrain_density * sphere_vol;
    // Then load it to system
    std::shared_ptr<DEMClumpTemplate> my_template = DEMSim.LoadSphereType(mass, sphere_rad, mat_type_particle);

    // Sampler to sample
    HCPSampler sampler(2.0 * sphere_rad);

    float fill_height = top;
    float3 fill_center = make_float3(0, 0, bottom + fill_height / 2);
    const float fill_radius = container_diameter / 2. - sphere_rad * 0.;
    float3 fill = make_float3(fill_radius, fill_radius, bottom + fill_height / 2);
    // Sample a concrete bar (it has squared intersection though)
    auto input_xyz = sampler.SampleBox(fill_center, fill);
    // auto input_xyz = sampler(fill_center, fill_radius, fill_height / 2 - sphere_rad * 0.);
    auto particles = DEMSim.AddClumps(my_template, input_xyz);
    particles->SetFamily(1);
    std::cout << "Total num of particles: " << particles->GetNumClumps() << std::endl;

    std::filesystem::path out_dir = std::filesystem::current_path();
    std::string nameOutFolder = "R" + std::to_string(sphere_rad) + "_Int" + std::to_string(fact_radius) + "";
    out_dir += "/DemoOutput_Fracture_" + nameOutFolder;
    remove_all(out_dir);
    create_directory(out_dir);

    // Some inspectors
    auto max_z_finder = DEMSim.CreateInspector("clump_max_z");
    auto min_z_finder = DEMSim.CreateInspector("clump_min_z");

    DEMSim.SetFamilyExtraMargin(1, fact_radius * sphere_rad);

    DEMSim.SetInitTimeStep(step_size);
    DEMSim.SetGravitationalAcceleration(make_float3(0, 0.00, -9.81));
    DEMSim.Initialize();
    std::cout << "Initial number of contacts: " << DEMSim.GetNumContacts() << std::endl;

    float sim_end = 5;
    unsigned int fps = 1000;
    unsigned int datafps = 1000;
    unsigned int modfpsGeo = datafps / fps;
    float frame_time = 1.0 / datafps;
    std::cout << "Output at " << fps << " FPS" << std::endl;
    unsigned int out_steps = (unsigned int)(1.0 / (datafps * step_size));
    unsigned int frame_count = 0;
    unsigned int step_count = 0;

    bool status_1 = true;
    bool status_2 = true;

    double L0;
    double stress;
    std::string nameOutFile = "data_R" + std::to_string(sphere_rad) + "_Int" + std::to_string(fact_radius) + ".csv";
    std::ofstream csvFile(nameOutFile);

    DEMSim.SetFamilyContactWildcardValueAll(1, "initialLength", 0.0);
    DEMSim.SetFamilyContactWildcardValueAll(1, "unbroken", 0.0);

    // Simulation loop
    for (float t = 0; t < sim_end; t += frame_time) {
        // DEMSim.ShowThreadCollaborationStats();

        std::cout << "Initial number of contacts: " << DEMSim.GetNumContacts() << std::endl;

        if (t >= 0.0 && status_1) {
            status_1 = false;
            DEMSim.DoDynamicsThenSync(0);
            DEMSim.SetFamilyContactWildcardValueAll(1, "unbroken", 2.0);
            DEMSim.ChangeFamily(20, 21);  // start compression

            L0 = max_z_finder->GetValue() - min_z_finder->GetValue() + 2 * sphere_rad;

            std::cout << "Establishing inner forces: " << frame_count << std::endl;
        }

        if (stress > 1e6 && status_2) {
            status_2 = false;
            DEMSim.DoDynamicsThenSync(0);
            DEMSim.ChangeFamily(21, 22);  // start compression
            std::cout << "Stress in now [Pa]: " << stress << std::endl;
            std::cout << "Adapting motion velocity: " << frame_count << std::endl;
        }

        if (frame_count % 1 == 0) {
            float3 forces = plate_tracker->ContactAcc();
            float3 pos = plate_tracker->Pos();
            stress = forces.z / (container_diameter * container_diameter);
            double L = max_z_finder->GetValue() - min_z_finder->GetValue() + 2 * sphere_rad;
            std::cout << "Time: " << t << std::endl;
            std::cout << "Pos of plate: " << pos.z << std::endl;
            std::cout << "Stress [Pa]: " << stress << std::endl;
            std::cout << "Strain [-]: " << (L - L0) / L0 << std::endl;
            csvFile << (L - L0) / L0 << "; " << stress << std::endl;

            if (frame_count % modfpsGeo == 0) {
                char filename[200];
                char meshname[200];
                char cnt_filename[200];

                std::cout << "Outputting frame: " << frame_count / modfpsGeo << std::endl;
                sprintf(filename, "%s/DEMdemo_output_%04d.csv", out_dir.c_str(), frame_count / modfpsGeo);
                sprintf(meshname, "%s/DEMdemo_mesh_%04d.vtk", out_dir.c_str(), frame_count / modfpsGeo);
                sprintf(cnt_filename, "%s/DEMdemo_contact_%04d.csv", out_dir.c_str(), frame_count / modfpsGeo);

                DEMSim.WriteSphereFile(std::string(filename));
                DEMSim.WriteMeshFile(std::string(meshname));
                DEMSim.WriteContactFile(std::string(cnt_filename));
            }
        }

        DEMSim.DoDynamics(frame_time);
        frame_count++;
    }
    csvFile.close();
    DEMSim.ShowTimingStats();
    std::cout << "Fracture demo exiting..." << std::endl;
    return 0;
}<|MERGE_RESOLUTION|>--- conflicted
+++ resolved
@@ -94,12 +94,7 @@
 
     // Define the terrain particle templates
     // Calculate its mass and MOI
-<<<<<<< HEAD
-
-    float sphere_vol = 4. / 3. * deme::PI * sphere_rad * sphere_rad * sphere_rad;
-=======
     float sphere_vol = 4. / 3. * math_PI * sphere_rad * sphere_rad * sphere_rad;
->>>>>>> 8628aee1
     float mass = terrain_density * sphere_vol;
     // Then load it to system
     std::shared_ptr<DEMClumpTemplate> my_template = DEMSim.LoadSphereType(mass, sphere_rad, mat_type_particle);
