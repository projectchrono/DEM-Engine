//  Copyright (c) 2021, SBEL GPU Development Team
//  Copyright (c) 2021, University of Wisconsin - Madison
//
//	SPDX-License-Identifier: BSD-3-Clause

// =============================================================================
// A meshed ball hitting a granular bed under gravity. A collection of different
// ball densities and drop heights are tested against loosely packed material.
// =============================================================================

#include <core/ApiVersion.h>
#include <core/utils/ThreadManager.h>
#include <DEM/API.h>
#include <DEM/HostSideHelpers.hpp>
#include <DEM/utils/Samplers.hpp>

#include <cstdio>
#include <chrono>
#include <filesystem>
#include <random>

using namespace deme;
using namespace std::filesystem;

<<<<<<< HEAD
int main() {
    DEMSolver DEMSim;
    DEMSim.SetVerbosity(STEP_METRIC);
    DEMSim.SetOutputFormat(OUTPUT_FORMAT::CSV);
    DEMSim.SetOutputContent(OUTPUT_CONTENT::ABSV);
    DEMSim.SetMeshOutputFormat(MESH_FORMAT::VTK);
    DEMSim.EnsureKernelErrMsgLineNum();

    // E, nu, CoR, mu, Crr...
    auto mat_type_ball = DEMSim.LoadMaterial({{"E", 1e10}, {"nu", 0.3}, {"CoR", 0.6}, {"mu", 0.3}, {"Crr", 0.01}});
    auto mat_type_terrain = DEMSim.LoadMaterial({{"E", 5e9}, {"nu", 0.3}, {"CoR", 0.8}, {"mu", 0.3}, {"Crr", 0.01}});
    // If you don't have this line, then CoR between mixer material and granular material will be 0.7 (average of the
    // two).
    DEMSim.SetMaterialPropertyPair("CoR", mat_type_ball, mat_type_terrain, 0.6);
    // Should do the same for mu and Crr, but since they are the same across 2 materials, it won't have an effect...

    float step_size = 1e-5;
    double world_size = 10;
    DEMSim.InstructBoxDomainDimension({0, world_size}, {0, world_size}, {0, world_size});
    DEMSim.InstructBoxDomainBoundingBC("top_open", mat_type_terrain);

    auto projectile = DEMSim.AddWavefrontMeshObject((GET_DATA_PATH() / "mesh/sphere.obj").string(), mat_type_ball);
    std::cout << "Total num of triangles: " << projectile->GetNumTriangles() << std::endl;

    projectile->SetInitPos(make_float3(world_size / 2, world_size / 2, world_size / 3 * 2));
    float ball_mass = 5*7.8e3 * 4 / 3 * 3.1416;
    projectile->SetMass(ball_mass);
    projectile->SetMOI(make_float3(ball_mass * 2 / 5, ball_mass * 2 / 5, ball_mass * 2 / 5));
    projectile->SetFamily(2);
    DEMSim.SetFamilyFixed(2);

    float terrain_rad = 0.05;
    auto template_terrain = DEMSim.LoadSphereType(terrain_rad * terrain_rad * terrain_rad * 2.6e3 * 4 / 3 * 3.14,
                                                  terrain_rad, mat_type_terrain);

    // Track the projectile
    auto proj_tracker = DEMSim.Track(projectile);

    float sample_halfheight = world_size / 8;
    float3 sample_center = make_float3(world_size / 2, world_size / 2, sample_halfheight + 0.05);
    float sample_halfwidth = world_size / 2 * 0.95;
    auto input_xyz = DEMBoxHCPSampler(sample_center, make_float3(sample_halfwidth, sample_halfwidth, sample_halfheight),
                                      2.01 * terrain_rad);
    DEMSim.AddClumps(template_terrain, input_xyz);
    std::cout << "Total num of particles: " << input_xyz.size() << std::endl;

    DEMSim.SetInitTimeStep(step_size);
    DEMSim.SetGravitationalAcceleration(make_float3(0, 0, -9.81));
    // Max velocity info is generally just for the solver's reference and the user do not have to set it. The solver
    // wouldn't take into account a vel larger than this when doing async-ed contact detection: but this vel won't
    // happen anyway and if it does, something already went wrong.
    DEMSim.SetMaxVelocity(15.);
    // In general you don't have to worry about SetExpandSafetyAdder, unless if an entity has the property that a point
    // on it can move much faster than its CoM. In this demo, you are dealing with a meshed ball and you in fact don't
    // have this problem. In the Centrifuge demo though, this can be a problem since the centrifuge's CoM is not moving,
    // but its pointwise velocity can be high, so it needs to be accounted for using this method.
    DEMSim.SetExpandSafetyAdder(5.);
    // You usually don't have to worry about initial bin size. In very rare cases, init bin size is so bad that auto bin
    // size adaption is effectless, and you should notice in that case kT runs extremely slow. Then in that case setting
    // init bin size may save the simulation. 
    // DEMSim.SetInitBinSize(4 * terrain_rad);
    DEMSim.Initialize();

    path out_dir = current_path();
    out_dir += "/DemoOutput_BallDrop";
    create_directory(out_dir);

    float sim_time = 6.0;
    float settle_time = 2.0;
    unsigned int fps = 20;
    float frame_time = 1.0 / fps;

    std::cout << "Output at " << fps << " FPS" << std::endl;
    unsigned int currframe = 0;

    // We can let it settle first
    for (float t = 0; t < settle_time; t += frame_time) {
        std::cout << "Frame: " << currframe << std::endl;
        char filename[200], meshfilename[200];
        sprintf(filename, "%s/DEMdemo_output_%04d.csv", out_dir.c_str(), currframe);
        sprintf(meshfilename, "%s/DEMdemo_mesh_%04d.vtk", out_dir.c_str(), currframe);
        DEMSim.WriteSphereFile(std::string(filename));
        DEMSim.WriteMeshFile(std::string(meshfilename));
        currframe++;

        DEMSim.DoDynamicsThenSync(frame_time);
        DEMSim.ShowThreadCollaborationStats();
    }
=======
double randomBetween0and1() {
    static std::mt19937 gen(std::random_device{}());                       // Random number generator
    static std::uniform_real_distribution<double> distribution(0.0, 1.0);  // Uniform distribution between 0 and 1
>>>>>>> 38bb8cff

    return distribution(gen);
}

int main() {
    float ball_densities[] = {2.2e3, 3.8e3, 7.8e3, 15e3};
    float Hs[] = {0.05, 0.1, 0.2};
    double R = 0.0254 / 2.;

    int run_num = 0;
    for (float ball_density : ball_densities) {
        for (float H : Hs) {
            double terrain_rad = 0.0025 / 2.;

            DEMSolver DEMSim;
            // Output less info at initialization
            DEMSim.SetVerbosity("ERROR");
            DEMSim.SetOutputFormat("CSV");
            DEMSim.SetOutputContent({"ABSV"});
            DEMSim.SetMeshOutputFormat("VTK");

            path out_dir = current_path();
            out_dir += "/DemoOutput_BallDrop";
            create_directory(out_dir);

            // E, nu, CoR, mu, Crr...
            auto mat_type_ball =
                DEMSim.LoadMaterial({{"E", 7e7}, {"nu", 0.24}, {"CoR", 0.9}, {"mu", 0.3}, {"Crr", 0.0}});
            auto mat_type_terrain =
                DEMSim.LoadMaterial({{"E", 7e7}, {"nu", 0.24}, {"CoR", 0.9}, {"mu", 0.3}, {"Crr", 0.0}});
            auto mat_type_terrain_sim =
                DEMSim.LoadMaterial({{"E", 7e7}, {"nu", 0.24}, {"CoR", 0.9}, {"mu", 0.3}, {"Crr", 0.0}});

            float step_size = 2e-6;
            double world_size = 0.2;
            DEMSim.InstructBoxDomainDimension({-world_size / 2., world_size / 2.}, {-world_size / 2., world_size / 2.},
                                              {0, 10 * world_size});
            DEMSim.InstructBoxDomainBoundingBC("top_open", mat_type_terrain);

            auto projectile =
                DEMSim.AddWavefrontMeshObject((GET_DATA_PATH() / "mesh/sphere.obj").string(), mat_type_ball);
            projectile->Scale(R);
            std::cout << "Total num of triangles: " << projectile->GetNumTriangles() << std::endl;

            projectile->SetInitPos(make_float3(0, 0, 8 * world_size));
            float ball_mass = ball_density * 4. / 3. * PI * R * R * R;
            projectile->SetMass(ball_mass);
            projectile->SetMOI(
                make_float3(ball_mass * 2 / 5 * R * R, ball_mass * 2 / 5 * R * R, ball_mass * 2 / 5 * R * R));
            projectile->SetFamily(2);
            DEMSim.SetFamilyFixed(2);
            DEMSim.DisableContactBetweenFamilies(0, 2);
            // Track the projectile
            auto proj_tracker = DEMSim.Track(projectile);

            // 11 types of spheres, diameter from 0.25cm to 0.35cm
            std::vector<std::shared_ptr<DEMClumpTemplate>> templates_terrain;
            for (int i = 0; i < 11; i++) {
                templates_terrain.push_back(DEMSim.LoadSphereType(
                    terrain_rad * terrain_rad * terrain_rad * 2.5e3 * 4 / 3 * PI, terrain_rad, mat_type_terrain));
                terrain_rad += 0.0001 / 2.;
            }

            unsigned int num_particle = 0;
            float sample_z = 1.5 * terrain_rad;
            float fullheight = world_size * 2.;
            float sample_halfwidth = world_size / 2 - 2 * terrain_rad;
            float init_v = 0.01;

            // If first run, settle the material bed, then save to file; if not first run, just load the saved material
            // bed file.
            if (run_num > 0) {
                char cp_filename[200];
                sprintf(cp_filename, "%s/bed.csv", out_dir.c_str());

                auto clump_xyz = DEMSim.ReadClumpXyzFromCsv(std::string(cp_filename));
                auto clump_quaternion = DEMSim.ReadClumpQuatFromCsv(std::string(cp_filename));
                for (int i = 0; i < templates_terrain.size(); i++) {
                    char t_name[20];
                    sprintf(t_name, "%04d", i);

                    auto this_xyz = clump_xyz[std::string(t_name)];
                    auto this_quaternion = clump_quaternion[std::string(t_name)];
                    auto batch = DEMSim.AddClumps(templates_terrain[i], this_xyz);
                    batch->SetOriQ(this_quaternion);
                    num_particle += this_quaternion.size();
                }
            } else {
                std::random_device rd;   // Random number device to seed the generator
                std::mt19937 gen(rd());  // Mersenne Twister generator
                std::uniform_int_distribution<> dist(
                    0, templates_terrain.size() - 1);  // Uniform distribution of integers between 0 and n

                PDSampler sampler(2.01 * terrain_rad);
                while (sample_z < fullheight) {
                    float3 sample_center = make_float3(0, 0, sample_z);
                    auto input_xyz =
                        sampler.SampleBox(sample_center, make_float3(sample_halfwidth, sample_halfwidth, 0.000001));
                    std::vector<std::shared_ptr<DEMClumpTemplate>> template_to_use(input_xyz.size());
                    for (unsigned int i = 0; i < input_xyz.size(); i++) {
                        template_to_use[i] = templates_terrain[dist(gen)];
                    }
                    DEMSim.AddClumps(template_to_use, input_xyz);
                    num_particle += input_xyz.size();
                    sample_z += 2.01 * terrain_rad;
                }
            }

            std::cout << "Total num of particles: " << num_particle << std::endl;

            // Now add a plane to compress the sample
            auto compressor = DEMSim.AddExternalObject();
            compressor->AddPlane(make_float3(0, 0, 0), make_float3(0, 0, -1), mat_type_terrain);
            compressor->SetFamily(10);
            DEMSim.SetFamilyFixed(10);
            DEMSim.DisableContactBetweenFamilies(0, 10);
            auto compressor_tracker = DEMSim.Track(compressor);

            auto max_z_finder = DEMSim.CreateInspector("clump_max_z");
            auto total_mass_finder = DEMSim.CreateInspector("clump_mass");

            DEMSim.SetInitTimeStep(step_size);
            DEMSim.SetMaxVelocity(30.);
            DEMSim.SetGravitationalAcceleration(make_float3(0, 0, -9.81));

            DEMSim.Initialize();

            float sim_time = 3.0;
            float settle_time = 1.0;
            unsigned int fps = 10;
            float frame_time = 1.0 / fps;
            unsigned int out_steps = (unsigned int)(1.0 / (fps * step_size));

            std::cout << "Output at " << fps << " FPS" << std::endl;
            unsigned int currframe = 0;
            double terrain_max_z;

            if (run_num == 0) {
                // We can let it settle first
                for (float t = 0; t < settle_time; t += frame_time) {
                    std::cout << "Frame: " << currframe << std::endl;
                    char filename[200], meshfilename[200];
                    sprintf(filename, "%s/DEMdemo_output_%04d.csv", out_dir.c_str(), currframe);
                    sprintf(meshfilename, "%s/DEMdemo_mesh_%04d.vtk", out_dir.c_str(), currframe);
                    DEMSim.WriteSphereFile(std::string(filename));
                    DEMSim.WriteMeshFile(std::string(meshfilename));
                    currframe++;

                    DEMSim.DoDynamicsThenSync(frame_time);
                    DEMSim.ShowThreadCollaborationStats();
                }

                char cp_filename[200];
                sprintf(cp_filename, "%s/bed.csv", out_dir.c_str());
                DEMSim.WriteClumpFile(std::string(cp_filename));
            }

            // This is to show that you can change the material for all the particles in a family... although here,
            // mat_type_terrain_sim and mat_type_terrain are the same material so there is no effect; you can define
            // them differently though.
            DEMSim.SetFamilyClumpMaterial(0, mat_type_terrain_sim);
            DEMSim.DoDynamicsThenSync(0.2);
            terrain_max_z = max_z_finder->GetValue();
            float matter_mass = total_mass_finder->GetValue();
            float total_volume = (world_size * world_size) * (terrain_max_z - 0.);
            float bulk_density = matter_mass / total_volume;
            std::cout << "Original terrain height: " << terrain_max_z << std::endl;
            std::cout << "Bulk density: " << bulk_density << std::endl;

            // Then drop the ball
            DEMSim.ChangeFamily(2, 0);
            proj_tracker->SetPos(make_float3(0, 0, terrain_max_z + R + H));
            std::chrono::high_resolution_clock::time_point start = std::chrono::high_resolution_clock::now();
            for (float t = 0; t < sim_time; t += frame_time) {
                // Just output files for the first test. You can output all of them if you want.
                if (run_num == 0) {
                    std::cout << "Frame: " << currframe << std::endl;
                    char filename[200], meshfilename[200], cnt_filename[200];
                    sprintf(filename, "%s/DEMdemo_output_%04d.csv", out_dir.c_str(), currframe);
                    sprintf(meshfilename, "%s/DEMdemo_mesh_%04d.vtk", out_dir.c_str(), currframe);
                    // sprintf(cnt_filename, "%s/Contact_pairs_%04d.csv", out_dir.c_str(), currframe);
                    DEMSim.WriteSphereFile(std::string(filename));
                    DEMSim.WriteMeshFile(std::string(meshfilename));
                    // DEMSim.WriteContactFile(std::string(cnt_filename));
                    currframe++;
                }

                DEMSim.DoDynamics(frame_time);
                DEMSim.ShowThreadCollaborationStats();

                if (std::abs(proj_tracker->Vel().z) < 1e-4) {
                    break;
                }
            }
            std::chrono::high_resolution_clock::time_point end = std::chrono::high_resolution_clock::now();
            std::chrono::duration<double> time_sec =
                std::chrono::duration_cast<std::chrono::duration<double>>(end - start);
            std::cout << time_sec.count() << " seconds (wall time) to finish the simulation" << std::endl;

            DEMSim.ShowTimingStats();

            float3 final_pos = proj_tracker->Pos();
            std::cout << "Ball density: " << ball_density << std::endl;
            std::cout << "Ball rad: " << R << std::endl;
            std::cout << "Drop height: " << H << std::endl;
            std::cout << "Penetration: " << terrain_max_z - (final_pos.z - R) << std::endl;

            std::cout << "==============================================================" << std::endl;

            run_num++;
        }
    }
    std::cout << "DEMdemo_BallDrop exiting..." << std::endl;
    return 0;
}<|MERGE_RESOLUTION|>--- conflicted
+++ resolved
@@ -22,100 +22,9 @@
 using namespace deme;
 using namespace std::filesystem;
 
-<<<<<<< HEAD
-int main() {
-    DEMSolver DEMSim;
-    DEMSim.SetVerbosity(STEP_METRIC);
-    DEMSim.SetOutputFormat(OUTPUT_FORMAT::CSV);
-    DEMSim.SetOutputContent(OUTPUT_CONTENT::ABSV);
-    DEMSim.SetMeshOutputFormat(MESH_FORMAT::VTK);
-    DEMSim.EnsureKernelErrMsgLineNum();
-
-    // E, nu, CoR, mu, Crr...
-    auto mat_type_ball = DEMSim.LoadMaterial({{"E", 1e10}, {"nu", 0.3}, {"CoR", 0.6}, {"mu", 0.3}, {"Crr", 0.01}});
-    auto mat_type_terrain = DEMSim.LoadMaterial({{"E", 5e9}, {"nu", 0.3}, {"CoR", 0.8}, {"mu", 0.3}, {"Crr", 0.01}});
-    // If you don't have this line, then CoR between mixer material and granular material will be 0.7 (average of the
-    // two).
-    DEMSim.SetMaterialPropertyPair("CoR", mat_type_ball, mat_type_terrain, 0.6);
-    // Should do the same for mu and Crr, but since they are the same across 2 materials, it won't have an effect...
-
-    float step_size = 1e-5;
-    double world_size = 10;
-    DEMSim.InstructBoxDomainDimension({0, world_size}, {0, world_size}, {0, world_size});
-    DEMSim.InstructBoxDomainBoundingBC("top_open", mat_type_terrain);
-
-    auto projectile = DEMSim.AddWavefrontMeshObject((GET_DATA_PATH() / "mesh/sphere.obj").string(), mat_type_ball);
-    std::cout << "Total num of triangles: " << projectile->GetNumTriangles() << std::endl;
-
-    projectile->SetInitPos(make_float3(world_size / 2, world_size / 2, world_size / 3 * 2));
-    float ball_mass = 5*7.8e3 * 4 / 3 * 3.1416;
-    projectile->SetMass(ball_mass);
-    projectile->SetMOI(make_float3(ball_mass * 2 / 5, ball_mass * 2 / 5, ball_mass * 2 / 5));
-    projectile->SetFamily(2);
-    DEMSim.SetFamilyFixed(2);
-
-    float terrain_rad = 0.05;
-    auto template_terrain = DEMSim.LoadSphereType(terrain_rad * terrain_rad * terrain_rad * 2.6e3 * 4 / 3 * 3.14,
-                                                  terrain_rad, mat_type_terrain);
-
-    // Track the projectile
-    auto proj_tracker = DEMSim.Track(projectile);
-
-    float sample_halfheight = world_size / 8;
-    float3 sample_center = make_float3(world_size / 2, world_size / 2, sample_halfheight + 0.05);
-    float sample_halfwidth = world_size / 2 * 0.95;
-    auto input_xyz = DEMBoxHCPSampler(sample_center, make_float3(sample_halfwidth, sample_halfwidth, sample_halfheight),
-                                      2.01 * terrain_rad);
-    DEMSim.AddClumps(template_terrain, input_xyz);
-    std::cout << "Total num of particles: " << input_xyz.size() << std::endl;
-
-    DEMSim.SetInitTimeStep(step_size);
-    DEMSim.SetGravitationalAcceleration(make_float3(0, 0, -9.81));
-    // Max velocity info is generally just for the solver's reference and the user do not have to set it. The solver
-    // wouldn't take into account a vel larger than this when doing async-ed contact detection: but this vel won't
-    // happen anyway and if it does, something already went wrong.
-    DEMSim.SetMaxVelocity(15.);
-    // In general you don't have to worry about SetExpandSafetyAdder, unless if an entity has the property that a point
-    // on it can move much faster than its CoM. In this demo, you are dealing with a meshed ball and you in fact don't
-    // have this problem. In the Centrifuge demo though, this can be a problem since the centrifuge's CoM is not moving,
-    // but its pointwise velocity can be high, so it needs to be accounted for using this method.
-    DEMSim.SetExpandSafetyAdder(5.);
-    // You usually don't have to worry about initial bin size. In very rare cases, init bin size is so bad that auto bin
-    // size adaption is effectless, and you should notice in that case kT runs extremely slow. Then in that case setting
-    // init bin size may save the simulation. 
-    // DEMSim.SetInitBinSize(4 * terrain_rad);
-    DEMSim.Initialize();
-
-    path out_dir = current_path();
-    out_dir += "/DemoOutput_BallDrop";
-    create_directory(out_dir);
-
-    float sim_time = 6.0;
-    float settle_time = 2.0;
-    unsigned int fps = 20;
-    float frame_time = 1.0 / fps;
-
-    std::cout << "Output at " << fps << " FPS" << std::endl;
-    unsigned int currframe = 0;
-
-    // We can let it settle first
-    for (float t = 0; t < settle_time; t += frame_time) {
-        std::cout << "Frame: " << currframe << std::endl;
-        char filename[200], meshfilename[200];
-        sprintf(filename, "%s/DEMdemo_output_%04d.csv", out_dir.c_str(), currframe);
-        sprintf(meshfilename, "%s/DEMdemo_mesh_%04d.vtk", out_dir.c_str(), currframe);
-        DEMSim.WriteSphereFile(std::string(filename));
-        DEMSim.WriteMeshFile(std::string(meshfilename));
-        currframe++;
-
-        DEMSim.DoDynamicsThenSync(frame_time);
-        DEMSim.ShowThreadCollaborationStats();
-    }
-=======
 double randomBetween0and1() {
     static std::mt19937 gen(std::random_device{}());                       // Random number generator
     static std::uniform_real_distribution<double> distribution(0.0, 1.0);  // Uniform distribution between 0 and 1
->>>>>>> 38bb8cff
 
     return distribution(gen);
 }
