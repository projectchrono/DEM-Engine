//  Copyright (c) 2021, SBEL GPU Development Team
//  Copyright (c) 2021, University of Wisconsin - Madison
//
//	SPDX-License-Identifier: BSD-3-Clause

// =============================================================================
// This demo features a mesh-represented bladed mixer interacting with clump-represented
// DEM particles.
// =============================================================================

#include <core/ApiVersion.h>
#include <core/utils/ThreadManager.h>
#include <DEM/API.h>
#include <DEM/HostSideHelpers.hpp>
#include <DEM/utils/Samplers.hpp>

#include <cstdio>
#include <chrono>
#include <filesystem>

using namespace deme;
using namespace std::filesystem;

int main() {
    DEMSolver DEMSim;
    DEMSim.SetVerbosity(STEP_METRIC);
    DEMSim.SetOutputFormat(OUTPUT_FORMAT::CSV);
    DEMSim.SetOutputContent(OUTPUT_CONTENT::ABSV);
    DEMSim.SetMeshOutputFormat(MESH_FORMAT::VTK);

    // E, nu, CoR, mu, Crr...
    auto mat_type_mixer = DEMSim.LoadMaterial({{"E", 1e8}, {"nu", 0.3}, {"CoR", 0.6}, {"mu", 0.5}, {"Crr", 0.0}});
    auto mat_type_granular = DEMSim.LoadMaterial({{"E", 1e8}, {"nu", 0.3}, {"CoR", 0.6}, {"mu", 0.2}, {"Crr", 0.0}});
    // If you don't have this line, then mu between mixer material and granular material will be 0.35 (average of the
    // two).
    DEMSim.SetMaterialPropertyPair("mu", mat_type_mixer, mat_type_granular, 0.5);

    float step_size = 5e-6;
    const double world_size = 1;
    const float chamber_height = world_size / 3.;
    const float fill_height = chamber_height;
    const float chamber_bottom = -world_size / 2.;
    const float fill_bottom = chamber_bottom + chamber_height;

    DEMSim.InstructBoxDomainDimension(world_size, world_size, world_size);
    DEMSim.InstructBoxDomainBoundingBC("all", mat_type_granular);

    // Now add a cylinderical boundary
    auto walls = DEMSim.AddExternalObject();
    walls->AddCylinder(make_float3(0), make_float3(0, 0, 1), world_size / 2., mat_type_mixer, 0);

    auto mixer = DEMSim.AddWavefrontMeshObject((GET_DATA_PATH() / "mesh/internal_mixer.obj").string(), mat_type_mixer);
    std::cout << "Total num of triangles: " << mixer->GetNumTriangles() << std::endl;
    mixer->Scale(make_float3(world_size / 2, world_size / 2, chamber_height));
    mixer->SetFamily(10);
    // Define the prescribed motion of mixer
    DEMSim.SetFamilyPrescribedAngVel(10, "0", "0", "3.14159");

    float granular_rad = 0.003;
    DEMClumpTemplate shape_template;
    shape_template.ReadComponentFromFile((GET_DATA_PATH() / "clumps/3_clump.csv").string());
    // Calculate its mass and MOI
    shape_template.mass = 2.6e3 * 5.5886717;  // in kg or g
    shape_template.MOI = make_float3(2.928, 2.6029, 3.9908) * 2.6e3;
    shape_template.materials = std::vector<std::shared_ptr<DEMMaterial>>(shape_template.nComp, mat_type_granular);
    shape_template.Scale(granular_rad);
    auto template_granular = DEMSim.LoadClumpType(shape_template);

    // Track the mixer
    auto mixer_tracker = DEMSim.Track(mixer);

    // Sampler to use
    HCPSampler sampler(3.f * granular_rad);
    float3 fill_center = make_float3(0, 0, fill_bottom + fill_height / 2);
    const float fill_radius = world_size / 2. - 2. * granular_rad;
    auto input_xyz = sampler.SampleCylinderZ(fill_center, fill_radius, fill_height / 2);
    DEMSim.AddClumps(template_granular, input_xyz);
    std::cout << "Total num of particles: " << input_xyz.size() << std::endl;

    DEMSim.SetInitTimeStep(step_size);
    DEMSim.SetGravitationalAcceleration(make_float3(0, 0, -9.81));
<<<<<<< HEAD
    // If you want to use a large UpdateFreq then you have to expand spheres to ensure safety
    DEMSim.SetCDUpdateFreq(20);
    // DEMSim.SetExpandFactor(1e-3);
    DEMSim.SetMaxVelocity(20.);
    DEMSim.SetExpandSafetyParam(1.0);
    DEMSim.SetInitBinSize(4 * granular_rad);
=======
    DEMSim.SetCDUpdateFreq(40);
    // Mixer has a big angular velocity-contributed linear speed at its blades, this is something the solver do not
    // account for, for now. And that means it needs to be added as an estimated value.
    DEMSim.SetExpandSafetyAdder(2.0);
    DEMSim.SetInitBinSize(25 * granular_rad);
    DEMSim.SetCDNumStepsMaxDriftMultipleOfAvg(1.2);
    DEMSim.SetCDNumStepsMaxDriftAheadOfAvg(6);
    DEMSim.SetSortContactPairs(true);
    // DEMSim.DisableAdaptiveBinSize();
    DEMSim.SetErrorOutVelocity(20.);
    // Force the solver to error out if something went crazy. A good practice to add them, but not necessary.
    DEMSim.SetErrorOutAvgContacts(50);
    DEMSim.SetForceCalcThreadsPerBlock(512);
    // DEMSim.UseCubForceCollection();
>>>>>>> e87ab859
    DEMSim.Initialize();

    path out_dir = current_path();
    out_dir += "/DemoOutput_Mixer";
    create_directory(out_dir);

    float sim_end = 6.;
    unsigned int fps = 20;
    float frame_time = 1.0 / fps;

    // Keep tab of the max velocity in simulation
    auto max_v_finder = DEMSim.CreateInspector("clump_max_absv");

    std::cout << "Output at " << fps << " FPS" << std::endl;
    unsigned int currframe = 0;

    mixer_tracker->SetPos(make_float3(0, 0, chamber_bottom + chamber_height / 2.0));
    std::chrono::high_resolution_clock::time_point start = std::chrono::high_resolution_clock::now();
    for (float t = 0; t < sim_end; t += frame_time) {
        std::cout << "Frame: " << currframe << std::endl;
        char filename[200], meshfilename[200];
        sprintf(filename, "%s/DEMdemo_output_%04d.csv", out_dir.c_str(), currframe);
        sprintf(meshfilename, "%s/DEMdemo_mesh_%04d.vtk", out_dir.c_str(), currframe++);
        DEMSim.WriteSphereFile(std::string(filename));
        DEMSim.WriteMeshFile(std::string(meshfilename));

        float max_v = max_v_finder->GetValue();
        std::cout << "Max velocity of any point in simulation is " << max_v << std::endl;
        std::cout << "Solver's current update frequency (auto-adapted): " << DEMSim.GetUpdateFreq() << std::endl;
        std::cout << "Average contacts each sphere has: " << DEMSim.GetAvgSphContacts() << std::endl;

        DEMSim.DoDynamics(frame_time);
        DEMSim.ShowThreadCollaborationStats();
    }
    std::chrono::high_resolution_clock::time_point end = std::chrono::high_resolution_clock::now();
    std::chrono::duration<double> time_sec = std::chrono::duration_cast<std::chrono::duration<double>>(end - start);
    std::cout << (time_sec.count()) / sim_end / (1e-5 / step_size)
              << " seconds (wall time) to finish 1e5 steps' simulation" << std::endl;

    DEMSim.ShowTimingStats();

    std::cout << "DEMdemo_Mixer exiting..." << std::endl;
    return 0;
}<|MERGE_RESOLUTION|>--- conflicted
+++ resolved
@@ -79,14 +79,6 @@
 
     DEMSim.SetInitTimeStep(step_size);
     DEMSim.SetGravitationalAcceleration(make_float3(0, 0, -9.81));
-<<<<<<< HEAD
-    // If you want to use a large UpdateFreq then you have to expand spheres to ensure safety
-    DEMSim.SetCDUpdateFreq(20);
-    // DEMSim.SetExpandFactor(1e-3);
-    DEMSim.SetMaxVelocity(20.);
-    DEMSim.SetExpandSafetyParam(1.0);
-    DEMSim.SetInitBinSize(4 * granular_rad);
-=======
     DEMSim.SetCDUpdateFreq(40);
     // Mixer has a big angular velocity-contributed linear speed at its blades, this is something the solver do not
     // account for, for now. And that means it needs to be added as an estimated value.
@@ -101,7 +93,6 @@
     DEMSim.SetErrorOutAvgContacts(50);
     DEMSim.SetForceCalcThreadsPerBlock(512);
     // DEMSim.UseCubForceCollection();
->>>>>>> e87ab859
     DEMSim.Initialize();
 
     path out_dir = current_path();
