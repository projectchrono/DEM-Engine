//  Copyright (c) 2021, SBEL GPU Development Team
//  Copyright (c) 2021, University of Wisconsin - Madison
//
//	SPDX-License-Identifier: BSD-3-Clause

// =============================================================================
// NOTE!!! You have to first finish ALL 3 GRCPrep demos to obtain the GRC_20e6.csv
// file, put it in the current directory, then run this demo.
// A slip v.s. slope test, featuring a simplified Viper wheel and GRC-1 simulant.
// =============================================================================

#include <DEM/API.h>
#include <DEM/HostSideHelpers.hpp>
#include <DEM/utils/Samplers.hpp>

#include <chrono>
#include <cmath>
#include <cstdio>
#include <filesystem>
#include <map>
#include <random>

using namespace deme;

const double math_PI = 3.1415927;

int main() {
    std::filesystem::path out_dir = std::filesystem::current_path();
    out_dir += "/DemoOuput_WheelSlopeSlip";
    std::filesystem::create_directory(out_dir);

    // `World'
    float G_mag = 9.81;
    float step_size = 2e-6;
    double world_size_y = 0.52;
    double world_size_x = 2.04;
    double world_size_z = 4.0;

    // Define the wheel geometry
    float wheel_rad = 0.25 - 0.025;
    float wheel_width = 0.25;
    float wheel_mass = 5.;
    float total_pressure = 110. * G_mag;
    float added_pressure = (total_pressure - wheel_mass * G_mag);
    float wheel_IYY = wheel_mass * wheel_rad * wheel_rad / 2;
    float wheel_IXX = (wheel_mass / 12) * (3 * wheel_rad * wheel_rad + wheel_width * wheel_width);

    float Slopes_deg[] = {5, 7, 10, 13, 16, 20};
    unsigned int run_mode = 0;
    unsigned int currframe = 0;

    for (float Slope_deg : Slopes_deg) {
        DEMSolver DEMSim;
        DEMSim.SetVerbosity(INFO);
        DEMSim.SetOutputFormat(OUTPUT_FORMAT::CSV);
        DEMSim.SetOutputContent(OUTPUT_CONTENT::ABSV);
        DEMSim.SetMeshOutputFormat(MESH_FORMAT::VTK);
        DEMSim.SetContactOutputContent(OWNER | FORCE | POINT);

        // E, nu, CoR, mu, Crr...
        auto mat_type_wheel = DEMSim.LoadMaterial({{"E", 1e9}, {"nu", 0.3}, {"CoR", 0.5}, {"mu", 0.9}, {"Crr", 0.00}});
        auto mat_type_terrain =
            DEMSim.LoadMaterial({{"E", 1e9}, {"nu", 0.3}, {"CoR", 0.5}, {"mu", 0.9}, {"Crr", 0.00}});

        DEMSim.InstructBoxDomainDimension(world_size_x, world_size_y, world_size_z);
        DEMSim.InstructBoxDomainBoundingBC("top_open", mat_type_terrain);
        float bottom = -0.5;
        auto bot_wall = DEMSim.AddBCPlane(make_float3(0, 0, bottom), make_float3(0, 0, 1), mat_type_terrain);
        auto bot_wall_tracker = DEMSim.Track(bot_wall);

        auto wheel_template = DEMSim.LoadClumpType(wheel_mass, make_float3(wheel_IXX, wheel_IYY, wheel_IXX),
                                                   GetDEMEDataFile("clumps/ViperWheelSimple.csv"), mat_type_wheel);
        // The file contains no wheel particles size info, so let's manually set them
        wheel_template->radii = std::vector<float>(wheel_template->nComp, 0.005);
        // Instantiate this wheel
        auto wheel = DEMSim.AddClumps(wheel_template, make_float3(0));
        // Give the wheel a family number so we can potentially add prescription
        wheel->SetFamily(10);
        // Track it
        auto wheel_tracker = DEMSim.Track(wheel);

        // Define the terrain particle templates
        // Calculate its mass and MOI
        float terrain_density = 2.6e3;
        double clump_vol = 5.5886717;
        float mass = terrain_density * clump_vol;
        float3 MOI = make_float3(2.928, 2.6029, 3.9908) * terrain_density;
        // Then load it to system
        std::shared_ptr<DEMClumpTemplate> my_template =
            DEMSim.LoadClumpType(mass, MOI, GetDEMEDataFile("clumps/triangular_flat.csv"), mat_type_terrain);
        my_template->SetVolume(clump_vol);
        // Make 5 copies. Note we must use DEME's duplicate method to do this, because we will make changes to the
        // templates later, using the shared_ptrs as handles. If no duplications are made, then all the changes are
        // going to be enforced on the same template, and in the end we'd not be able to get 5 distinct templates.
        std::vector<std::shared_ptr<DEMClumpTemplate>> ground_particle_templates = {
            my_template, DEMSim.Duplicate(my_template), DEMSim.Duplicate(my_template), DEMSim.Duplicate(my_template),
            DEMSim.Duplicate(my_template)};
        // Decide the scalings of the templates we just created (so that they are... like particles, not rocks)
        std::vector<double> scales = {0.00063, 0.00033, 0.00022, 0.00015, 0.00009};
        std::for_each(scales.begin(), scales.end(), [](double& r) { r *= 20.; });
        // Now scale those templates
        for (int i = 0; i < scales.size(); i++) {
            std::shared_ptr<DEMClumpTemplate>& my_template = ground_particle_templates.at(i);
            // Note the mass and MOI are also scaled in the process, automatically. But if you are not happy with this,
            // you can always manually change mass and MOI afterwards.
            my_template->Scale(scales.at(i));
            // Give these templates names, 0000, 0001 etc.
            char t_name[20];
            sprintf(t_name, "%04d", i);
            my_template->AssignName(std::string(t_name));
        }

        // Now we load clump locations from a checkpointed file
        {
            std::cout << "Making terrain..." << std::endl;
            std::unordered_map<std::string, std::vector<float3>> clump_xyz;
            std::unordered_map<std::string, std::vector<float4>> clump_quaternion;
            try {
                clump_xyz = DEMSim.ReadClumpXyzFromCsv("./GRC_20e6.csv");
                clump_quaternion = DEMSim.ReadClumpQuatFromCsv("./GRC_20e6.csv");
            } catch (...) {
                std::cout << "You will need to finish the GRCPrep demos first to obtain the checkpoint file "
                             "GRC_20e6.csv, in order to run this demo. This file is needed to generate the terrain bed."
                          << std::endl;
                return 1;
            }
            std::vector<float3> in_xyz;
            std::vector<float4> in_quat;
            std::vector<std::shared_ptr<DEMClumpTemplate>> in_types;
            unsigned int t_num = 0;
            for (int i = 0; i < scales.size(); i++) {
                char t_name[20];
                sprintf(t_name, "%04d", t_num);

                auto this_type_xyz = clump_xyz[std::string(t_name)];
                auto this_type_quat = clump_quaternion[std::string(t_name)];

                size_t n_clump_this_type = this_type_xyz.size();
                std::cout << "Loading clump " << std::string(t_name) << " which has particle num: " << n_clump_this_type
                          << std::endl;
                // Prepare clump type identification vector for loading into the system (don't forget type 0 in
                // ground_particle_templates is the template for rover wheel)
                std::vector<std::shared_ptr<DEMClumpTemplate>> this_type(n_clump_this_type,
                                                                         ground_particle_templates.at(t_num));

                // Add them to the big long vector
                in_xyz.insert(in_xyz.end(), this_type_xyz.begin(), this_type_xyz.end());
                in_quat.insert(in_quat.end(), this_type_quat.begin(), this_type_quat.end());
                in_types.insert(in_types.end(), this_type.begin(), this_type.end());
                std::cout << "Added clump type " << t_num << std::endl;
                // Our template names are 0000, 0001 etc.
                t_num++;
            }

            // Now, we don't need all particles loaded...
            std::vector<notStupidBool_t> elem_to_remove(in_xyz.size(), 0);
            for (size_t i = 0; i < in_xyz.size(); i++) {
                if (std::abs(in_xyz.at(i).y) > (world_size_y - 0.03) / 2 ||
                    std::abs(in_xyz.at(i).x) > (world_size_x - 0.06) / 2)
                    elem_to_remove.at(i) = 1;
            }
            in_xyz.erase(std::remove_if(in_xyz.begin(), in_xyz.end(),
                                        [&elem_to_remove, &in_xyz](const float3& i) {
                                            return elem_to_remove.at(&i - in_xyz.data());
                                        }),
                         in_xyz.end());
            in_quat.erase(std::remove_if(in_quat.begin(), in_quat.end(),
                                         [&elem_to_remove, &in_quat](const float4& i) {
                                             return elem_to_remove.at(&i - in_quat.data());
                                         }),
                          in_quat.end());
            in_types.erase(std::remove_if(in_types.begin(), in_types.end(),
                                          [&elem_to_remove, &in_types](const auto& i) {
                                              return elem_to_remove.at(&i - in_types.data());
                                          }),
                           in_types.end());
            DEMClumpBatch base_batch(in_xyz.size());
            base_batch.SetTypes(in_types);
            base_batch.SetPos(in_xyz);
            base_batch.SetOriQ(in_quat);

            /*
            std::vector<float> x_shift_dist = {-0.5, 0.5};
            std::vector<float> y_shift_dist = {0};
            // Add some patches of such graular bed
            for (float x_shift : x_shift_dist) {
                for (float y_shift : y_shift_dist) {
                    DEMClumpBatch another_batch = base_batch;
                    std::vector<float3> my_xyz = in_xyz;
                    std::for_each(my_xyz.begin(), my_xyz.end(), [x_shift, y_shift](float3& xyz) {
                        xyz.x += x_shift;
                        xyz.y += y_shift;
                    });
                    another_batch.SetPos(my_xyz);
                    DEMSim.AddClumps(another_batch);
                }
            }
            */

            DEMSim.AddClumps(base_batch);
        }

        // Now add a plane to compress the sample
        // auto compressor = DEMSim.AddExternalObject();
        // compressor->AddPlane(make_float3(0, 0, 0), make_float3(0, 0, -1), mat_type_terrain);
        // compressor->SetFamily(2);
        // auto compressor_tracker = DEMSim.Track(compressor);

        // Families' prescribed motions (Earth)
        float w_r = 0.8 * 2.45;
        // float w_r = 0.8;
        float v_ref = w_r * wheel_rad;
        double G_ang = Slope_deg * math_PI / 180.;

        double sim_end = 5.;
        // Note: this wheel is not `dictated' by our prescrption of motion because it can still fall onto the ground
        // (move freely linearly)
        DEMSim.SetFamilyPrescribedAngVel(1, "0", to_string_with_precision(w_r), "0", false);
        DEMSim.AddFamilyPrescribedAcc(1, to_string_with_precision(-added_pressure * std::sin(G_ang) / wheel_mass),
                                      "none", to_string_with_precision(-added_pressure * std::cos(G_ang) / wheel_mass));
        DEMSim.SetFamilyFixed(10);

        // Some inspectors
        auto max_z_finder = DEMSim.CreateInspector("clump_max_z");
        auto min_z_finder = DEMSim.CreateInspector("clump_min_z");
        auto total_mass_finder = DEMSim.CreateInspector("clump_mass");
        auto max_v_finder = DEMSim.CreateInspector("clump_max_absv");

        float3 this_G = make_float3(-G_mag * std::sin(G_ang), 0, -G_mag * std::cos(G_ang));
        DEMSim.SetGravitationalAcceleration(this_G);

        DEMSim.SetInitTimeStep(step_size);
        DEMSim.SetCDUpdateFreq(15);
<<<<<<< HEAD
        DEMSim.SetExpandSafetyAdder(0.5);
=======
        // Max velocity info is generally just for the solver's reference and the user do not have to set it. The solver
        // wouldn't take into account a vel larger than this when doing async-ed contact detection: but this vel won't
        // happen anyway and if it does, something already went wrong.
        DEMSim.SetMaxVelocity(50.);
        DEMSim.SetExpandSafetyMultiplier(1.1);
>>>>>>> 4cf78ae9
        DEMSim.SetInitBinSize(2 * scales.at(2));
        DEMSim.Initialize();

        // Compress until dense enough
        unsigned int curr_step = 0;
        unsigned int fps = 20;
        unsigned int out_steps = (unsigned int)(1.0 / (fps * step_size));
        double frame_time = 1.0 / fps;
        unsigned int report_ps = 1000;
        unsigned int report_steps = (unsigned int)(1.0 / (report_ps * step_size));
        std::cout << "Output at " << fps << " FPS" << std::endl;

        // Put the wheel in place, then let the wheel sink in initially
        float max_z = -0.39;
        float init_x = 0;
        if (Slope_deg < 10) {
            init_x = -0.6;
        }
        wheel_tracker->SetPos(make_float3(init_x, 0, max_z + 0.03 + wheel_rad));

        // Settling
        for (double t = 0; t < 0.2; t += frame_time) {
            DEMSim.DoDynamicsThenSync(frame_time);
        }

        DEMSim.ChangeFamily(10, 1);

        bool start_measure = false;
        for (double t = 0; t < sim_end; t += step_size, curr_step++) {
            if (curr_step % out_steps == 0) {
                char filename[200], meshname[200];
                std::cout << "Outputting frame: " << currframe << std::endl;
                sprintf(filename, "%s/DEMdemo_output_%04d.csv", out_dir.c_str(), currframe);
                // sprintf(meshname, "%s/DEMdemo_mesh_%04d.vtk", out_dir.c_str(), currframe);
                DEMSim.WriteSphereFile(std::string(filename));
                // DEMSim.WriteMeshFile(std::string(meshname));
                DEMSim.ShowThreadCollaborationStats();
                currframe++;
            }

            if (t >= 3. && !start_measure) {
                start_measure = true;
            }

            if (curr_step % report_steps == 0 && start_measure) {
                float3 V = wheel_tracker->Vel();
                // float Vup = V.x * std::cos(G_ang) + V.z * std::sin(G_ang);
                float slip = 1.0 - V.x / (w_r * wheel_rad);
                std::cout << "Current slope: " << Slope_deg << std::endl;
                std::cout << "Time: " << t << std::endl;
                // std::cout << "Distance: " << dist_moved << std::endl;
                std::cout << "X: " << wheel_tracker->Pos().x << std::endl;
                std::cout << "V: " << V.x << std::endl;
                std::cout << "Slip: " << slip << std::endl;
                std::cout << "Max system velocity: " << max_v_finder->GetValue() << std::endl;
            }

            DEMSim.DoDynamics(step_size);
        }

        run_mode++;
        DEMSim.ShowTimingStats();
    }

    std::cout << "DEMdemo_WheelSlopeSlip demo exiting..." << std::endl;
    return 0;
}<|MERGE_RESOLUTION|>--- conflicted
+++ resolved
@@ -231,15 +231,11 @@
 
         DEMSim.SetInitTimeStep(step_size);
         DEMSim.SetCDUpdateFreq(15);
-<<<<<<< HEAD
-        DEMSim.SetExpandSafetyAdder(0.5);
-=======
         // Max velocity info is generally just for the solver's reference and the user do not have to set it. The solver
         // wouldn't take into account a vel larger than this when doing async-ed contact detection: but this vel won't
         // happen anyway and if it does, something already went wrong.
         DEMSim.SetMaxVelocity(50.);
         DEMSim.SetExpandSafetyMultiplier(1.1);
->>>>>>> 4cf78ae9
         DEMSim.SetInitBinSize(2 * scales.at(2));
         DEMSim.Initialize();
 
