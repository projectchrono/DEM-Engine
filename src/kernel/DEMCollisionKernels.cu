--- conflicted
+++ resolved
@@ -189,17 +189,6 @@
     // Calculate signed height of sphere center above face plane
     T2 h = dot(sphere_pos - A, face_n);
 
-<<<<<<< HEAD
-    if (h >= radius) {
-        return false;
-    }
-    // else {
-    //     snap_to_face<T1, T2>(A, B, C, sphere_pos, pt1);
-    //     return true;
-    // }
-
-=======
->>>>>>> 9b75361d
     // Find the closest point on the face to the sphere center and determine
     // whether or not this location is inside the face or on an edge.
     T1 faceLoc;
