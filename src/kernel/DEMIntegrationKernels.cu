// DEM integration related custom kernels
#include <DEMHelperKernels.cu>
#include <DEM/Defines.h>
_kernelIncludes_

// Apply presecibed velocity and report whether the `true' physics should be skipped, rather than added on top of
// that
template <typename T1, typename T2, typename T3, typename T4>
inline __device__ void applyPrescribedVel(bool& LinVelXPrescribed,
                                          bool& LinVelYPrescribed,
                                          bool& LinVelZPrescribed,
                                          bool& RotVelXPrescribed,
                                          bool& RotVelYPrescribed,
                                          bool& RotVelZPrescribed,
                                          T1& vX,
                                          T1& vY,
                                          T1& vZ,
                                          T2& omgBarX,
                                          T2& omgBarY,
                                          T2& omgBarZ,
                                          T3 X,
                                          T3 Y,
                                          T3 Z,
                                          T4 oriQw,
                                          T4 oriQx,
                                          T4 oriQy,
                                          T4 oriQz,
                                          const deme::family_t& family,
                                          const float& t) {
    switch (family) {
        _velPrescriptionStrategy_;
        default:
            // Default can just do nothing
            return;
    }
}

// Apply presecibed location and report whether the `true' physics should be skipped, rather than added on top of that
template <typename T1, typename T2, typename T3, typename T4>
inline __device__ void applyPrescribedPos(bool& LinXPrescribed,
                                          bool& LinYPrescribed,
                                          bool& LinZPrescribed,
                                          bool& RotPrescribed,
                                          T1& X,
                                          T1& Y,
                                          T1& Z,
                                          T2& oriQw,
                                          T2& oriQx,
                                          T2& oriQy,
                                          T2& oriQz,
                                          T3 vX,
                                          T3 vY,
                                          T3 vZ,
                                          T4 omgBarX,
                                          T4 omgBarY,
                                          T4 omgBarZ,
                                          const deme::family_t& family,
                                          const float& t) {
    switch (family) {
        _posPrescriptionStrategy_;
        default:
            // Default can just do nothing
            return;
    }
}

// Apply extra accelerations for family numbers
template <typename T1, typename T2, typename T3, typename T4, typename T5, typename T6>
inline __device__ void applyAddedAcceleration(T1& accX,
                                              T1& accY,
                                              T1& accZ,
                                              T2& angAccX,
                                              T2& angAccY,
                                              T2& angAccZ,
                                              T3 X,
                                              T3 Y,
                                              T3 Z,
                                              T4 oriQw,
                                              T4 oriQx,
                                              T4 oriQy,
                                              T4 oriQz,
                                              T5 vX,
                                              T5 vY,
                                              T5 vZ,
                                              T6 omgBarX,
                                              T6 omgBarY,
                                              T6 omgBarZ,
                                              const deme::family_t& family,
                                              const float& t) {
    switch (family) {
        _accPrescriptionStrategy_;
        default:
            return;
    }
}

inline __device__ void integrateVelPos(deme::bodyID_t thisClump,
                                       deme::DEMSimParams* simParams,
                                       deme::DEMDataDT* granData,
                                       float3& v,
                                       float3& omgBar,
                                       float h,
                                       float t) {
    // Acquisition phase...
    deme::family_t family_code = granData->familyID[thisClump];
    bool LinVelXPrescribed = false, LinVelYPrescribed = false, LinVelZPrescribed = false, RotVelXPrescribed = false,
         RotVelYPrescribed = false, RotVelZPrescribed = false;
    bool LinXPrescribed = false, LinYPrescribed = false, LinZPrescribed = false, RotPrescribed = false;
    double X, Y, Z;
    // Keep tab of the old... we'll need that
    float3 old_v = make_float3(granData->vX[thisClump], granData->vY[thisClump], granData->vZ[thisClump]);
    float3 old_omgBar =
        make_float3(granData->omgBarX[thisClump], granData->omgBarY[thisClump], granData->omgBarZ[thisClump]);

    {
        // Now XYZ gets the old position. We can write them directly back, then it is equivalent to being LinPrescribed.
        voxelIDToPosition<double, deme::voxelID_t, deme::subVoxelPos_t>(
            X, Y, Z, granData->voxelID[thisClump], granData->locX[thisClump], granData->locY[thisClump],
            granData->locZ[thisClump], _nvXp2_, _nvYp2_, _voxelSize_, _l_);
        // Do this and we get the `true' pos... Needed for prescription
        X += (double)simParams->LBFX;
        Y += (double)simParams->LBFY;
        Z += (double)simParams->LBFZ;

        // The user may directly change v and omgBar info in global memory in applyPrescribedVel (XYZ and oriQ in this
        // call are read-only)
        applyPrescribedVel(LinVelXPrescribed, LinVelYPrescribed, LinVelZPrescribed, RotVelXPrescribed,
                           RotVelYPrescribed, RotVelZPrescribed, granData->vX[thisClump], granData->vY[thisClump],
                           granData->vZ[thisClump], granData->omgBarX[thisClump], granData->omgBarY[thisClump],
                           granData->omgBarZ[thisClump], X, Y, Z, granData->oriQw[thisClump],
                           granData->oriQx[thisClump], granData->oriQy[thisClump], granData->oriQz[thisClump],
                           family_code, (float)t);
        // The user may directly change oriQ info (vX and omgBar in this call are read-only)
        applyPrescribedPos(LinXPrescribed, LinYPrescribed, LinZPrescribed, RotPrescribed, X, Y, Z,
                           granData->oriQw[thisClump], granData->oriQx[thisClump], granData->oriQy[thisClump],
                           granData->oriQz[thisClump], granData->vX[thisClump], granData->vY[thisClump],
                           granData->vZ[thisClump], granData->omgBarX[thisClump], granData->omgBarY[thisClump],
                           granData->omgBarZ[thisClump], family_code, (float)t);
    }

    // Operation phase...

    {
        // User's addition of accelerations won't affect acc arrays in global memory; that is, if the user query the
        // contact acceleration, still they don't get the part they applied in this acc prescription
        float3 v_update = make_float3(0, 0, 0), omgBar_update = make_float3(0, 0, 0);
        float3 extra_acc = make_float3(0, 0, 0), extra_angAcc = make_float3(0, 0, 0);
        applyAddedAcceleration(extra_acc.x, extra_acc.y, extra_acc.z, extra_angAcc.x, extra_angAcc.y, extra_angAcc.z, X,
                               Y, Z, granData->oriQw[thisClump], granData->oriQx[thisClump], granData->oriQy[thisClump],
                               granData->oriQz[thisClump], granData->vX[thisClump], granData->vY[thisClump],
                               granData->vZ[thisClump], granData->omgBarX[thisClump], granData->omgBarY[thisClump],
                               granData->omgBarZ[thisClump], family_code, (float)t);

        if (!LinVelXPrescribed) {
            v_update.x = (granData->aX[thisClump] + extra_acc.x + simParams->Gx) * h;
            granData->vX[thisClump] += v_update.x;
        } else {
            old_v.x = granData->vX[thisClump];
        }
        if (!LinVelYPrescribed) {
            v_update.y = (granData->aY[thisClump] + extra_acc.y + simParams->Gy) * h;
            granData->vY[thisClump] += v_update.y;
        } else {
            old_v.y = granData->vY[thisClump];
        }
        if (!LinVelZPrescribed) {
            v_update.z = (granData->aZ[thisClump] + extra_acc.z + simParams->Gz) * h;
            granData->vZ[thisClump] += v_update.z;
        } else {
            old_v.z = granData->vZ[thisClump];
        }

        if (!RotVelXPrescribed) {
            omgBar_update.x = (granData->alphaX[thisClump] + extra_angAcc.x) * h;
            granData->omgBarX[thisClump] += omgBar_update.x;
        } else {
            old_omgBar.x = granData->omgBarX[thisClump];
        }
        if (!RotVelYPrescribed) {
            omgBar_update.y = (granData->alphaY[thisClump] + extra_angAcc.y) * h;
            granData->omgBarY[thisClump] += omgBar_update.y;
        } else {
            old_omgBar.y = granData->omgBarY[thisClump];
        }
        if (!RotVelZPrescribed) {
            omgBar_update.z = (granData->alphaZ[thisClump] + extra_angAcc.z) * h;
            granData->omgBarZ[thisClump] += omgBar_update.z;
        } else {
            old_omgBar.z = granData->omgBarZ[thisClump];
        }

        // We need to set v and omgBar, and they will be used in position/quaternion update
        _integrationVelocityPassOnStrategy_;
    }

    // With v and omgBar. update pos now...
    {
        if (!LinXPrescribed) {
            // Impllicitly, pos integration strategy is here
            X += (double)v.x * h;
        }
        if (!LinYPrescribed) {
            Y += (double)v.y * h;
        }
        if (!LinZPrescribed) {
            Z += (double)v.z * h;
        }
        // Undo the influence of LBF...
        X -= (double)simParams->LBFX;
        Y -= (double)simParams->LBFY;
        Z -= (double)simParams->LBFZ;
        positionToVoxelID<deme::voxelID_t, deme::subVoxelPos_t, double>(
            granData->voxelID[thisClump], granData->locX[thisClump], granData->locY[thisClump],
            granData->locZ[thisClump], X, Y, Z, _nvXp2_, _nvYp2_, _voxelSize_, _l_);

        if (!RotPrescribed) {
            // Then integrate the quaternion
            // 1st Taylor series multiplier. First use it to record delta rotation...
            // Refer to
            // https://stackoverflow.com/questions/24197182/efficient-quaternion-angular-velocity/24201879#24201879
            const float3 ha = 0.5 * h * omgBar;
            float4 oriQ = make_float4(ha.x, ha.y, ha.z, 1.0);  // xyzw
            // Note: Yes it is Quat * deltaRot, not the other way around. Then store result in oriQ.
            HamiltonProduct(oriQ.w, oriQ.x, oriQ.y, oriQ.z, granData->oriQw[thisClump], granData->oriQx[thisClump],
                            granData->oriQy[thisClump], granData->oriQz[thisClump], oriQ.w, oriQ.x, oriQ.y, oriQ.z);
            // Normalizing it is essential. Note even if you use an exp map to update quaternion, you still need to
            // normalize.
            oriQ /= length(oriQ);
            granData->oriQw[thisClump] = oriQ.w;
            granData->oriQx[thisClump] = oriQ.x;
            granData->oriQy[thisClump] = oriQ.y;
            granData->oriQz[thisClump] = oriQ.z;
        }
    }
}

// inline __device__ void locateNewVoxel(deme::voxelID_t& voxel, int64_t& locX_tmp, int64_t& locY_tmp, int64_t&
// locZ_tmp) {
//     deme::voxelID_t voxelX;
//     deme::voxelID_t voxelY;
//     deme::voxelID_t voxelZ;
//     IDChopper<deme::voxelID_t, deme::voxelID_t>(voxelX, voxelY, voxelZ, voxel, _nvXp2_, _nvYp2_);

//     // MAX_SUBVOXEL is int64 and large enough to handle VOXEL_RES_POWER2 == 16 or 32
//     voxelX += div_floor<int64_t, int64_t>(locX_tmp, deme::MAX_SUBVOXEL);
//     voxelY += div_floor<int64_t, int64_t>(locY_tmp, deme::MAX_SUBVOXEL);
//     voxelZ += div_floor<int64_t, int64_t>(locZ_tmp, deme::MAX_SUBVOXEL);
//     locX_tmp = mod_floor<int64_t, int64_t>(locX_tmp, deme::MAX_SUBVOXEL);
//     locY_tmp = mod_floor<int64_t, int64_t>(locY_tmp, deme::MAX_SUBVOXEL);
//     locZ_tmp = mod_floor<int64_t, int64_t>(locZ_tmp, deme::MAX_SUBVOXEL);

//     IDPacker<deme::voxelID_t, deme::voxelID_t>(voxel, voxelX, voxelY, voxelZ, _nvXp2_, _nvYp2_);
// }

__global__ void integrateOwners(deme::DEMSimParams* simParams, deme::DEMDataDT* granData) {
    deme::bodyID_t thisClump = blockIdx.x * blockDim.x + threadIdx.x;
    if (thisClump < simParams->nOwnerBodies) {
        // These 2 quantities mean the velocity and ang vel used for updating position/quaternion for this step.
        // Depending on the integration scheme in use, they can be different.
        float3 v, omgBar;
<<<<<<< HEAD
        integrateVel(thisClump, simParams, granData, v, omgBar, (float)simParams->h, (float)simParams->timeElapsed);
        integratePos(thisClump, simParams, granData, v, omgBar, (float)simParams->h, (float)simParams->timeElapsed);
=======
        integrateVelPos(thisClump, simParams, granData, v, omgBar, simParams->h, simParams->timeElapsed);
>>>>>>> 3a3d426d
    }
}<|MERGE_RESOLUTION|>--- conflicted
+++ resolved
@@ -258,11 +258,6 @@
         // These 2 quantities mean the velocity and ang vel used for updating position/quaternion for this step.
         // Depending on the integration scheme in use, they can be different.
         float3 v, omgBar;
-<<<<<<< HEAD
-        integrateVel(thisClump, simParams, granData, v, omgBar, (float)simParams->h, (float)simParams->timeElapsed);
-        integratePos(thisClump, simParams, granData, v, omgBar, (float)simParams->h, (float)simParams->timeElapsed);
-=======
-        integrateVelPos(thisClump, simParams, granData, v, omgBar, simParams->h, simParams->timeElapsed);
->>>>>>> 3a3d426d
+        integrateVelPos(thisClump, simParams, granData, v, omgBar, (float)simParams->h, (float)simParams->timeElapsed);
     }
 }